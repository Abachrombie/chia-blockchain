--- conflicted
+++ resolved
@@ -1,19 +1,11 @@
 import asyncio
 import logging
-<<<<<<< HEAD
-from secrets import token_bytes
-=======
->>>>>>> 35516c66
 from typing import AsyncIterator, Dict, List, Tuple, Optional
 from pathlib import Path
 
 from chia.consensus.constants import ConsensusConstants
 from chia.full_node.full_node_api import FullNodeAPI
 from chia.server.start_service import Service
-<<<<<<< HEAD
-from chia.server.start_wallet import service_kwargs_for_wallet
-=======
->>>>>>> 35516c66
 from chia.util.hash import std_hash
 from chia.util.ints import uint16, uint32
 from tests.block_tools import BlockTools, create_block_tools_async, test_constants
@@ -210,26 +202,6 @@
 async def setup_harvester_farmer(
     bt: BlockTools, tmp_path: Path, consensus_constants: ConsensusConstants, *, start_services: bool
 ):
-<<<<<<< HEAD
-    farmer_port = find_available_listen_port("farmer")
-    farmer_rpc_port = find_available_listen_port("farmer rpc")
-    harvester_port = find_available_listen_port("harvester")
-    harvester_rpc_port = find_available_listen_port("harvester rpc")
-    node_iters = [
-        setup_harvester(
-            bt,
-            tmp_path / "harvester",
-            bt.config["self_hostname"],
-            harvester_port,
-            harvester_rpc_port,
-            farmer_port,
-            consensus_constants,
-            start_services,
-        ),
-        setup_farmer(
-            bt,
-            tmp_path / "farmer",
-=======
     if start_services:
         farmer_port = uint16(0)
     else:
@@ -252,7 +224,6 @@
         setup_harvester(
             bt,
             tmp_path / "harvester",
->>>>>>> 35516c66
             bt.config["self_hostname"],
             farmer_port,
             consensus_constants,
@@ -280,14 +251,8 @@
             block_tools,
             temp_dir / "farmer",
             block_tools.config["self_hostname"],
-<<<<<<< HEAD
-            farmer_port,
-            farmer_rpc_port,
-            consensus_constants,
-=======
             consensus_constants,
             uint16(0),
->>>>>>> 35516c66
         )
     ]
     farmer_service = await node_iterators[0].__anext__()
@@ -295,11 +260,6 @@
 
     for i in range(0, harvester_count):
         root_path: Path = temp_dir / f"harvester_{i}"
-<<<<<<< HEAD
-        harvester_port = find_available_listen_port("harvester")
-        harvester_rpc_port = find_available_listen_port("harvester rpc")
-=======
->>>>>>> 35516c66
         node_iterators.append(
             setup_harvester(
                 block_tools,
@@ -346,39 +306,12 @@
             daemon_iter = setup_daemon(btools=b_tools)
             daemon_ws = await daemon_iter.__anext__()
 
-<<<<<<< HEAD
-        node_iters = [
-            setup_introducer(shared_b_tools, introducer_port),
-            setup_harvester(
-                shared_b_tools,
-                shared_b_tools.root_path / "harvester",
-                shared_b_tools.config["self_hostname"],
-                harvester_port,
-                harvester_rpc_port,
-                farmer_port,
-                consensus_constants,
-            ),
-            setup_farmer(
-                shared_b_tools,
-                shared_b_tools.root_path / "harvester",
-                shared_b_tools.config["self_hostname"],
-                farmer_port,
-                farmer_rpc_port,
-                consensus_constants,
-                uint16(node1_port),
-            ),
-            setup_vdf_clients(shared_b_tools, shared_b_tools.config["self_hostname"], vdf1_port),
-            setup_timelord(
-                timelord2_port, node1_port, timelord2_rpc_port, vdf1_port, False, consensus_constants, b_tools
-            ),
-=======
         # Start the introducer first so we can find out the port, and use that for the nodes
         introducer_iter = setup_introducer(shared_b_tools, uint16(0))
         introducer, introducer_server = await introducer_iter.__anext__()
 
         # Then start the full node so we can use the port for the farmer and timelord
         full_node_iters = [
->>>>>>> 35516c66
             setup_full_node(
                 consensus_constants,
                 f"blockchain_test_{i}.db",
