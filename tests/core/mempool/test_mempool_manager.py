--- conflicted
+++ resolved
@@ -1534,13 +1534,8 @@
     sb_e2 = spend_bundle_from_conditions(conditions, e_coin)
     g_coin = coins[6].coin
     g_coin_id = g_coin.name()
-<<<<<<< HEAD
-    tx_g = await wallet.generate_signed_transaction(
+    [tx_g] = await wallet.generate_signed_transaction(
         uint64(13), ph, DEFAULT_TX_CONFIG, coins={g_coin}, extra_conditions=(e_announcement,)
-=======
-    [tx_g] = await wallet.generate_signed_transaction(
-        uint64(13), ph, DEFAULT_TX_CONFIG, coins={g_coin}, coin_announcements_to_consume={e_announcement}
->>>>>>> 1d607122
     )
     assert tx_g.spend_bundle is not None
     sb_e2g = SpendBundle.aggregate([sb_e2, tx_g.spend_bundle])
