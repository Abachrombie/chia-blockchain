--- conflicted
+++ resolved
@@ -423,7 +423,6 @@
     coin = coins[0].to_json_dict()
     uris = coin["data_uris"]
     assert len(uris) == 2
-<<<<<<< HEAD
     assert "https://www.chia.net/img/branding/chia-logo-white.svg" in uris
 
     # add yet another URI
@@ -747,7 +746,4 @@
     await asyncio.sleep(5)
 
     await time_out_assert(15, get_trade_and_status, TradeStatus.CONFIRMED, trade_manager_maker, trade_make)
-    await time_out_assert(15, get_trade_and_status, TradeStatus.CONFIRMED, trade_manager_taker, trade_take)
-=======
-    assert "https://www.chia.net/img/branding/chia-logo-white.svg" in uris
->>>>>>> 60ef79bc
+    await time_out_assert(15, get_trade_and_status, TradeStatus.CONFIRMED, trade_manager_taker, trade_take)