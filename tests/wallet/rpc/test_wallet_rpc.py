from __future__ import annotations

import asyncio
import dataclasses
import json
import logging
from operator import attrgetter
from secrets import token_bytes
from typing import Any, Dict, List, Optional, Tuple, cast

import aiosqlite
import pytest
import pytest_asyncio
from blspy import G2Element

from chia.consensus.block_rewards import calculate_base_farmer_reward, calculate_pool_reward
from chia.consensus.coinbase import create_puzzlehash_for_pk
from chia.rpc.full_node_rpc_client import FullNodeRpcClient
from chia.rpc.rpc_server import RpcServer
from chia.rpc.wallet_rpc_api import WalletRpcApi
from chia.rpc.wallet_rpc_client import WalletRpcClient
from chia.server.server import ChiaServer
from chia.server.start_service import Service
from chia.simulator.full_node_simulator import FullNodeSimulator
from chia.simulator.simulator_protocol import FarmNewBlockProtocol
from chia.simulator.time_out_assert import time_out_assert, time_out_assert_not_none
from chia.types.announcement import Announcement
from chia.types.blockchain_format.coin import Coin, coin_as_list
from chia.types.blockchain_format.program import Program
from chia.types.blockchain_format.sized_bytes import bytes32
from chia.types.coin_record import CoinRecord
from chia.types.coin_spend import CoinSpend
from chia.types.peer_info import PeerInfo
from chia.types.signing_mode import SigningMode
from chia.types.spend_bundle import SpendBundle
from chia.util.bech32m import decode_puzzle_hash, encode_puzzle_hash
from chia.util.config import load_config, lock_and_load_config, save_config
from chia.util.db_wrapper import DBWrapper2
from chia.util.hash import std_hash
from chia.util.ints import uint16, uint32, uint64
from chia.util.streamable import ConversionError, InvalidTypeError
from chia.wallet.cat_wallet.cat_constants import DEFAULT_CATS
from chia.wallet.cat_wallet.cat_utils import CAT_MOD, construct_cat_puzzle
from chia.wallet.cat_wallet.cat_wallet import CATWallet
from chia.wallet.derive_keys import master_sk_to_wallet_sk, master_sk_to_wallet_sk_unhardened
from chia.wallet.did_wallet.did_wallet import DIDWallet
from chia.wallet.nft_wallet.nft_wallet import NFTWallet
from chia.wallet.trading.trade_status import TradeStatus
from chia.wallet.transaction_record import TransactionRecord
from chia.wallet.transaction_sorting import SortKey
from chia.wallet.uncurried_puzzle import uncurry_puzzle
from chia.wallet.util.address_type import AddressType
from chia.wallet.util.compute_memos import compute_memos
from chia.wallet.util.query_filter import AmountFilter, HashFilter, TransactionTypeFilter
from chia.wallet.util.transaction_type import TransactionType
from chia.wallet.util.tx_config import DEFAULT_COIN_SELECTION_CONFIG, DEFAULT_TX_CONFIG
from chia.wallet.util.wallet_types import CoinType, WalletType
from chia.wallet.wallet import Wallet
from chia.wallet.wallet_coin_record import WalletCoinRecord
from chia.wallet.wallet_coin_store import GetCoinRecords
from chia.wallet.wallet_node import WalletNode
from chia.wallet.wallet_protocol import WalletProtocol
from tests.wallet.test_wallet_coin_store import (
    get_coin_records_amount_filter_tests,
    get_coin_records_amount_range_tests,
    get_coin_records_coin_id_filter_tests,
    get_coin_records_coin_type_tests,
    get_coin_records_confirmed_range_tests,
    get_coin_records_include_total_count_tests,
    get_coin_records_mixed_tests,
    get_coin_records_offset_limit_tests,
    get_coin_records_order_tests,
    get_coin_records_parent_coin_id_filter_tests,
    get_coin_records_puzzle_hash_filter_tests,
    get_coin_records_reverse_tests,
    get_coin_records_spent_range_tests,
    get_coin_records_wallet_id_tests,
    get_coin_records_wallet_type_tests,
    record_1,
    record_2,
    record_3,
    record_4,
    record_5,
    record_6,
    record_7,
    record_8,
    record_9,
)

log = logging.getLogger(__name__)


@dataclasses.dataclass
class WalletBundle:
    service: Service
    node: WalletNode
    rpc_client: WalletRpcClient
    wallet: Wallet


@dataclasses.dataclass
class FullNodeBundle:
    server: ChiaServer
    api: FullNodeSimulator
    rpc_client: FullNodeRpcClient


@dataclasses.dataclass
class WalletRpcTestEnvironment:
    wallet_1: WalletBundle
    wallet_2: WalletBundle
    full_node: FullNodeBundle


async def farm_transaction_block(full_node_api: FullNodeSimulator, wallet_node: WalletNode):
    await full_node_api.farm_new_transaction_block(FarmNewBlockProtocol(bytes32(b"\00" * 32)))
    await full_node_api.wait_for_wallet_synced(wallet_node=wallet_node, timeout=20)


def check_mempool_spend_count(full_node_api: FullNodeSimulator, num_of_spends):
    return full_node_api.full_node.mempool_manager.mempool.size() == num_of_spends


async def farm_transaction(full_node_api: FullNodeSimulator, wallet_node: WalletNode, spend_bundle: SpendBundle):
    await time_out_assert(
        20, full_node_api.full_node.mempool_manager.get_spendbundle, spend_bundle, spend_bundle.name()
    )
    await farm_transaction_block(full_node_api, wallet_node)
    assert full_node_api.full_node.mempool_manager.get_spendbundle(spend_bundle.name()) is None


async def generate_funds(full_node_api: FullNodeSimulator, wallet_bundle: WalletBundle, num_blocks: int = 1):
    wallet_id = 1
    initial_balances = await wallet_bundle.rpc_client.get_wallet_balance(wallet_id)
    ph: bytes32 = decode_puzzle_hash(await wallet_bundle.rpc_client.get_next_address(wallet_id, True))
    generated_funds = 0
    for i in range(0, num_blocks):
        await full_node_api.farm_new_transaction_block(FarmNewBlockProtocol(ph))
        peak_height = full_node_api.full_node.blockchain.get_peak_height()
        assert peak_height is not None
        generated_funds += calculate_pool_reward(peak_height) + calculate_base_farmer_reward(peak_height)

    # Farm a dummy block to confirm the created funds
    await farm_transaction_block(full_node_api, wallet_bundle.node)

    expected_confirmed = initial_balances["confirmed_wallet_balance"] + generated_funds
    expected_unconfirmed = initial_balances["unconfirmed_wallet_balance"] + generated_funds
    await time_out_assert(20, get_confirmed_balance, expected_confirmed, wallet_bundle.rpc_client, wallet_id)
    await time_out_assert(20, get_unconfirmed_balance, expected_unconfirmed, wallet_bundle.rpc_client, wallet_id)
    await time_out_assert(20, wallet_bundle.rpc_client.get_synced)

    return generated_funds


@pytest_asyncio.fixture(scope="function", params=[True, False])
async def wallet_rpc_environment(two_wallet_nodes_services, request, self_hostname):
    full_node, wallets, bt = two_wallet_nodes_services
    full_node_service = full_node[0]
    full_node_api = full_node_service._api
    full_node_server = full_node_api.full_node.server
    wallet_service = wallets[0]
    wallet_service_2 = wallets[1]
    wallet_node = wallet_service._node
    wallet_node_2 = wallet_service_2._node
    wallet = wallet_node.wallet_state_manager.main_wallet
    wallet_2 = wallet_node_2.wallet_state_manager.main_wallet

    config = bt.config
    hostname = config["self_hostname"]

    if request.param:
        wallet_node.config["trusted_peers"] = {full_node_server.node_id.hex(): full_node_server.node_id.hex()}
        wallet_node_2.config["trusted_peers"] = {full_node_server.node_id.hex(): full_node_server.node_id.hex()}
    else:
        wallet_node.config["trusted_peers"] = {}
        wallet_node_2.config["trusted_peers"] = {}

    await wallet_node.server.start_client(PeerInfo(self_hostname, uint16(full_node_server._port)), None)
    await wallet_node_2.server.start_client(PeerInfo(self_hostname, uint16(full_node_server._port)), None)

    client = await WalletRpcClient.create(
        hostname, wallet_service.rpc_server.listen_port, wallet_service.root_path, wallet_service.config
    )
    client_2 = await WalletRpcClient.create(
        hostname, wallet_service_2.rpc_server.listen_port, wallet_service_2.root_path, wallet_service_2.config
    )
    client_node = await FullNodeRpcClient.create(
        hostname, full_node_service.rpc_server.listen_port, full_node_service.root_path, full_node_service.config
    )

    wallet_bundle_1: WalletBundle = WalletBundle(wallet_service, wallet_node, client, wallet)
    wallet_bundle_2: WalletBundle = WalletBundle(wallet_service_2, wallet_node_2, client_2, wallet_2)
    node_bundle: FullNodeBundle = FullNodeBundle(full_node_server, full_node_api, client_node)

    yield WalletRpcTestEnvironment(wallet_bundle_1, wallet_bundle_2, node_bundle)

    # Checks that the RPC manages to stop the node
    client.close()
    client_2.close()
    client_node.close()
    await client.await_closed()
    await client_2.await_closed()
    await client_node.await_closed()


async def create_tx_outputs(wallet: Wallet, output_args: List[Tuple[int, Optional[List[str]]]]) -> List[Dict[str, Any]]:
    outputs = []
    for args in output_args:
        output = {"amount": uint64(args[0]), "puzzle_hash": await wallet.get_new_puzzlehash()}
        if args[1] is not None:
            assert len(args[1]) > 0
            output["memos"] = args[1]
        outputs.append(output)
    return outputs


async def assert_wallet_types(client: WalletRpcClient, expected: Dict[WalletType, int]) -> None:
    for wallet_type in WalletType:
        wallets = await client.get_wallets(wallet_type)
        wallet_count = len(wallets)
        if wallet_type in expected:
            assert wallet_count == expected.get(wallet_type, 0)
            for wallet in wallets:
                assert wallet["type"] == wallet_type.value


def assert_tx_amounts(
    tx: TransactionRecord,
    outputs: List[Dict[str, Any]],
    *,
    amount_fee: uint64,
    change_expected: bool,
    is_cat: bool = False,
) -> None:
    assert tx.fee_amount == amount_fee
    assert tx.amount == sum(output["amount"] for output in outputs)
    expected_additions = len(outputs) + 1 if change_expected else len(outputs)
    if is_cat and amount_fee:
        expected_additions += 1
    assert len(tx.additions) == expected_additions
    addition_amounts = [addition.amount for addition in tx.additions]
    removal_amounts = [removal.amount for removal in tx.removals]
    for output in outputs:
        assert output["amount"] in addition_amounts
    assert (sum(removal_amounts) - sum(addition_amounts)) == amount_fee


async def assert_push_tx_error(node_rpc: FullNodeRpcClient, tx: TransactionRecord):
    spend_bundle = tx.spend_bundle
    assert spend_bundle is not None
    # check error for a ASSERT_ANNOUNCE_CONSUMED_FAILED and if the error is not there throw a value error
    try:
        await node_rpc.push_tx(spend_bundle)
    except ValueError as error:
        error_string = error.args[0]["error"]  # noqa:  # pylint: disable=E1126
        if error_string.find("ASSERT_ANNOUNCE_CONSUMED_FAILED") == -1:
            raise ValueError from error


async def assert_get_balance(rpc_client: WalletRpcClient, wallet_node: WalletNode, wallet: WalletProtocol) -> None:
    expected_balance = await wallet_node.get_balance(wallet.id())
    expected_balance_dict = expected_balance.to_json_dict()
    expected_balance_dict["wallet_id"] = wallet.id()
    expected_balance_dict["wallet_type"] = wallet.type()
    expected_balance_dict["fingerprint"] = wallet_node.logged_in_fingerprint
    if wallet.type() in {WalletType.CAT, WalletType.CRCAT}:
        assert isinstance(wallet, CATWallet)
        expected_balance_dict["asset_id"] = wallet.get_asset_id()
    assert await rpc_client.get_wallet_balance(wallet.id()) == expected_balance_dict


async def tx_in_mempool(client: WalletRpcClient, transaction_id: bytes32):
    tx = await client.get_transaction(1, transaction_id)
    return tx.is_in_mempool()


async def get_confirmed_balance(client: WalletRpcClient, wallet_id: int):
    return (await client.get_wallet_balance(wallet_id))["confirmed_wallet_balance"]


async def get_unconfirmed_balance(client: WalletRpcClient, wallet_id: int):
    return (await client.get_wallet_balance(wallet_id))["unconfirmed_wallet_balance"]


def update_verify_signature_request(request: Dict[str, Any], prefix_hex_values: bool):
    updated_request = request.copy()
    updated_request["pubkey"] = ("0x" if prefix_hex_values else "") + updated_request["pubkey"]
    updated_request["signature"] = ("0x" if prefix_hex_values else "") + updated_request["signature"]
    return updated_request


@pytest.mark.asyncio
async def test_send_transaction(wallet_rpc_environment: WalletRpcTestEnvironment):
    env: WalletRpcTestEnvironment = wallet_rpc_environment

    wallet_2: Wallet = env.wallet_2.wallet
    wallet_node: WalletNode = env.wallet_1.node
    full_node_api: FullNodeSimulator = env.full_node.api
    client: WalletRpcClient = env.wallet_1.rpc_client

    generated_funds = await generate_funds(full_node_api, env.wallet_1)

    addr = encode_puzzle_hash(await wallet_2.get_new_puzzlehash(), "txch")
    tx_amount = uint64(15600000)
    with pytest.raises(ValueError):
        await client.send_transaction(1, uint64(100000000000000001), addr, DEFAULT_TX_CONFIG)

    # Tests sending a basic transaction
    tx = await client.send_transaction(
        1,
        tx_amount,
        addr,
        memos=["this is a basic tx"],
        tx_config=DEFAULT_TX_CONFIG.override(
            excluded_coin_amounts=[uint64(250000000000)],
            excluded_coin_ids=[bytes32([0] * 32)],
        ),
    )
    transaction_id = tx.name

    spend_bundle = tx.spend_bundle
    assert spend_bundle is not None

    await time_out_assert(20, tx_in_mempool, True, client, transaction_id)
    await time_out_assert(20, get_unconfirmed_balance, generated_funds - tx_amount, client, 1)

    await farm_transaction(full_node_api, wallet_node, spend_bundle)

    # Checks that the memo can be retrieved
    tx_confirmed = await client.get_transaction(1, transaction_id)
    assert tx_confirmed.confirmed
    assert len(tx_confirmed.get_memos()) == 1
    assert [b"this is a basic tx"] in tx_confirmed.get_memos().values()
    assert list(tx_confirmed.get_memos().keys())[0] in [a.name() for a in spend_bundle.additions()]

    await time_out_assert(20, get_confirmed_balance, generated_funds - tx_amount, client, 1)


@pytest.mark.asyncio
async def test_push_transactions(wallet_rpc_environment: WalletRpcTestEnvironment):
    env: WalletRpcTestEnvironment = wallet_rpc_environment

    wallet: Wallet = env.wallet_1.wallet
    wallet_node: WalletNode = env.wallet_1.node
    full_node_api: FullNodeSimulator = env.full_node.api
    client: WalletRpcClient = env.wallet_1.rpc_client

    await generate_funds(full_node_api, env.wallet_1)

    outputs = await create_tx_outputs(wallet, [(1234321, None)])

    tx = await client.create_signed_transaction(
        outputs,
        tx_config=DEFAULT_TX_CONFIG,
        fee=uint64(100),
    )

    await client.push_transactions([tx])

    spend_bundle = tx.spend_bundle
    assert spend_bundle is not None
    await farm_transaction(full_node_api, wallet_node, spend_bundle)

    tx = await client.get_transaction(1, transaction_id=tx.name)
    assert tx.confirmed


@pytest.mark.asyncio
async def test_get_balance(wallet_rpc_environment: WalletRpcTestEnvironment):
    env = wallet_rpc_environment
    wallet: Wallet = env.wallet_1.wallet
    wallet_node: WalletNode = env.wallet_1.node
    full_node_api: FullNodeSimulator = env.full_node.api
    wallet_rpc_client = env.wallet_1.rpc_client
    await full_node_api.farm_blocks_to_wallet(2, wallet)
    async with wallet_node.wallet_state_manager.lock:
        cat_wallet: CATWallet = await CATWallet.create_new_cat_wallet(
            wallet_node.wallet_state_manager, wallet, {"identifier": "genesis_by_id"}, uint64(100), DEFAULT_TX_CONFIG
        )
    await assert_get_balance(wallet_rpc_client, wallet_node, wallet)
    await assert_get_balance(wallet_rpc_client, wallet_node, cat_wallet)


@pytest.mark.asyncio
async def test_get_farmed_amount(wallet_rpc_environment: WalletRpcTestEnvironment):
    env = wallet_rpc_environment
    wallet: Wallet = env.wallet_1.wallet
    full_node_api: FullNodeSimulator = env.full_node.api
    wallet_rpc_client = env.wallet_1.rpc_client
    await full_node_api.farm_blocks_to_wallet(2, wallet)

    get_farmed_amount_result = await wallet_rpc_client.get_farmed_amount()
    get_timestamp_for_height_result = await wallet_rpc_client.get_timestamp_for_height(uint32(2))

    expected_result = {
        "blocks_won": 2,
        "farmed_amount": 4_000_000_000_000,
        "farmer_reward_amount": 500_000_000_000,
        "fee_amount": 0,
        "last_height_farmed": 2,
        "last_time_farmed": get_timestamp_for_height_result,
        "pool_reward_amount": 3_500_000_000_000,
        "success": True,
    }
    assert get_farmed_amount_result == expected_result


@pytest.mark.asyncio
async def test_get_farmed_amount_with_fee(wallet_rpc_environment: WalletRpcTestEnvironment):
    env = wallet_rpc_environment
    wallet: Wallet = env.wallet_1.wallet
    full_node_api: FullNodeSimulator = env.full_node.api
    wallet_rpc_client = env.wallet_1.rpc_client
    wallet_node: WalletNode = env.wallet_1.node

    await generate_funds(full_node_api, env.wallet_1)

    fee_amount = 100
    tx = await wallet.generate_signed_transaction(
        amount=uint64(5),
        puzzle_hash=bytes32([0] * 32),
        tx_config=DEFAULT_TX_CONFIG,
        fee=uint64(fee_amount),
    )
    await wallet.push_transaction(tx)

    our_ph = await wallet.get_new_puzzlehash()
    await full_node_api.wait_transaction_records_entered_mempool(records=[tx])
    await full_node_api.farm_blocks_to_puzzlehash(count=2, farm_to=our_ph, guarantee_transaction_blocks=True)
    await full_node_api.wait_for_wallet_synced(wallet_node=wallet_node, timeout=20)

    result = await wallet_rpc_client.get_farmed_amount()
    assert result["fee_amount"] == fee_amount


@pytest.mark.asyncio
async def test_get_timestamp_for_height(wallet_rpc_environment: WalletRpcTestEnvironment):
    env: WalletRpcTestEnvironment = wallet_rpc_environment

    full_node_api: FullNodeSimulator = env.full_node.api
    client: WalletRpcClient = env.wallet_1.rpc_client

    await generate_funds(full_node_api, env.wallet_1)

    # This tests that the client returns a uint64, rather than raising or returning something unexpected
    uint64(await client.get_timestamp_for_height(uint32(1)))


@pytest.mark.parametrize(
    "output_args, fee, select_coin, is_cat",
    [
        ([(348026, None)], 0, False, False),
        ([(1270495230, ["memo_1"]), (902347, ["memo_2"])], 1, True, False),
        ([(84920, ["memo_1_0", "memo_1_1"]), (1, ["memo_2_0"])], 0, False, False),
        (
            [(32058710, ["memo_1_0", "memo_1_1"]), (1, ["memo_2_0"]), (923, ["memo_3_0", "memo_3_1"])],
            32804,
            True,
            False,
        ),
        ([(1337, ["LEET"]), (81000, ["pingwei"])], 817, False, True),
        ([(120000000000, None), (120000000000, None)], 10000000000, True, False),
    ],
)
@pytest.mark.asyncio
async def test_create_signed_transaction(
    wallet_rpc_environment: WalletRpcTestEnvironment,
    output_args: List[Tuple[int, Optional[List[str]]]],
    fee: int,
    select_coin: bool,
    is_cat: bool,
):
    env: WalletRpcTestEnvironment = wallet_rpc_environment

    wallet_2: Wallet = env.wallet_2.wallet
    wallet_1_node: WalletNode = env.wallet_1.node
    wallet_1_rpc: WalletRpcClient = env.wallet_1.rpc_client
    full_node_api: FullNodeSimulator = env.full_node.api
    full_node_rpc: FullNodeRpcClient = env.full_node.rpc_client

    generated_funds = await generate_funds(full_node_api, env.wallet_1)

    wallet_id = 1
    if is_cat:
        generated_funds = 10**9

        res = await wallet_1_rpc.create_new_cat_and_wallet(uint64(generated_funds), test=True)
        assert res["success"]
        wallet_id = res["wallet_id"]

        await time_out_assert(5, check_mempool_spend_count, True, full_node_api, 1)
        for i in range(5):
            if check_mempool_spend_count(full_node_api, 0):
                break
            await farm_transaction_block(full_node_api, wallet_1_node)

    outputs = await create_tx_outputs(wallet_2, output_args)
    amount_outputs = sum(output["amount"] for output in outputs)
    amount_fee = uint64(fee)

    if is_cat:
        amount_total = amount_outputs
    else:
        amount_total = amount_outputs + amount_fee

    selected_coin = None
    if select_coin:
        selected_coin = await wallet_1_rpc.select_coins(
            amount=amount_total, wallet_id=wallet_id, coin_selection_config=DEFAULT_COIN_SELECTION_CONFIG
        )
        assert len(selected_coin) == 1

    tx = await wallet_1_rpc.create_signed_transaction(
        outputs,
        coins=selected_coin,
        fee=amount_fee,
        wallet_id=wallet_id,
        # shouldn't actually block it
        tx_config=DEFAULT_TX_CONFIG.override(
            excluded_coin_amounts=[uint64(selected_coin[0].amount)] if selected_coin is not None else [],
        ),
    )
    change_expected = not selected_coin or selected_coin[0].amount - amount_total > 0
    assert_tx_amounts(tx, outputs, amount_fee=amount_fee, change_expected=change_expected, is_cat=is_cat)

    # Farm the transaction and make sure the wallet balance reflects it correct
    spend_bundle = tx.spend_bundle
    assert spend_bundle is not None
    push_res = await wallet_1_rpc.push_transactions([tx])
    assert push_res["success"]
    await farm_transaction(full_node_api, wallet_1_node, spend_bundle)
    await time_out_assert(20, get_confirmed_balance, generated_funds - amount_total, wallet_1_rpc, wallet_id)

    # Validate the memos
    for output in outputs:
        if "memos" in outputs:
            found: bool = False
            for addition in spend_bundle.additions():
                if addition.amount == output["amount"] and addition.puzzle_hash.hex() == output["puzzle_hash"]:
                    cr: Optional[CoinRecord] = await full_node_rpc.get_coin_record_by_name(addition.name())
                    assert cr is not None
                    spend: Optional[CoinSpend] = await full_node_rpc.get_puzzle_and_solution(
                        addition.parent_coin_info, cr.confirmed_block_index
                    )
                    assert spend is not None
                    sb: SpendBundle = SpendBundle([spend], G2Element())
                    assert compute_memos(sb) == {addition.name(): [memo.encode() for memo in output["memos"]]}
                    found = True
            assert found


@pytest.mark.asyncio
async def test_create_signed_transaction_with_coin_announcement(wallet_rpc_environment: WalletRpcTestEnvironment):
    env: WalletRpcTestEnvironment = wallet_rpc_environment

    wallet_2: Wallet = env.wallet_2.wallet
    full_node_api: FullNodeSimulator = env.full_node.api
    client: WalletRpcClient = env.wallet_1.rpc_client
    client_node: FullNodeRpcClient = env.full_node.rpc_client

    await generate_funds(full_node_api, env.wallet_1)

    signed_tx_amount = uint64(888000)
    tx_coin_announcements = [
        Announcement(
            std_hash(b"coin_id_1"),
            std_hash(b"message"),
            b"\xca",
        ),
        Announcement(
            std_hash(b"coin_id_2"),
            bytes(Program.to("a string")),
        ),
    ]
    outputs = await create_tx_outputs(wallet_2, [(signed_tx_amount, None)])
    tx_res: TransactionRecord = await client.create_signed_transaction(
        outputs, tx_config=DEFAULT_TX_CONFIG, coin_announcements=tx_coin_announcements
    )
    assert_tx_amounts(tx_res, outputs, amount_fee=uint64(0), change_expected=True)
    await assert_push_tx_error(client_node, tx_res)


@pytest.mark.asyncio
async def test_create_signed_transaction_with_puzzle_announcement(wallet_rpc_environment: WalletRpcTestEnvironment):
    env: WalletRpcTestEnvironment = wallet_rpc_environment

    wallet_2: Wallet = env.wallet_2.wallet
    full_node_api: FullNodeSimulator = env.full_node.api
    client: WalletRpcClient = env.wallet_1.rpc_client
    client_node: FullNodeRpcClient = env.full_node.rpc_client

    await generate_funds(full_node_api, env.wallet_1)

    signed_tx_amount = uint64(888000)
    tx_puzzle_announcements = [
        Announcement(
            std_hash(b"puzzle_hash_1"),
            b"message",
            b"\xca",
        ),
        Announcement(
            std_hash(b"puzzle_hash_2"),
            bytes(Program.to("a string")),
        ),
    ]
    outputs = await create_tx_outputs(wallet_2, [(signed_tx_amount, None)])
    tx_res = await client.create_signed_transaction(
        outputs, tx_config=DEFAULT_TX_CONFIG, puzzle_announcements=tx_puzzle_announcements
    )
    assert_tx_amounts(tx_res, outputs, amount_fee=uint64(0), change_expected=True)
    await assert_push_tx_error(client_node, tx_res)


@pytest.mark.asyncio
async def test_create_signed_transaction_with_excluded_coins(wallet_rpc_environment: WalletRpcTestEnvironment) -> None:
    env: WalletRpcTestEnvironment = wallet_rpc_environment
    wallet_1: Wallet = env.wallet_1.wallet
    wallet_1_rpc: WalletRpcClient = env.wallet_1.rpc_client
    full_node_api: FullNodeSimulator = env.full_node.api
    full_node_rpc: FullNodeRpcClient = env.full_node.rpc_client
    await generate_funds(full_node_api, env.wallet_1)

    async def it_does_not_include_the_excluded_coins() -> None:
        selected_coins = await wallet_1_rpc.select_coins(
            amount=250000000000, wallet_id=1, coin_selection_config=DEFAULT_COIN_SELECTION_CONFIG
        )
        assert len(selected_coins) == 1
        outputs = await create_tx_outputs(wallet_1, [(uint64(250000000000), None)])

        tx = await wallet_1_rpc.create_signed_transaction(
            outputs,
            DEFAULT_TX_CONFIG.override(
                excluded_coin_ids=[c.name() for c in selected_coins],
            ),
        )

        assert len(tx.removals) == 1
        assert tx.removals[0] != selected_coins[0]
        assert tx.removals[0].amount == uint64(1750000000000)
        await assert_push_tx_error(full_node_rpc, tx)

    async def it_throws_an_error_when_all_spendable_coins_are_excluded() -> None:
        selected_coins = await wallet_1_rpc.select_coins(
            amount=1750000000000, wallet_id=1, coin_selection_config=DEFAULT_COIN_SELECTION_CONFIG
        )
        assert len(selected_coins) == 1
        outputs = await create_tx_outputs(wallet_1, [(uint64(1750000000000), None)])

        with pytest.raises(ValueError):
            await wallet_1_rpc.create_signed_transaction(
                outputs,
                DEFAULT_TX_CONFIG.override(
                    excluded_coin_ids=[c.name() for c in selected_coins],
                ),
            )

    await it_does_not_include_the_excluded_coins()
    await it_throws_an_error_when_all_spendable_coins_are_excluded()


@pytest.mark.asyncio
async def test_spend_clawback_coins(wallet_rpc_environment: WalletRpcTestEnvironment):
    env: WalletRpcTestEnvironment = wallet_rpc_environment

    wallet_1_node: WalletNode = env.wallet_1.node
    wallet_2_node: WalletNode = env.wallet_2.node
    wallet_1_rpc: WalletRpcClient = env.wallet_1.rpc_client
    wallet_2_rpc: WalletRpcClient = env.wallet_2.rpc_client
    wallet_1 = wallet_1_node.wallet_state_manager.main_wallet
    wallet_2 = wallet_2_node.wallet_state_manager.main_wallet
    full_node_api: FullNodeSimulator = env.full_node.api
    wallet_2_api = WalletRpcApi(wallet_2_node)

    generated_funds = await generate_funds(full_node_api, env.wallet_1, 1)
    await generate_funds(full_node_api, env.wallet_2, 1)
    wallet_1_puzhash = await wallet_1.get_new_puzzlehash()
    await full_node_api.wait_for_wallet_synced(wallet_node=wallet_1_node, timeout=20)
    wallet_2_puzhash = await wallet_2.get_new_puzzlehash()
    tx = await wallet_1_rpc.send_transaction(
        wallet_id=1,
        amount=uint64(500),
        address=encode_puzzle_hash(wallet_2_puzhash, "txch"),
        tx_config=DEFAULT_TX_CONFIG,
        fee=uint64(0),
        puzzle_decorator_override=[{"decorator": "CLAWBACK", "clawback_timelock": 5}],
    )
    clawback_coin_id_1 = tx.additions[0].name()
    assert tx.spend_bundle is not None
    await farm_transaction(full_node_api, wallet_1_node, tx.spend_bundle)
    await full_node_api.wait_for_wallet_synced(wallet_node=wallet_2_node, timeout=20)
    tx = await wallet_2_rpc.send_transaction(
        wallet_id=1,
        amount=uint64(500),
        address=encode_puzzle_hash(wallet_1_puzhash, "txch"),
        tx_config=DEFAULT_TX_CONFIG,
        fee=uint64(0),
        puzzle_decorator_override=[{"decorator": "CLAWBACK", "clawback_timelock": 5}],
    )
    assert tx.spend_bundle is not None
    clawback_coin_id_2 = tx.additions[0].name()
    await farm_transaction(full_node_api, wallet_2_node, tx.spend_bundle)
    await time_out_assert(20, get_confirmed_balance, generated_funds - 500, wallet_1_rpc, 1)
    await time_out_assert(20, get_confirmed_balance, generated_funds - 500, wallet_2_rpc, 1)
    await asyncio.sleep(10)
    # Test missing coin_ids
    has_exception = False
    try:
        await wallet_2_api.spend_clawback_coins({})
    except ValueError:
        has_exception = True
    assert has_exception
    # Test coin ID is not a Clawback coin
    invalid_coin_id = tx.removals[0].name()
    resp = await wallet_2_rpc.spend_clawback_coins([invalid_coin_id], 500)
    assert resp["success"]
    assert resp["transaction_ids"] == []
    # Test unsupported wallet
    coin_record = await wallet_1_node.wallet_state_manager.coin_store.get_coin_record(clawback_coin_id_1)
    assert coin_record is not None
    await wallet_1_node.wallet_state_manager.coin_store.add_coin_record(
        dataclasses.replace(coin_record, wallet_type=WalletType.CAT)
    )
    resp = await wallet_1_rpc.spend_clawback_coins([clawback_coin_id_1], 100)
    assert resp["success"]
    assert len(resp["transaction_ids"]) == 0
    # Test missing metadata
    await wallet_1_node.wallet_state_manager.coin_store.add_coin_record(dataclasses.replace(coin_record, metadata=None))
    resp = await wallet_1_rpc.spend_clawback_coins([clawback_coin_id_1], 100)
    assert resp["success"]
    assert len(resp["transaction_ids"]) == 0
    # Test missing incoming tx
    coin_record = await wallet_1_node.wallet_state_manager.coin_store.get_coin_record(clawback_coin_id_2)
    assert coin_record is not None
    fake_coin = Coin(coin_record.coin.parent_coin_info, wallet_2_puzhash, coin_record.coin.amount)
    await wallet_1_node.wallet_state_manager.coin_store.add_coin_record(
        dataclasses.replace(coin_record, coin=fake_coin)
    )
    resp = await wallet_1_rpc.spend_clawback_coins([fake_coin.name()], 100)
    assert resp["transaction_ids"] == []
    # Test coin puzzle hash doesn't match the puzzle
    tx = (await wallet_1.wallet_state_manager.tx_store.get_farming_rewards())[0]
    await wallet_1.wallet_state_manager.tx_store.add_transaction_record(dataclasses.replace(tx, name=fake_coin.name()))
    await wallet_1_node.wallet_state_manager.coin_store.add_coin_record(
        dataclasses.replace(coin_record, coin=fake_coin)
    )
    resp = await wallet_1_rpc.spend_clawback_coins([fake_coin.name()], 100)
    assert resp["transaction_ids"] == []
    # Test claim spend
    await wallet_2_api.set_auto_claim({"enabled": False, "tx_fee": 100, "min_amount": 0, "batch_size": 1})
    resp = await wallet_2_rpc.spend_clawback_coins([clawback_coin_id_1, clawback_coin_id_2], 100)
    assert resp["success"]
    assert len(resp["transaction_ids"]) == 2
    await time_out_assert_not_none(
        10, full_node_api.full_node.mempool_manager.get_spendbundle, bytes32.from_hexstr(resp["transaction_ids"][0])
    )
    await time_out_assert_not_none(
        10, full_node_api.full_node.mempool_manager.get_spendbundle, bytes32.from_hexstr(resp["transaction_ids"][1])
    )
    await farm_transaction_block(full_node_api, wallet_2_node)
    await time_out_assert(20, get_confirmed_balance, generated_funds + 300, wallet_2_rpc, 1)
    # Test spent coin
    resp = await wallet_2_rpc.spend_clawback_coins([clawback_coin_id_1], 500)
    assert resp["success"]
    assert resp["transaction_ids"] == []


@pytest.mark.asyncio
async def test_send_transaction_multi(wallet_rpc_environment: WalletRpcTestEnvironment):
    env: WalletRpcTestEnvironment = wallet_rpc_environment

    wallet_2: Wallet = env.wallet_2.wallet
    wallet_node: WalletNode = env.wallet_1.node
    full_node_api: FullNodeSimulator = env.full_node.api
    client: WalletRpcClient = env.wallet_1.rpc_client

    generated_funds = await generate_funds(full_node_api, env.wallet_1)

    removals = await client.select_coins(
        1750000000000, wallet_id=1, coin_selection_config=DEFAULT_COIN_SELECTION_CONFIG
    )  # we want a coin that won't be selected by default
    outputs = await create_tx_outputs(wallet_2, [(uint64(1), ["memo_1"]), (uint64(2), ["memo_2"])])
    amount_outputs = sum(output["amount"] for output in outputs)
    amount_fee = uint64(amount_outputs + 1)

    send_tx_res: TransactionRecord = await client.send_transaction_multi(
        1,
        outputs,
        DEFAULT_TX_CONFIG,
        coins=removals,
        fee=amount_fee,
    )
    spend_bundle = send_tx_res.spend_bundle
    assert spend_bundle is not None
    assert send_tx_res is not None

    assert_tx_amounts(send_tx_res, outputs, amount_fee=amount_fee, change_expected=True)
    assert send_tx_res.removals == removals

    await farm_transaction(full_node_api, wallet_node, spend_bundle)

    await time_out_assert(20, get_confirmed_balance, generated_funds - amount_outputs - amount_fee, client, 1)

    # Checks that the memo can be retrieved
    tx_confirmed = await client.get_transaction(1, send_tx_res.name)
    assert tx_confirmed.confirmed
    memos = tx_confirmed.get_memos()
    assert len(memos) == len(outputs)
    for output in outputs:
        assert [output["memos"][0].encode()] in memos.values()
    spend_bundle = send_tx_res.spend_bundle
    assert spend_bundle is not None
    for key in memos.keys():
        assert key in [a.name() for a in spend_bundle.additions()]


@pytest.mark.asyncio
async def test_get_transactions(wallet_rpc_environment: WalletRpcTestEnvironment):
    env: WalletRpcTestEnvironment = wallet_rpc_environment

    wallet: Wallet = env.wallet_1.wallet
    wallet_node: WalletNode = env.wallet_1.node
    full_node_api: FullNodeSimulator = env.full_node.api
    client: WalletRpcClient = env.wallet_1.rpc_client

    await generate_funds(full_node_api, env.wallet_1, 5)

    all_transactions = await client.get_transactions(1)
    assert len(all_transactions) >= 10
    # Test transaction pagination
    some_transactions = await client.get_transactions(1, 0, 5)
    some_transactions_2 = await client.get_transactions(1, 5, 10)
    assert some_transactions == all_transactions[0:5]
    assert some_transactions_2 == all_transactions[5:10]

    # Testing sorts
    # Test the default sort (CONFIRMED_AT_HEIGHT)
    assert all_transactions == sorted(all_transactions, key=attrgetter("confirmed_at_height"))
    all_transactions = await client.get_transactions(1, reverse=True)
    assert all_transactions == sorted(all_transactions, key=attrgetter("confirmed_at_height"), reverse=True)

    # Test RELEVANCE
<<<<<<< HEAD
    puzhash = await wallet.get_new_puzzlehash()
    await full_node_api.wait_for_wallet_synced(wallet_node=wallet_node, timeout=20)
    await client.send_transaction(1, uint64(1), encode_puzzle_hash(puzhash, "txch"))  # Create a pending tx
=======
    await client.send_transaction(
        1, uint64(1), encode_puzzle_hash(await wallet.get_new_puzzlehash(), "txch"), DEFAULT_TX_CONFIG
    )  # Create a pending tx
>>>>>>> 8639a91f

    all_transactions = await client.get_transactions(1, sort_key=SortKey.RELEVANCE)
    sorted_transactions = sorted(all_transactions, key=attrgetter("created_at_time"), reverse=True)
    sorted_transactions = sorted(sorted_transactions, key=attrgetter("confirmed_at_height"), reverse=True)
    sorted_transactions = sorted(sorted_transactions, key=attrgetter("confirmed"))
    assert all_transactions == sorted_transactions

    all_transactions = await client.get_transactions(1, sort_key=SortKey.RELEVANCE, reverse=True)
    sorted_transactions = sorted(all_transactions, key=attrgetter("created_at_time"))
    sorted_transactions = sorted(sorted_transactions, key=attrgetter("confirmed_at_height"))
    sorted_transactions = sorted(sorted_transactions, key=attrgetter("confirmed"), reverse=True)
    assert all_transactions == sorted_transactions

    # Test get_transactions to address
    ph_by_addr = await wallet.get_new_puzzlehash()
<<<<<<< HEAD
    await full_node_api.wait_for_wallet_synced(wallet_node=wallet_node, timeout=20)
    await client.send_transaction(1, uint64(1), encode_puzzle_hash(ph_by_addr, "txch"))
=======
    await client.send_transaction(1, uint64(1), encode_puzzle_hash(ph_by_addr, "txch"), DEFAULT_TX_CONFIG)
>>>>>>> 8639a91f
    await client.farm_block(encode_puzzle_hash(ph_by_addr, "txch"))
    await full_node_api.wait_for_wallet_synced(wallet_node=wallet_node, timeout=20)
    tx_for_address = await client.get_transactions(1, to_address=encode_puzzle_hash(ph_by_addr, "txch"))
    assert len(tx_for_address) == 1
    assert tx_for_address[0].to_puzzle_hash == ph_by_addr

    # Test type filter
    all_transactions = await client.get_transactions(
        1, type_filter=TransactionTypeFilter.include([TransactionType.COINBASE_REWARD])
    )
    assert len(all_transactions) == 5
    assert all(transaction.type == TransactionType.COINBASE_REWARD for transaction in all_transactions)
    # Test confirmed filter
    all_transactions = await client.get_transactions(1, confirmed=True)
    assert len(all_transactions) == 10
    assert all(transaction.confirmed for transaction in all_transactions)
    all_transactions = await client.get_transactions(1, confirmed=False)
    assert len(all_transactions) == 2
    assert all(not transaction.confirmed for transaction in all_transactions)

    # Test bypass broken txs
    await wallet.wallet_state_manager.tx_store.add_transaction_record(
        dataclasses.replace(all_transactions[0], type=uint32(TransactionType.INCOMING_CLAWBACK_SEND))
    )
    all_transactions = await client.get_transactions(
        1, type_filter=TransactionTypeFilter.include([TransactionType.INCOMING_CLAWBACK_SEND]), confirmed=False
    )
    assert len(all_transactions) == 1


@pytest.mark.asyncio
async def test_get_transaction_count(wallet_rpc_environment: WalletRpcTestEnvironment):
    env: WalletRpcTestEnvironment = wallet_rpc_environment

    full_node_api: FullNodeSimulator = env.full_node.api
    client: WalletRpcClient = env.wallet_1.rpc_client

    await generate_funds(full_node_api, env.wallet_1)

    all_transactions = await client.get_transactions(1)
    assert len(all_transactions) > 0
    transaction_count = await client.get_transaction_count(1)
    assert transaction_count == len(all_transactions)
    assert await client.get_transaction_count(1, confirmed=False) == 0
    assert (
        await client.get_transaction_count(
            1, type_filter=TransactionTypeFilter.include([TransactionType.INCOMING_CLAWBACK_SEND])
        )
        == 0
    )


@pytest.mark.asyncio
async def test_cat_endpoints(wallet_rpc_environment: WalletRpcTestEnvironment):
    env: WalletRpcTestEnvironment = wallet_rpc_environment

    wallet_node: WalletNode = env.wallet_1.node

    client: WalletRpcClient = env.wallet_1.rpc_client
    client_2: WalletRpcClient = env.wallet_2.rpc_client

    full_node_api: FullNodeSimulator = env.full_node.api

    await generate_funds(full_node_api, env.wallet_1, 1)
    await generate_funds(full_node_api, env.wallet_2, 1)

    # Test a deprecated path
    with pytest.raises(ValueError, match="dropped"):
        await client.fetch(
            "create_new_wallet",
            {
                "wallet_type": "cat_wallet",
                "mode": "new",
            },
        )

    # Creates a CAT wallet with 100 mojos and a CAT with 20 mojos
    await client.create_new_cat_and_wallet(uint64(100), test=True)
    await time_out_assert(20, client.get_synced)

    res = await client.create_new_cat_and_wallet(uint64(20), test=True)
    assert res["success"]
    cat_0_id = res["wallet_id"]
    asset_id = bytes32.fromhex(res["asset_id"])
    assert len(asset_id) > 0

    await assert_wallet_types(client, {WalletType.STANDARD_WALLET: 1, WalletType.CAT: 2})
    await assert_wallet_types(client_2, {WalletType.STANDARD_WALLET: 1})

    bal_0 = await client.get_wallet_balance(cat_0_id)
    assert bal_0["confirmed_wallet_balance"] == 0
    assert bal_0["pending_coin_removal_count"] == 1
    col = await client.get_cat_asset_id(cat_0_id)
    assert col == asset_id
    assert (await client.get_cat_name(cat_0_id)) == CATWallet.default_wallet_name_for_unknown_cat(asset_id.hex())
    await client.set_cat_name(cat_0_id, "My cat")
    assert (await client.get_cat_name(cat_0_id)) == "My cat"
    result = await client.cat_asset_id_to_name(col)
    assert result is not None
    wid, name = result
    assert wid == cat_0_id
    assert name == "My cat"
    result = await client.cat_asset_id_to_name(bytes32([0] * 32))
    assert result is None
    verified_asset_id = next(iter(DEFAULT_CATS.items()))[1]["asset_id"]
    result = await client.cat_asset_id_to_name(bytes32.from_hexstr(verified_asset_id))
    assert result is not None
    should_be_none, name = result
    assert should_be_none is None
    assert name == next(iter(DEFAULT_CATS.items()))[1]["name"]

    # make sure spend is in mempool before farming tx block
    await time_out_assert(5, check_mempool_spend_count, True, full_node_api, 2)
    for i in range(5):
        if check_mempool_spend_count(full_node_api, 0):
            break
        await farm_transaction_block(full_node_api, wallet_node)

    # check that we farmed the transaction
    assert check_mempool_spend_count(full_node_api, 0)
    await full_node_api.wait_for_wallet_synced(wallet_node=wallet_node, timeout=5)

    await time_out_assert(5, get_confirmed_balance, 20, client, cat_0_id)
    bal_0 = await client.get_wallet_balance(cat_0_id)
    assert bal_0["pending_coin_removal_count"] == 0
    assert bal_0["unspent_coin_count"] == 1

    # Creates a second wallet with the same CAT
    res = await client_2.create_wallet_for_existing_cat(asset_id)
    assert res["success"]
    cat_1_id = res["wallet_id"]
    cat_1_asset_id = bytes.fromhex(res["asset_id"])
    assert cat_1_asset_id == asset_id

    await assert_wallet_types(client, {WalletType.STANDARD_WALLET: 1, WalletType.CAT: 2})
    await assert_wallet_types(client_2, {WalletType.STANDARD_WALLET: 1, WalletType.CAT: 1})

    await farm_transaction_block(full_node_api, wallet_node)

    bal_1 = await client_2.get_wallet_balance(cat_1_id)
    assert bal_1["confirmed_wallet_balance"] == 0

    addr_0 = await client.get_next_address(cat_0_id, False)
    addr_1 = await client_2.get_next_address(cat_1_id, False)

    assert addr_0 != addr_1

    # Test CAT spend without a fee
    with pytest.raises(ValueError):
        await client.cat_spend(
            cat_0_id,
            DEFAULT_TX_CONFIG.override(
                excluded_coin_amounts=[uint64(20)],
                excluded_coin_ids=[bytes32([0] * 32)],
            ),
            uint64(4),
            addr_1,
            uint64(0),
            ["the cat memo"],
        )
    tx_res = await client.cat_spend(cat_0_id, DEFAULT_TX_CONFIG, uint64(4), addr_1, uint64(0), ["the cat memo"])
    assert tx_res.wallet_id == cat_0_id
    spend_bundle = tx_res.spend_bundle
    assert spend_bundle is not None
    assert uncurry_puzzle(spend_bundle.coin_spends[0].puzzle_reveal.to_program()).mod == CAT_MOD
    await farm_transaction(full_node_api, wallet_node, spend_bundle)

    await farm_transaction_block(full_node_api, wallet_node)

    # Test CAT spend with a fee
    tx_res = await client.cat_spend(cat_0_id, DEFAULT_TX_CONFIG, uint64(1), addr_1, uint64(5_000_000), ["the cat memo"])
    assert tx_res.wallet_id == cat_0_id
    spend_bundle = tx_res.spend_bundle
    assert spend_bundle is not None
    assert uncurry_puzzle(spend_bundle.coin_spends[0].puzzle_reveal.to_program()).mod == CAT_MOD
    await farm_transaction(full_node_api, wallet_node, spend_bundle)

    # Test CAT spend with a fee and pre-specified removals / coins
    removals = await client.select_coins(
        amount=uint64(2), wallet_id=cat_0_id, coin_selection_config=DEFAULT_COIN_SELECTION_CONFIG
    )
    tx_res = await client.cat_spend(
        cat_0_id, DEFAULT_TX_CONFIG, uint64(1), addr_1, uint64(5_000_000), ["the cat memo"], removals=removals
    )
    assert tx_res.wallet_id == cat_0_id
    spend_bundle = tx_res.spend_bundle
    assert spend_bundle is not None
    assert removals[0] in tx_res.removals
    assert uncurry_puzzle(spend_bundle.coin_spends[0].puzzle_reveal.to_program()).mod == CAT_MOD
    await farm_transaction(full_node_api, wallet_node, spend_bundle)

    # Test unacknowledged CAT
    await wallet_node.wallet_state_manager.interested_store.add_unacknowledged_token(
        asset_id, "Unknown", uint32(10000), bytes32(b"\00" * 32)
    )
    cats = await client.get_stray_cats()
    assert len(cats) == 1

    await time_out_assert(20, get_confirmed_balance, 14, client, cat_0_id)
    await time_out_assert(20, get_confirmed_balance, 6, client_2, cat_1_id)

    # Test CAT coin selection
    selected_coins = await client.select_coins(
        amount=1, wallet_id=cat_0_id, coin_selection_config=DEFAULT_COIN_SELECTION_CONFIG
    )
    assert len(selected_coins) > 0


@pytest.mark.asyncio
async def test_offer_endpoints(wallet_rpc_environment: WalletRpcTestEnvironment):
    env: WalletRpcTestEnvironment = wallet_rpc_environment

    wallet_node: WalletNode = env.wallet_1.node
    wallet_1_rpc: WalletRpcClient = env.wallet_1.rpc_client
    wallet_2_rpc: WalletRpcClient = env.wallet_2.rpc_client
    full_node_api: FullNodeSimulator = env.full_node.api

    await generate_funds(full_node_api, env.wallet_1, 1)
    await generate_funds(full_node_api, env.wallet_2, 1)

    # Creates a CAT wallet with 20 mojos
    res = await wallet_1_rpc.create_new_cat_and_wallet(uint64(20), test=True)
    assert res["success"]
    cat_wallet_id = res["wallet_id"]
    cat_asset_id = bytes32.fromhex(res["asset_id"])
    await time_out_assert(5, check_mempool_spend_count, True, full_node_api, 1)
    await farm_transaction_block(full_node_api, wallet_node)
    await full_node_api.wait_for_wallet_synced(wallet_node=wallet_node, timeout=5)

    await time_out_assert(5, get_confirmed_balance, 20, wallet_1_rpc, cat_wallet_id)

    # Creates a wallet for the same CAT on wallet_2 and send 4 CAT from wallet_1 to it
    await wallet_2_rpc.create_wallet_for_existing_cat(cat_asset_id)
    wallet_2_address = await wallet_2_rpc.get_next_address(cat_wallet_id, False)
    adds = [{"puzzle_hash": decode_puzzle_hash(wallet_2_address), "amount": uint64(4), "memos": ["the cat memo"]}]
    tx_res = await wallet_1_rpc.send_transaction_multi(
        cat_wallet_id, additions=adds, tx_config=DEFAULT_TX_CONFIG, fee=uint64(0)
    )
    spend_bundle = tx_res.spend_bundle
    assert spend_bundle is not None
    await farm_transaction(full_node_api, wallet_node, spend_bundle)
    await time_out_assert(5, get_confirmed_balance, 4, wallet_2_rpc, cat_wallet_id)
    test_crs: List[CoinRecord] = await wallet_1_rpc.get_coin_records_by_names(
        [a.name() for a in spend_bundle.additions() if a.amount != 4]
    )
    for cr in test_crs:
        assert cr.coin in spend_bundle.additions()
    with pytest.raises(ValueError):
        await wallet_1_rpc.get_coin_records_by_names([a.name() for a in spend_bundle.additions() if a.amount == 4])
    # Create an offer of 5 chia for one CAT
    offer, trade_record = await wallet_1_rpc.create_offer_for_ids(
        {uint32(1): -5, cat_asset_id.hex(): 1}, DEFAULT_TX_CONFIG, validate_only=True
    )
    all_offers = await wallet_1_rpc.get_all_offers()
    assert len(all_offers) == 0
    assert offer is None

    driver_dict: Dict[str, Any] = {cat_asset_id.hex(): {"type": "CAT", "tail": "0x" + cat_asset_id.hex()}}

    offer, trade_record = await wallet_1_rpc.create_offer_for_ids(
        {uint32(1): -5, cat_asset_id.hex(): 1},
        DEFAULT_TX_CONFIG,
        driver_dict=driver_dict,
        fee=uint64(1),
    )
    assert offer is not None

    id, summary = await wallet_1_rpc.get_offer_summary(offer)
    assert id == offer.name()
    id, advanced_summary = await wallet_1_rpc.get_offer_summary(offer, advanced=True)
    assert id == offer.name()
    assert summary == {"offered": {"xch": 5}, "requested": {cat_asset_id.hex(): 1}, "infos": driver_dict, "fees": 1}
    assert advanced_summary == summary

    id, valid = await wallet_1_rpc.check_offer_validity(offer)
    assert id == offer.name()

    all_offers = await wallet_1_rpc.get_all_offers(file_contents=True)
    assert len(all_offers) == 1
    assert TradeStatus(all_offers[0].status) == TradeStatus.PENDING_ACCEPT
    assert all_offers[0].offer == bytes(offer)

    trade_record = await wallet_2_rpc.take_offer(offer, DEFAULT_TX_CONFIG, fee=uint64(1))
    assert TradeStatus(trade_record.status) == TradeStatus.PENDING_CONFIRM

    await wallet_1_rpc.cancel_offer(offer.name(), DEFAULT_TX_CONFIG, secure=False)

    trade_record = await wallet_1_rpc.get_offer(offer.name(), file_contents=True)
    assert trade_record.offer == bytes(offer)
    assert TradeStatus(trade_record.status) == TradeStatus.CANCELLED

    await wallet_1_rpc.cancel_offer(offer.name(), DEFAULT_TX_CONFIG, fee=uint64(1), secure=True)

    trade_record = await wallet_1_rpc.get_offer(offer.name())
    assert TradeStatus(trade_record.status) == TradeStatus.PENDING_CANCEL

    new_offer, new_trade_record = await wallet_1_rpc.create_offer_for_ids(
        {uint32(1): -5, cat_wallet_id: 1}, DEFAULT_TX_CONFIG, fee=uint64(1)
    )
    all_offers = await wallet_1_rpc.get_all_offers()
    assert len(all_offers) == 2

    await farm_transaction_block(full_node_api, wallet_node)

    async def is_trade_confirmed(client, trade) -> bool:
        trade_record = await client.get_offer(trade.name())
        return TradeStatus(trade_record.status) == TradeStatus.CONFIRMED

    await time_out_assert(15, is_trade_confirmed, True, wallet_1_rpc, offer)

    # Test trade sorting
    def only_ids(trades):
        return [t.trade_id for t in trades]

    trade_record = await wallet_1_rpc.get_offer(offer.name())
    all_offers = await wallet_1_rpc.get_all_offers(include_completed=True)  # confirmed at index descending
    assert len(all_offers) == 2
    assert only_ids(all_offers) == only_ids([trade_record, new_trade_record])
    all_offers = await wallet_1_rpc.get_all_offers(include_completed=True, reverse=True)  # confirmed at index ascending
    assert only_ids(all_offers) == only_ids([new_trade_record, trade_record])
    all_offers = await wallet_1_rpc.get_all_offers(include_completed=True, sort_key="RELEVANCE")  # most relevant
    assert only_ids(all_offers) == only_ids([new_trade_record, trade_record])
    all_offers = await wallet_1_rpc.get_all_offers(
        include_completed=True, sort_key="RELEVANCE", reverse=True
    )  # least relevant
    assert only_ids(all_offers) == only_ids([trade_record, new_trade_record])
    # Test pagination
    all_offers = await wallet_1_rpc.get_all_offers(include_completed=True, start=0, end=1)
    assert len(all_offers) == 1
    all_offers = await wallet_1_rpc.get_all_offers(include_completed=True, start=50)
    assert len(all_offers) == 0
    all_offers = await wallet_1_rpc.get_all_offers(include_completed=True, start=0, end=50)
    assert len(all_offers) == 2

    ###
    # This is temporary code, delete it when we no longer care about incorrectly parsing old offers
    # There's also temp code in wallet_rpc_api.py
    with pytest.raises(ValueError, match="Old offer format is no longer supported"):
        await wallet_1_rpc.fetch(
            "get_offer_summary",
            {
                "offer": "offer1qqr83wcuu2rykcmqvpsxygqq0qthwpmsrsutadthxda7ppk8wemm74e88h2dh265k7fv7kdk2etmg99xpm0yu8ddl4rkhl73mflmfasl4h75w6lllup4t7urp0mstehm8cnmc6mdxn0rvdejdfpway2ccm6srenn6urvdmgvand96gat25z42f4u2sh7ad7upvhfty77v6ak76dmrdxrzdgn89mlr58ya6j77yax8095r2u2g826yg9jq4q6xzt4g6yveqnhg6r77lrt3weksdwcwz5ava4t5mtdem5syjejwg53q6t5lfd2t5p6dds9dylj7jxw2fmquugdnkvke5jckmsr8ne4akwha9hv9y24x6shezhaxqjegegprjp6h8hua2a24lntev22zkxdkhya5u7k6uhenv2jwwf8nddcs99707290u0yw7jv8w500yarnlew75keam9mwejmanardkdpk6awxj7ndl9ka35zfvydvfj646fuq7j6zv5uzl3czrw76psrnaudu2d65mtez7m9sz9xat52s87v6vmlpmknvju0u4wq5kklflwuamnaczl8vkne284ehyamaaxuzkcdvpjg3tlt7cxhy0r6fammc0arha65nxcv7kpxmra5zck7emrn7v4teuk6473eh7l39mqp5zafdmygm0tf0hp2ug20fhk7mlkmve4atg76xv9mw0xe2ped72mvkqall4hstp0a9jsxyyasz6dl7zmka2kwfx94w0knut43r4x447w3shmw5alldevrdu2gthelcjt8h6775p92ktlmlg846varj62rghj67e2hyhlauwkkv6nhnvt7wm6tt2kh2xw6kze0ttxsqplfct7mk4jvnykm0arw2juvnmkudgyerj59dn4ja8r5avud67zd7mr2cl54skynhs4twu2qgwrcdzcchhfee008e30yazzwu96h2uhaprejkrgns5w8nds244k3uyfhtmmzne29hmmdsvvlrtr02w0nc0thtkpywwmmxuqfc0tsssdflned"  # noqa: E501
            },
        )
    with pytest.raises(ValueError, match="Old offer format is no longer supported"):
        await wallet_1_rpc.fetch(
            "check_offer_validity",
            {
                "offer": "offer1qqr83wcuu2rykcmqvpsxygqq0qthwpmsrsutadthxda7ppk8wemm74e88h2dh265k7fv7kdk2etmg99xpm0yu8ddl4rkhl73mflmfasl4h75w6lllup4t7urp0mstehm8cnmc6mdxn0rvdejdfpway2ccm6srenn6urvdmgvand96gat25z42f4u2sh7ad7upvhfty77v6ak76dmrdxrzdgn89mlr58ya6j77yax8095r2u2g826yg9jq4q6xzt4g6yveqnhg6r77lrt3weksdwcwz5ava4t5mtdem5syjejwg53q6t5lfd2t5p6dds9dylj7jxw2fmquugdnkvke5jckmsr8ne4akwha9hv9y24x6shezhaxqjegegprjp6h8hua2a24lntev22zkxdkhya5u7k6uhenv2jwwf8nddcs99707290u0yw7jv8w500yarnlew75keam9mwejmanardkdpk6awxj7ndl9ka35zfvydvfj646fuq7j6zv5uzl3czrw76psrnaudu2d65mtez7m9sz9xat52s87v6vmlpmknvju0u4wq5kklflwuamnaczl8vkne284ehyamaaxuzkcdvpjg3tlt7cxhy0r6fammc0arha65nxcv7kpxmra5zck7emrn7v4teuk6473eh7l39mqp5zafdmygm0tf0hp2ug20fhk7mlkmve4atg76xv9mw0xe2ped72mvkqall4hstp0a9jsxyyasz6dl7zmka2kwfx94w0knut43r4x447w3shmw5alldevrdu2gthelcjt8h6775p92ktlmlg846varj62rghj67e2hyhlauwkkv6nhnvt7wm6tt2kh2xw6kze0ttxsqplfct7mk4jvnykm0arw2juvnmkudgyerj59dn4ja8r5avud67zd7mr2cl54skynhs4twu2qgwrcdzcchhfee008e30yazzwu96h2uhaprejkrgns5w8nds244k3uyfhtmmzne29hmmdsvvlrtr02w0nc0thtkpywwmmxuqfc0tsssdflned"  # noqa: E501
            },
        )
    with pytest.raises(ValueError, match="Old offer format is no longer supported"):
        await wallet_1_rpc.fetch(
            "take_offer",
            {
                "offer": "offer1qqr83wcuu2rykcmqvpsxygqq0qthwpmsrsutadthxda7ppk8wemm74e88h2dh265k7fv7kdk2etmg99xpm0yu8ddl4rkhl73mflmfasl4h75w6lllup4t7urp0mstehm8cnmc6mdxn0rvdejdfpway2ccm6srenn6urvdmgvand96gat25z42f4u2sh7ad7upvhfty77v6ak76dmrdxrzdgn89mlr58ya6j77yax8095r2u2g826yg9jq4q6xzt4g6yveqnhg6r77lrt3weksdwcwz5ava4t5mtdem5syjejwg53q6t5lfd2t5p6dds9dylj7jxw2fmquugdnkvke5jckmsr8ne4akwha9hv9y24x6shezhaxqjegegprjp6h8hua2a24lntev22zkxdkhya5u7k6uhenv2jwwf8nddcs99707290u0yw7jv8w500yarnlew75keam9mwejmanardkdpk6awxj7ndl9ka35zfvydvfj646fuq7j6zv5uzl3czrw76psrnaudu2d65mtez7m9sz9xat52s87v6vmlpmknvju0u4wq5kklflwuamnaczl8vkne284ehyamaaxuzkcdvpjg3tlt7cxhy0r6fammc0arha65nxcv7kpxmra5zck7emrn7v4teuk6473eh7l39mqp5zafdmygm0tf0hp2ug20fhk7mlkmve4atg76xv9mw0xe2ped72mvkqall4hstp0a9jsxyyasz6dl7zmka2kwfx94w0knut43r4x447w3shmw5alldevrdu2gthelcjt8h6775p92ktlmlg846varj62rghj67e2hyhlauwkkv6nhnvt7wm6tt2kh2xw6kze0ttxsqplfct7mk4jvnykm0arw2juvnmkudgyerj59dn4ja8r5avud67zd7mr2cl54skynhs4twu2qgwrcdzcchhfee008e30yazzwu96h2uhaprejkrgns5w8nds244k3uyfhtmmzne29hmmdsvvlrtr02w0nc0thtkpywwmmxuqfc0tsssdflned"  # noqa: E501
            },
        )
    with pytest.raises(ValueError, match="Old offer format is no longer supported"):
        await wallet_1_rpc.fetch(
            "get_offer_summary",
            {
                "offer": "offer1qqqqqqsqqqqqqqqqqqqqqqqqqqqqqqqqqqqqqqqqqqqqqqqqqqqqqqqqqqx68z6sprqv0dvdkvr4rv8r8mwlw7mzuyht6gn74y8yx8ta952h2qqqqqqqqqqqqrls9lllq8ls9lllq8ls9l67lllsflczlllsflllqnlstlllqnll7zllxnlstq8lluz07zllszqgpq8lluz0llczlutl7tuqlllsfl6llllsflllqtljalllqnls9lllqnl30luqszqgplllqnll7qhl9tll7p8lqtll7p8lsgp8llllqnlcyptllllsfluzpdlllqyqszqgpq8lluz0lqdllllsfluzq9llllcyl7pq9lllluz0lqs9llll7p8lsg9llluqszqgpqyqszqgpqyqszq0llcylllsrlllllln63hlqtlnx08lluzqrlcpl7qukqhlllljplczllls8lc9lllsrlczlue0llcylup0llcyluxlllcylllshlmulllshle5lujgplllp0lhelllp0lhelllp0lnflevsrlsnq8llu9l7l8lp0ll7zllxnlcpqyqszq0lqyqszqgplllqy9cplcpsrll7qhlluplllezlllsnlllphlstq8ly2q0llcflllsmlctsrlj9q8llu2l79llluqcrluqsrll7q0lp0lstlctlutcplllq8ls3qyqluqcplllqtll7qllp0ll7q0lqtll7qllluylllczluh0llcylup0llcylufllqyqszq0lqstn7q0llcplup074hlluz07qhlluz0llczluflllcyla0lllcylutlllcyluhlllcyl7qmllllqnlcyqtllllsflcml7qgpqyqszqgpq8lluz0lqsp0llcpqyqszq0llcpluygpq8lqxq0llcplup0llcrlutlllcplup0llcrllljpluph7q0llcpsgqhllllq8ls3qyqluqcplllq8ls3qyqluqcpq8lqxq07p8lluz07p0ly7q0llcylll3plctlatcplmhszq0llllqtll7qllqhll7q0lqtll7qllluylllczllls8lllp8l3rl6csrll7q2el7qgplcpsrll7qvp37q0llcplup07fhlluz07qhlluz07r0lluz07zllluz0llcyl7qmnluzq9ucpluqszqgpqyqlllsrlczlaa0llcylup0llcyllls9lllq0ll7z0lz8l43q8lluql7p8ltrll7p8llup07ahlluz07qhlluz07yllluz0720lluz0llctlu607kuqlllsfletl7qgpqyqszqgpleeszq0llcplup0llcrlllsnlc3laugplllq8ls9lllq0ll7g8llup0llcrlllsnlllqyslllcdlu5cpq8lluql7qhlluplllcflllselefl7q07dyqlawgplllq8lszq0lszq07qvql7qgplcpszq0llcpp8ll7q0lpzqgplcpsrll7qgfsrlsrqyqluqcplllqnll7qhlluplllcflugl7kyqlllszk0lszq07qvqlllsflllqtljdlllqnls9lllqnlsmlllqnlshlllqnl30luqszqgpqyql7qgpqyqszqgplcpsrll7q0lqnlcplllqnlcplchszqgplcpsrll7qhllupl7p0lluql7p8lp8ll7qhl2mll7p8lqtll7p8lphll7p8lp0lcpqyqszqgplllqy9cplcpsrlshlmulllshle5lu5gplllp0lhelllp0lhelllp0lnflevsrlstq8llu9l7l8llup07vhlluz07qhlluz07pllluz0llctlu607dyql7qgpqyqsrll7zllxnlcpqyqszq0llczllls8lllqllstq8lluql7zllluqs9lllqtljalllqnls9lllqnlsnluqszqgplllqtljalllqnls9lllqnlsmluqszqgpq8lluql7zllluqsrlc9szq07qvqlllsflllqnlnplllqnl4lluqszq0llczlal0llcylup0llcylllsflllqnljllc9srll7p8ltllcyqtlszq0llcyllls9lexlllsflczlllsflctlllsflc9lllsrluqszqgpqyqlllsflchlllsfluphlll7p8lsgqhllllqnll7qhl9tll7p8lqtll7p8lsgz0llllqnll7qhlwmll7p8lqtll7p8lp8ll7p8lsg90llllqnll7zllxnljmq8lluz0790lszqgpqyqszq0llcyl7ppdlllszqgpqyqsrll7p8lsgzlllllqnlcyzlll7qgpqyqszqgpqyqszqgplczlad0llcylup0llcyla0lllcylualllcyllls9lllq0l30lllq8lsnledllls9le2lllsflczlllsfle8lllsflllqtlhdlllqnls9lllqnljnlllqnl40lllqnll7zllxnlcrwvqlllsfl6el7qgpqyqszqgplllqnlcrdllszqgpqyqszq0lqyqluqcplllqnl30lllqnlstlllqnlcyqhllllsflllqnll7p8l0rll7p8llu807h8llup07thlluz07qhlluz0llcyluhlllcyl7pqzlllszqgpluqszqgpq8lszqgplllqnll7p8lyrll7p8llu9llqdllaw0llczluh0llcylup0llcylllsflc4lllsflllzrlcyqtllll3rluzqt0l72uql7pq9luql7qgpq8lszqgpqyql7qgpq8lzwqgpluqszqgpqyqszqgpq8lqxqgplllqnll7qdqx7l0xc8wskqn8d5at9dfqmwyt5q675phnkk4zh4e2x9tklqa9fa0llcylllsrgqn55h9a7c7aq9zfj2tx6aa5268xz2r2ds5emgu9yut5hhkp96rrmll7p8lluql7qhlluql7qhlptll7p8lqtll7p8lq0lcpqyqsrll7p8lluqlllen8mll7qhllupl7p0lluql7p8lluz07r8lluz0llczlu00llcylup0llcyluyllqyqszq0lqyqsrll7qhlzmll7p8lqtll7p8lr8ll7p8llup07zhlluz07qhlluz07r0lszqgpq8lszqgpqyqsrlcpq8lqxq0llczllls8lc9lllsrlcylllsflcgluycplllqtl3dlllqnls9lllqnlsmlllqnlshluqszqgpqyqlllszzuqluqcplczllls8lllqllstq8lluql7zllluqs9lllqtl3alllqnls9lllqnlsnluqszqgplllqtl3alllqnls9lllqnlsmluqszqgpq8lluql7zllluqsrlc9szq07qvqluqcpq8lqxqgpqyqlll6pm3jc0w0dpj78zznpvxj057m22f2nk94gc3kus29jvxnefjjd4nklll6qehe6qve5g6r23z4txtrxjqhdg8npntzhw2w8yrkg7y50ksplt32lup0llaqvmuaqxv6ydp4g324n93nfqtk5rese43th98rjpmy0z28mgql4c4gpqyqsq00wsa2002kemp6v5g4avmmdc4edymhaj5vjzvnxuupgu00ufh83e8mt9q2autw93k0a55w5wf5mtdfdaxw9d3fk97dfqhtx8m2d32eqqqqqw3499peelczlllsrlczlllsrlczllls8lctlllsrlczllls8lllp8lstlllrhlshlllrmll7zllp0ll7qhlqmll7p8lqtll7p8lzllcpqyqszqgpqyqlllsrlczlutl7tuqlllsrlcgszq07qvqlllsrlcylllsflcylllsflc9lllsflllqtlsdlllqnls9lllqnl30luqszqgpluqszqgplllqtl30le0szqgplcpsrll7p8lluql7vhlqtll7qlllurl7pvqlllsrlctlllszqhllup07phlluz07qhlluz07z0lszqgpq8llup07phlluz07qhlluz07r0lszqgpqyqlllsrlctlllszq0lqkqgplcpsrlsrqyqlllsflllqxcgqwvaass7c74kdmgtgwq3v5kzcf7pdchnqjuw9yqd0agsgjr8tmua30nshgv7ddn8t3xehd0htnk5luqcpq8lsrll7q0lluellg96ufqk9maa268cn0r6xsre3fs33hcp384eu0uxj77w5fa0n8u008lsrq8lluellgyyddvdkw7jgeu9ugpwah0mk34v4un87qgnqaphe48qss0nmf637mlc2w3499pe4q8llu607qvqlllnelaqhyk2jzy6hxkmuzskhzpz5m6mwylj0h0akznfr3r7sw0e9n8ka2ycplll8ll6pp0j4c0pkvfpy06hd4gelhdvdp3798ghlx6m6eawkk5f4dcazw5cszq0lqyq5xlm42y5nv02th262u6tkmtmrq28nggx4mgvj35gewqav8wcn28jfgtphpthhwrs2pqys2s8zmwv6pur6s6vtyytar26hgp0tgcrc2xg0cxkqdfx3zyyckk769hp4p5dmvcfshc9a4j7feww6uvqc2mthvez7ttx"  # noqa: E501
            },
        )
    with pytest.raises(ValueError, match="Old offer format is no longer supported"):
        await wallet_1_rpc.fetch(
            "check_offer_validity",
            {
                "offer": "offer1qqqqqqsqqqqqqqqqqqqqqqqqqqqqqqqqqqqqqqqqqqqqqqqqqqqqqqqqqqx68z6sprqv0dvdkvr4rv8r8mwlw7mzuyht6gn74y8yx8ta952h2qqqqqqqqqqqqrls9lllq8ls9lllq8ls9l67lllsflczlllsflllqnlstlllqnll7zllxnlstq8lluz07zllszqgpq8lluz0llczlutl7tuqlllsfl6llllsflllqtljalllqnls9lllqnl30luqszqgplllqnll7qhl9tll7p8lqtll7p8lsgp8llllqnlcyptllllsfluzpdlllqyqszqgpq8lluz0lqdllllsfluzq9llllcyl7pq9lllluz0lqs9llll7p8lsg9llluqszqgpqyqszqgpqyqszq0llcylllsrlllllln63hlqtlnx08lluzqrlcpl7qukqhlllljplczllls8lc9lllsrlczlue0llcylup0llcyluxlllcylllshlmulllshle5lujgplllp0lhelllp0lhelllp0lnflevsrlsnq8llu9l7l8lp0ll7zllxnlcpqyqszq0lqyqszqgplllqy9cplcpsrll7qhlluplllezlllsnlllphlstq8ly2q0llcflllsmlctsrlj9q8llu2l79llluqcrluqsrll7q0lp0lstlctlutcplllq8ls3qyqluqcplllqtll7qllp0ll7q0lqtll7qllluylllczluh0llcylup0llcylufllqyqszq0lqstn7q0llcplup074hlluz07qhlluz0llczluflllcyla0lllcylutlllcyluhlllcyl7qmllllqnlcyqtllllsflcml7qgpqyqszqgpq8lluz0lqsp0llcpqyqszq0llcpluygpq8lqxq0llcplup0llcrlutlllcplup0llcrllljpluph7q0llcpsgqhllllq8ls3qyqluqcplllq8ls3qyqluqcpq8lqxq07p8lluz07p0ly7q0llcylll3plctlatcplmhszq0llllqtll7qllqhll7q0lqtll7qllluylllczllls8lllp8l3rl6csrll7q2el7qgplcpsrll7qvp37q0llcplup07fhlluz07qhlluz07r0lluz07zllluz0llcyl7qmnluzq9ucpluqszqgpqyqlllsrlczlaa0llcylup0llcyllls9lllq0ll7z0lz8l43q8lluql7p8ltrll7p8llup07ahlluz07qhlluz07yllluz0720lluz0llctlu607kuqlllsfletl7qgpqyqszqgpleeszq0llcplup0llcrlllsnlc3laugplllq8ls9lllq0ll7g8llup0llcrlllsnlllqyslllcdlu5cpq8lluql7qhlluplllcflllselefl7q07dyqlawgplllq8lszq0lszq07qvql7qgplcpszq0llcpp8ll7q0lpzqgplcpsrll7qgfsrlsrqyqluqcplllqnll7qhlluplllcflugl7kyqlllszk0lszq07qvqlllsflllqtljdlllqnls9lllqnlsmlllqnlshlllqnl30luqszqgpqyql7qgpqyqszqgplcpsrll7q0lqnlcplllqnlcplchszqgplcpsrll7qhllupl7p0lluql7p8lp8ll7qhl2mll7p8lqtll7p8lphll7p8lp0lcpqyqszqgplllqy9cplcpsrlshlmulllshle5lu5gplllp0lhelllp0lhelllp0lnflevsrlstq8llu9l7l8llup07vhlluz07qhlluz07pllluz0llctlu607dyql7qgpqyqsrll7zllxnlcpqyqszq0llczllls8lllqllstq8lluql7zllluqs9lllqtljalllqnls9lllqnlsnluqszqgplllqtljalllqnls9lllqnlsmluqszqgpq8lluql7zllluqsrlc9szq07qvqlllsflllqnlnplllqnl4lluqszq0llczlal0llcylup0llcylllsflllqnljllc9srll7p8ltllcyqtlszq0llcyllls9lexlllsflczlllsflctlllsflc9lllsrluqszqgpqyqlllsflchlllsfluphlll7p8lsgqhllllqnll7qhl9tll7p8lqtll7p8lsgz0llllqnll7qhlwmll7p8lqtll7p8lp8ll7p8lsg90llllqnll7zllxnljmq8lluz0790lszqgpqyqszq0llcyl7ppdlllszqgpqyqsrll7p8lsgzlllllqnlcyzlll7qgpqyqszqgpqyqszqgplczlad0llcylup0llcyla0lllcylualllcyllls9lllq0l30lllq8lsnledllls9le2lllsflczlllsfle8lllsflllqtlhdlllqnls9lllqnljnlllqnl40lllqnll7zllxnlcrwvqlllsfl6el7qgpqyqszqgplllqnlcrdllszqgpqyqszq0lqyqluqcplllqnl30lllqnlstlllqnlcyqhllllsflllqnll7p8l0rll7p8llu807h8llup07thlluz07qhlluz0llcyluhlllcyl7pqzlllszqgpluqszqgpq8lszqgplllqnll7p8lyrll7p8llu9llqdllaw0llczluh0llcylup0llcylllsflc4lllsflllzrlcyqtllll3rluzqt0l72uql7pq9luql7qgpq8lszqgpqyql7qgpq8lzwqgpluqszqgpqyqszqgpq8lqxqgplllqnll7qdqx7l0xc8wskqn8d5at9dfqmwyt5q675phnkk4zh4e2x9tklqa9fa0llcylllsrgqn55h9a7c7aq9zfj2tx6aa5268xz2r2ds5emgu9yut5hhkp96rrmll7p8lluql7qhlluql7qhlptll7p8lqtll7p8lq0lcpqyqsrll7p8lluqlllen8mll7qhllupl7p0lluql7p8lluz07r8lluz0llczlu00llcylup0llcyluyllqyqszq0lqyqsrll7qhlzmll7p8lqtll7p8lr8ll7p8llup07zhlluz07qhlluz07r0lszqgpq8lszqgpqyqsrlcpq8lqxq0llczllls8lc9lllsrlcylllsflcgluycplllqtl3dlllqnls9lllqnlsmlllqnlshluqszqgpqyqlllszzuqluqcplczllls8lllqllstq8lluql7zllluqs9lllqtl3alllqnls9lllqnlsnluqszqgplllqtl3alllqnls9lllqnlsmluqszqgpq8lluql7zllluqsrlc9szq07qvqluqcpq8lqxqgpqyqlll6pm3jc0w0dpj78zznpvxj057m22f2nk94gc3kus29jvxnefjjd4nklll6qehe6qve5g6r23z4txtrxjqhdg8npntzhw2w8yrkg7y50ksplt32lup0llaqvmuaqxv6ydp4g324n93nfqtk5rese43th98rjpmy0z28mgql4c4gpqyqsq00wsa2002kemp6v5g4avmmdc4edymhaj5vjzvnxuupgu00ufh83e8mt9q2autw93k0a55w5wf5mtdfdaxw9d3fk97dfqhtx8m2d32eqqqqqw3499peelczlllsrlczlllsrlczllls8lctlllsrlczllls8lllp8lstlllrhlshlllrmll7zllp0ll7qhlqmll7p8lqtll7p8lzllcpqyqszqgpqyqlllsrlczlutl7tuqlllsrlcgszq07qvqlllsrlcylllsflcylllsflc9lllsflllqtlsdlllqnls9lllqnl30luqszqgpluqszqgplllqtl30le0szqgplcpsrll7p8lluql7vhlqtll7qlllurl7pvqlllsrlctlllszqhllup07phlluz07qhlluz07z0lszqgpq8llup07phlluz07qhlluz07r0lszqgpqyqlllsrlctlllszq0lqkqgplcpsrlsrqyqlllsflllqxcgqwvaass7c74kdmgtgwq3v5kzcf7pdchnqjuw9yqd0agsgjr8tmua30nshgv7ddn8t3xehd0htnk5luqcpq8lsrll7q0lluellg96ufqk9maa268cn0r6xsre3fs33hcp384eu0uxj77w5fa0n8u008lsrq8lluellgyyddvdkw7jgeu9ugpwah0mk34v4un87qgnqaphe48qss0nmf637mlc2w3499pe4q8llu607qvqlllnelaqhyk2jzy6hxkmuzskhzpz5m6mwylj0h0akznfr3r7sw0e9n8ka2ycplll8ll6pp0j4c0pkvfpy06hd4gelhdvdp3798ghlx6m6eawkk5f4dcazw5cszq0lqyq5xlm42y5nv02th262u6tkmtmrq28nggx4mgvj35gewqav8wcn28jfgtphpthhwrs2pqys2s8zmwv6pur6s6vtyytar26hgp0tgcrc2xg0cxkqdfx3zyyckk769hp4p5dmvcfshc9a4j7feww6uvqc2mthvez7ttx"  # noqa: E501
            },
        )
    with pytest.raises(ValueError, match="Old offer format is no longer supported"):
        await wallet_1_rpc.fetch(
            "take_offer",
            {
                "offer": "offer1qqqqqqsqqqqqqqqqqqqqqqqqqqqqqqqqqqqqqqqqqqqqqqqqqqqqqqqqqqx68z6sprqv0dvdkvr4rv8r8mwlw7mzuyht6gn74y8yx8ta952h2qqqqqqqqqqqqrls9lllq8ls9lllq8ls9l67lllsflczlllsflllqnlstlllqnll7zllxnlstq8lluz07zllszqgpq8lluz0llczlutl7tuqlllsfl6llllsflllqtljalllqnls9lllqnl30luqszqgplllqnll7qhl9tll7p8lqtll7p8lsgp8llllqnlcyptllllsfluzpdlllqyqszqgpq8lluz0lqdllllsfluzq9llllcyl7pq9lllluz0lqs9llll7p8lsg9llluqszqgpqyqszqgpqyqszq0llcylllsrlllllln63hlqtlnx08lluzqrlcpl7qukqhlllljplczllls8lc9lllsrlczlue0llcylup0llcyluxlllcylllshlmulllshle5lujgplllp0lhelllp0lhelllp0lnflevsrlsnq8llu9l7l8lp0ll7zllxnlcpqyqszq0lqyqszqgplllqy9cplcpsrll7qhlluplllezlllsnlllphlstq8ly2q0llcflllsmlctsrlj9q8llu2l79llluqcrluqsrll7q0lp0lstlctlutcplllq8ls3qyqluqcplllqtll7qllp0ll7q0lqtll7qllluylllczluh0llcylup0llcylufllqyqszq0lqstn7q0llcplup074hlluz07qhlluz0llczluflllcyla0lllcylutlllcyluhlllcyl7qmllllqnlcyqtllllsflcml7qgpqyqszqgpq8lluz0lqsp0llcpqyqszq0llcpluygpq8lqxq0llcplup0llcrlutlllcplup0llcrllljpluph7q0llcpsgqhllllq8ls3qyqluqcplllq8ls3qyqluqcpq8lqxq07p8lluz07p0ly7q0llcylll3plctlatcplmhszq0llllqtll7qllqhll7q0lqtll7qllluylllczllls8lllp8l3rl6csrll7q2el7qgplcpsrll7qvp37q0llcplup07fhlluz07qhlluz07r0lluz07zllluz0llcyl7qmnluzq9ucpluqszqgpqyqlllsrlczlaa0llcylup0llcyllls9lllq0ll7z0lz8l43q8lluql7p8ltrll7p8llup07ahlluz07qhlluz07yllluz0720lluz0llctlu607kuqlllsfletl7qgpqyqszqgpleeszq0llcplup0llcrlllsnlc3laugplllq8ls9lllq0ll7g8llup0llcrlllsnlllqyslllcdlu5cpq8lluql7qhlluplllcflllselefl7q07dyqlawgplllq8lszq0lszq07qvql7qgplcpszq0llcpp8ll7q0lpzqgplcpsrll7qgfsrlsrqyqluqcplllqnll7qhlluplllcflugl7kyqlllszk0lszq07qvqlllsflllqtljdlllqnls9lllqnlsmlllqnlshlllqnl30luqszqgpqyql7qgpqyqszqgplcpsrll7q0lqnlcplllqnlcplchszqgplcpsrll7qhllupl7p0lluql7p8lp8ll7qhl2mll7p8lqtll7p8lphll7p8lp0lcpqyqszqgplllqy9cplcpsrlshlmulllshle5lu5gplllp0lhelllp0lhelllp0lnflevsrlstq8llu9l7l8llup07vhlluz07qhlluz07pllluz0llctlu607dyql7qgpqyqsrll7zllxnlcpqyqszq0llczllls8lllqllstq8lluql7zllluqs9lllqtljalllqnls9lllqnlsnluqszqgplllqtljalllqnls9lllqnlsmluqszqgpq8lluql7zllluqsrlc9szq07qvqlllsflllqnlnplllqnl4lluqszq0llczlal0llcylup0llcylllsflllqnljllc9srll7p8ltllcyqtlszq0llcyllls9lexlllsflczlllsflctlllsflc9lllsrluqszqgpqyqlllsflchlllsfluphlll7p8lsgqhllllqnll7qhl9tll7p8lqtll7p8lsgz0llllqnll7qhlwmll7p8lqtll7p8lp8ll7p8lsg90llllqnll7zllxnljmq8lluz0790lszqgpqyqszq0llcyl7ppdlllszqgpqyqsrll7p8lsgzlllllqnlcyzlll7qgpqyqszqgpqyqszqgplczlad0llcylup0llcyla0lllcylualllcyllls9lllq0l30lllq8lsnledllls9le2lllsflczlllsfle8lllsflllqtlhdlllqnls9lllqnljnlllqnl40lllqnll7zllxnlcrwvqlllsfl6el7qgpqyqszqgplllqnlcrdllszqgpqyqszq0lqyqluqcplllqnl30lllqnlstlllqnlcyqhllllsflllqnll7p8l0rll7p8llu807h8llup07thlluz07qhlluz0llcyluhlllcyl7pqzlllszqgpluqszqgpq8lszqgplllqnll7p8lyrll7p8llu9llqdllaw0llczluh0llcylup0llcylllsflc4lllsflllzrlcyqtllll3rluzqt0l72uql7pq9luql7qgpq8lszqgpqyql7qgpq8lzwqgpluqszqgpqyqszqgpq8lqxqgplllqnll7qdqx7l0xc8wskqn8d5at9dfqmwyt5q675phnkk4zh4e2x9tklqa9fa0llcylllsrgqn55h9a7c7aq9zfj2tx6aa5268xz2r2ds5emgu9yut5hhkp96rrmll7p8lluql7qhlluql7qhlptll7p8lqtll7p8lq0lcpqyqsrll7p8lluqlllen8mll7qhllupl7p0lluql7p8lluz07r8lluz0llczlu00llcylup0llcyluyllqyqszq0lqyqsrll7qhlzmll7p8lqtll7p8lr8ll7p8llup07zhlluz07qhlluz07r0lszqgpq8lszqgpqyqsrlcpq8lqxq0llczllls8lc9lllsrlcylllsflcgluycplllqtl3dlllqnls9lllqnlsmlllqnlshluqszqgpqyqlllszzuqluqcplczllls8lllqllstq8lluql7zllluqs9lllqtl3alllqnls9lllqnlsnluqszqgplllqtl3alllqnls9lllqnlsmluqszqgpq8lluql7zllluqsrlc9szq07qvqluqcpq8lqxqgpqyqlll6pm3jc0w0dpj78zznpvxj057m22f2nk94gc3kus29jvxnefjjd4nklll6qehe6qve5g6r23z4txtrxjqhdg8npntzhw2w8yrkg7y50ksplt32lup0llaqvmuaqxv6ydp4g324n93nfqtk5rese43th98rjpmy0z28mgql4c4gpqyqsq00wsa2002kemp6v5g4avmmdc4edymhaj5vjzvnxuupgu00ufh83e8mt9q2autw93k0a55w5wf5mtdfdaxw9d3fk97dfqhtx8m2d32eqqqqqw3499peelczlllsrlczlllsrlczllls8lctlllsrlczllls8lllp8lstlllrhlshlllrmll7zllp0ll7qhlqmll7p8lqtll7p8lzllcpqyqszqgpqyqlllsrlczlutl7tuqlllsrlcgszq07qvqlllsrlcylllsflcylllsflc9lllsflllqtlsdlllqnls9lllqnl30luqszqgpluqszqgplllqtl30le0szqgplcpsrll7p8lluql7vhlqtll7qlllurl7pvqlllsrlctlllszqhllup07phlluz07qhlluz07z0lszqgpq8llup07phlluz07qhlluz07r0lszqgpqyqlllsrlctlllszq0lqkqgplcpsrlsrqyqlllsflllqxcgqwvaass7c74kdmgtgwq3v5kzcf7pdchnqjuw9yqd0agsgjr8tmua30nshgv7ddn8t3xehd0htnk5luqcpq8lsrll7q0lluellg96ufqk9maa268cn0r6xsre3fs33hcp384eu0uxj77w5fa0n8u008lsrq8lluellgyyddvdkw7jgeu9ugpwah0mk34v4un87qgnqaphe48qss0nmf637mlc2w3499pe4q8llu607qvqlllnelaqhyk2jzy6hxkmuzskhzpz5m6mwylj0h0akznfr3r7sw0e9n8ka2ycplll8ll6pp0j4c0pkvfpy06hd4gelhdvdp3798ghlx6m6eawkk5f4dcazw5cszq0lqyq5xlm42y5nv02th262u6tkmtmrq28nggx4mgvj35gewqav8wcn28jfgtphpthhwrs2pqys2s8zmwv6pur6s6vtyytar26hgp0tgcrc2xg0cxkqdfx3zyyckk769hp4p5dmvcfshc9a4j7feww6uvqc2mthvez7ttx"  # noqa: E501
            },
        )
    ###

    await wallet_1_rpc.create_offer_for_ids(
        {uint32(1): -5, cat_asset_id.hex(): 1},
        DEFAULT_TX_CONFIG,
        driver_dict=driver_dict,
    )
    assert len([o for o in await wallet_1_rpc.get_all_offers() if o.status == TradeStatus.PENDING_ACCEPT.value]) == 2
    await wallet_1_rpc.cancel_offers(DEFAULT_TX_CONFIG, batch_size=1)
    assert len([o for o in await wallet_1_rpc.get_all_offers() if o.status == TradeStatus.PENDING_ACCEPT.value]) == 0
    await time_out_assert(5, check_mempool_spend_count, True, full_node_api, 2)

    await farm_transaction_block(full_node_api, wallet_node)

    await wallet_1_rpc.create_offer_for_ids(
        {uint32(1): -5, cat_asset_id.hex(): 1},
        DEFAULT_TX_CONFIG,
        driver_dict=driver_dict,
    )
    await wallet_1_rpc.create_offer_for_ids(
        {uint32(1): 5, cat_asset_id.hex(): -1},
        DEFAULT_TX_CONFIG,
        driver_dict=driver_dict,
    )
    assert len([o for o in await wallet_1_rpc.get_all_offers() if o.status == TradeStatus.PENDING_ACCEPT.value]) == 2
    await wallet_1_rpc.cancel_offers(DEFAULT_TX_CONFIG, cancel_all=True)
    assert len([o for o in await wallet_1_rpc.get_all_offers() if o.status == TradeStatus.PENDING_ACCEPT.value]) == 0
    await time_out_assert(5, check_mempool_spend_count, True, full_node_api, 1)
    await farm_transaction_block(full_node_api, wallet_node)

    await wallet_1_rpc.create_offer_for_ids(
        {uint32(1): 5, cat_asset_id.hex(): -1},
        DEFAULT_TX_CONFIG,
        driver_dict=driver_dict,
    )
    assert len([o for o in await wallet_1_rpc.get_all_offers() if o.status == TradeStatus.PENDING_ACCEPT.value]) == 1
    await wallet_1_rpc.cancel_offers(DEFAULT_TX_CONFIG, asset_id=bytes32([0] * 32))
    assert len([o for o in await wallet_1_rpc.get_all_offers() if o.status == TradeStatus.PENDING_ACCEPT.value]) == 1
    await wallet_1_rpc.cancel_offers(DEFAULT_TX_CONFIG, asset_id=cat_asset_id)
    assert len([o for o in await wallet_1_rpc.get_all_offers() if o.status == TradeStatus.PENDING_ACCEPT.value]) == 0
    await time_out_assert(5, check_mempool_spend_count, True, full_node_api, 1)


@pytest.mark.asyncio
async def test_get_coin_records_by_names(wallet_rpc_environment: WalletRpcTestEnvironment) -> None:
    env: WalletRpcTestEnvironment = wallet_rpc_environment
    wallet_node: WalletNode = env.wallet_1.node
    client: WalletRpcClient = env.wallet_1.rpc_client
    store = wallet_node.wallet_state_manager.coin_store
    full_node_api = env.full_node.api
    # Generate some funds
    generated_funds = await generate_funds(full_node_api, env.wallet_1, 5)
    address = encode_puzzle_hash(await env.wallet_1.wallet.get_new_puzzlehash(), "txch")
    await full_node_api.wait_for_wallet_synced(wallet_node=wallet_node, timeout=20)

    # Spend half of it back to the same wallet get some spent coins in the wallet
    tx = await client.send_transaction(1, uint64(generated_funds / 2), address, DEFAULT_TX_CONFIG)
    assert tx.spend_bundle is not None
    await time_out_assert(20, tx_in_mempool, True, client, tx.name)
    await farm_transaction(full_node_api, wallet_node, tx.spend_bundle)
    await full_node_api.wait_for_wallet_synced(wallet_node=wallet_node, timeout=5)
    # Prepare some records and parameters first
    result = await store.get_coin_records()
    coins = {record.coin for record in result.records}
    coins_unspent = {record.coin for record in result.records if not record.spent}
    coin_ids = [coin.name() for coin in coins]
    coin_ids_unspent = [coin.name() for coin in coins_unspent]
    assert len(coin_ids) > 0
    assert len(coin_ids_unspent) > 0
    # Do some queries to trigger all parameters
    # 1. Empty coin_ids
    assert await client.get_coin_records_by_names([]) == []
    # 2. All coins
    rpc_result = await client.get_coin_records_by_names(coin_ids + coin_ids_unspent)
    assert set(record.coin for record in rpc_result) == {*coins, *coins_unspent}
    # 3. All spent coins
    rpc_result = await client.get_coin_records_by_names(coin_ids, include_spent_coins=True)
    assert set(record.coin for record in rpc_result) == coins
    # 4. All unspent coins
    rpc_result = await client.get_coin_records_by_names(coin_ids_unspent, include_spent_coins=False)
    assert set(record.coin for record in rpc_result) == coins_unspent
    # 5. Filter start/end height
    filter_records = result.records[:10]
    assert len(filter_records) == 10
    filter_coin_ids = [record.name() for record in filter_records]
    filter_coins = set(record.coin for record in filter_records)
    min_height = min(record.confirmed_block_height for record in filter_records)
    max_height = max(record.confirmed_block_height for record in filter_records)
    assert min_height != max_height
    rpc_result = await client.get_coin_records_by_names(filter_coin_ids, start_height=min_height, end_height=max_height)
    assert set(record.coin for record in rpc_result) == filter_coins
    # 8. Test the failure case
    with pytest.raises(ValueError, match="not found"):
        await client.get_coin_records_by_names(coin_ids, include_spent_coins=False)


@pytest.mark.asyncio
async def test_did_endpoints(wallet_rpc_environment: WalletRpcTestEnvironment):
    env: WalletRpcTestEnvironment = wallet_rpc_environment

    wallet_1: Wallet = env.wallet_1.wallet
    wallet_2: Wallet = env.wallet_2.wallet
    wallet_1_node: WalletNode = env.wallet_1.node
    wallet_2_node: WalletNode = env.wallet_2.node
    wallet_1_rpc: WalletRpcClient = env.wallet_1.rpc_client
    wallet_2_rpc: WalletRpcClient = env.wallet_2.rpc_client
    full_node_api: FullNodeSimulator = env.full_node.api
    wallet_1_id = wallet_1.id()

    await generate_funds(env.full_node.api, env.wallet_1, 5)

    # Create a DID wallet
    res = await wallet_1_rpc.create_new_did_wallet(amount=1, name="Profile 1")
    assert res["success"]
    did_wallet_id_0 = res["wallet_id"]
    did_id_0 = res["my_did"]

    # Get wallet name
    res = await wallet_1_rpc.did_get_wallet_name(did_wallet_id_0)
    assert res["success"]
    assert res["name"] == "Profile 1"
    nft_wallet: WalletProtocol = wallet_1_node.wallet_state_manager.wallets[did_wallet_id_0 + 1]
    assert isinstance(nft_wallet, NFTWallet)
    assert nft_wallet.get_name() == "Profile 1 NFT Wallet"

    # Set wallet name
    new_wallet_name = "test name"
    res = await wallet_1_rpc.did_set_wallet_name(did_wallet_id_0, new_wallet_name)
    assert res["success"]
    res = await wallet_1_rpc.did_get_wallet_name(did_wallet_id_0)
    assert res["success"]
    assert res["name"] == new_wallet_name
    with pytest.raises(ValueError, match="wallet id 1 is of type Wallet but type DIDWallet is required"):
        await wallet_1_rpc.did_set_wallet_name(wallet_1_id, new_wallet_name)

    # Check DID ID
    res = await wallet_1_rpc.get_did_id(did_wallet_id_0)
    assert res["success"]
    assert did_id_0 == res["my_did"]
    # Create backup file
    res = await wallet_1_rpc.create_did_backup_file(did_wallet_id_0, "backup.did")
    assert res["success"]

    await time_out_assert(5, check_mempool_spend_count, True, full_node_api, 1)
    await farm_transaction_block(full_node_api, wallet_1_node)
    # Update recovery list
    res = await wallet_1_rpc.update_did_recovery_list(did_wallet_id_0, [did_id_0], 1, DEFAULT_TX_CONFIG)
    assert res["success"]
    res = await wallet_1_rpc.get_did_recovery_list(did_wallet_id_0)
    assert res["num_required"] == 1
    assert res["recovery_list"][0] == did_id_0

    await time_out_assert(5, check_mempool_spend_count, True, full_node_api, 1)
    await farm_transaction_block(full_node_api, wallet_1_node)

    # Update metadata
    with pytest.raises(ValueError, match="wallet id 1 is of type Wallet but type DIDWallet is required"):
        await wallet_1_rpc.update_did_metadata(wallet_1_id, {"Twitter": "Https://test"}, DEFAULT_TX_CONFIG)
    res = await wallet_1_rpc.update_did_metadata(did_wallet_id_0, {"Twitter": "Https://test"}, DEFAULT_TX_CONFIG)
    assert res["success"]

    await farm_transaction_block(full_node_api, wallet_1_node)

    res = await wallet_1_rpc.get_did_metadata(did_wallet_id_0)
    assert res["metadata"]["Twitter"] == "Https://test"

    await time_out_assert(5, check_mempool_spend_count, True, full_node_api, 1)
    await farm_transaction_block(full_node_api, wallet_1_node)

    # Transfer DID
    addr = encode_puzzle_hash(await wallet_2.get_new_puzzlehash(), "txch")
    res = await wallet_1_rpc.did_transfer_did(did_wallet_id_0, addr, 0, True, DEFAULT_TX_CONFIG)
    assert res["success"]

    await time_out_assert(5, check_mempool_spend_count, True, full_node_api, 1)
    await farm_transaction_block(full_node_api, wallet_1_node)

    async def num_wallets() -> int:
        return len(await wallet_2_node.wallet_state_manager.get_all_wallet_info_entries())

    await time_out_assert(30, num_wallets, 2)

    did_wallets = list(
        filter(
            lambda w: (w.type == WalletType.DECENTRALIZED_ID),
            await wallet_2_node.wallet_state_manager.get_all_wallet_info_entries(),
        )
    )
    did_wallet_2: WalletProtocol = wallet_2_node.wallet_state_manager.wallets[did_wallets[0].id]
    assert isinstance(did_wallet_2, DIDWallet)
    assert (
        encode_puzzle_hash(bytes32.from_hexstr(did_wallet_2.get_my_DID()), AddressType.DID.hrp(wallet_2_node.config))
        == did_id_0
    )
    metadata = json.loads(did_wallet_2.did_info.metadata)
    assert metadata["Twitter"] == "Https://test"

    last_did_coin = await did_wallet_2.get_coin()
    bundle = SpendBundle.from_json_dict(
        (await wallet_2_rpc.did_message_spend(did_wallet_2.id(), [], [], DEFAULT_TX_CONFIG))["spend_bundle"]
    )
    await env.full_node.rpc_client.push_tx(bundle)
    await wallet_2_node.wallet_state_manager.add_interested_coin_ids([last_did_coin.name()])

    await time_out_assert(5, check_mempool_spend_count, True, full_node_api, 1)
    await farm_transaction_block(full_node_api, wallet_2_node)

    next_did_coin = await did_wallet_2.get_coin()
    assert next_did_coin.parent_coin_info == last_did_coin.name()
    last_did_coin = next_did_coin

    bundle = SpendBundle.from_json_dict(
        (
            await wallet_2_rpc.did_message_spend(
                did_wallet_2.id(), [], [], DEFAULT_TX_CONFIG.override(reuse_puzhash=True)
            )
        )["spend_bundle"]
    )
    await env.full_node.rpc_client.push_tx(bundle)
    await wallet_2_node.wallet_state_manager.add_interested_coin_ids([last_did_coin.name()])

    await time_out_assert(5, check_mempool_spend_count, True, full_node_api, 1)
    await farm_transaction_block(full_node_api, wallet_2_node)

    next_did_coin = await did_wallet_2.get_coin()
    assert next_did_coin.parent_coin_info == last_did_coin.name()
    assert next_did_coin.puzzle_hash == last_did_coin.puzzle_hash


@pytest.mark.asyncio
async def test_nft_endpoints(wallet_rpc_environment: WalletRpcTestEnvironment):
    env: WalletRpcTestEnvironment = wallet_rpc_environment
    wallet_1_node: WalletNode = env.wallet_1.node
    wallet_1_rpc: WalletRpcClient = env.wallet_1.rpc_client
    wallet_2: Wallet = env.wallet_2.wallet
    wallet_2_node: WalletNode = env.wallet_2.node
    wallet_2_rpc: WalletRpcClient = env.wallet_2.rpc_client
    full_node_api: FullNodeSimulator = env.full_node.api

    await generate_funds(env.full_node.api, env.wallet_1, 5)

    res = await wallet_1_rpc.create_new_nft_wallet(None)
    nft_wallet_id = res["wallet_id"]
    res = await wallet_1_rpc.mint_nft(
        nft_wallet_id,
        None,
        None,
        "0xD4584AD463139FA8C0D9F68F4B59F185",
        ["https://www.chia.net/img/branding/chia-logo.svg"],
        DEFAULT_TX_CONFIG,
    )
    assert res["success"]

    spend_bundle = SpendBundle.from_json_dict(json_dict=res["spend_bundle"])

    await farm_transaction(full_node_api, wallet_1_node, spend_bundle)

    await full_node_api.wait_for_wallet_synced(wallet_node=wallet_1_node, timeout=15)

    nft_wallet: WalletProtocol = wallet_1_node.wallet_state_manager.wallets[nft_wallet_id]
    assert isinstance(nft_wallet, NFTWallet)

    async def have_nfts():
        return await nft_wallet.get_nft_count() > 0

    await time_out_assert(15, have_nfts, True)

    # Test with the hex version of nft_id
    nft_id = (await nft_wallet.get_current_nfts())[0].coin.name().hex()
    nft_info = (await wallet_1_rpc.get_nft_info(nft_id))["nft_info"]
    assert nft_info["nft_coin_id"][2:] == (await nft_wallet.get_current_nfts())[0].coin.name().hex()
    # Test with the bech32m version of nft_id
    hmr_nft_id = encode_puzzle_hash(
        (await nft_wallet.get_current_nfts())[0].coin.name(), AddressType.NFT.hrp(wallet_1_node.config)
    )
    nft_info = (await wallet_1_rpc.get_nft_info(hmr_nft_id))["nft_info"]
    assert nft_info["nft_coin_id"][2:] == (await nft_wallet.get_current_nfts())[0].coin.name().hex()

    addr = encode_puzzle_hash(await wallet_2.get_new_puzzlehash(), "txch")
    res = await wallet_1_rpc.transfer_nft(nft_wallet_id, nft_id, addr, 0, DEFAULT_TX_CONFIG)
    assert res["success"]
    await time_out_assert(5, check_mempool_spend_count, True, full_node_api, 1)
    await farm_transaction_block(full_node_api, wallet_1_node)
    await time_out_assert(5, check_mempool_spend_count, True, full_node_api, 0)
    await full_node_api.wait_for_wallet_synced(wallet_node=wallet_1_node, timeout=5)

    await full_node_api.wait_for_wallet_synced(wallet_node=wallet_2_node, timeout=5)

    nft_wallet_id_1 = (
        await wallet_2_node.wallet_state_manager.get_all_wallet_info_entries(wallet_type=WalletType.NFT)
    )[0].id
    nft_wallet_1: WalletProtocol = wallet_2_node.wallet_state_manager.wallets[nft_wallet_id_1]
    assert isinstance(nft_wallet_1, NFTWallet)
    nft_info_1 = (await wallet_1_rpc.get_nft_info(nft_id, False))["nft_info"]
    assert nft_info_1 == nft_info
    nft_info_1 = (await wallet_1_rpc.get_nft_info(nft_id))["nft_info"]
    assert nft_info_1["nft_coin_id"][2:] == (await nft_wallet_1.get_current_nfts())[0].coin.name().hex()
    # Cross-check NFT
    nft_info_2 = (await wallet_2_rpc.list_nfts(nft_wallet_id_1))["nft_list"][0]
    assert nft_info_1 == nft_info_2

    # Test royalty endpoint
    royalty_summary = await wallet_1_rpc.nft_calculate_royalties(
        {
            "my asset": ("my address", uint16(10000)),
        },
        {
            None: uint64(10000),
        },
    )
    assert royalty_summary == {
        "my asset": [
            {
                "asset": None,
                "address": "my address",
                "amount": 10000,
            }
        ],
    }


@pytest.mark.asyncio
async def test_key_and_address_endpoints(wallet_rpc_environment: WalletRpcTestEnvironment):
    env: WalletRpcTestEnvironment = wallet_rpc_environment

    wallet: Wallet = env.wallet_1.wallet
    wallet_node: WalletNode = env.wallet_1.node
    client: WalletRpcClient = env.wallet_1.rpc_client

    address = await client.get_next_address(1, True)
    assert len(address) > 10

    pks = await client.get_public_keys()
    assert len(pks) == 1

    await generate_funds(env.full_node.api, env.wallet_1)

    assert (await client.get_height_info()) > 0

    ph = await wallet.get_new_puzzlehash()
    addr = encode_puzzle_hash(ph, "txch")
    tx_amount = uint64(15600000)
<<<<<<< HEAD
    await env.full_node.api.wait_for_wallet_synced(wallet_node=wallet_node, timeout=20)
    created_tx = await client.send_transaction(1, tx_amount, addr)
=======

    created_tx = await client.send_transaction(1, tx_amount, addr, DEFAULT_TX_CONFIG)
>>>>>>> 8639a91f

    await time_out_assert(20, tx_in_mempool, True, client, created_tx.name)
    assert len(await wallet.wallet_state_manager.tx_store.get_unconfirmed_for_wallet(1)) == 1
    await client.delete_unconfirmed_transactions(1)
    assert len(await wallet.wallet_state_manager.tx_store.get_unconfirmed_for_wallet(1)) == 0

    sk_dict = await client.get_private_key(pks[0])
    assert sk_dict["fingerprint"] == pks[0]
    assert sk_dict["sk"] is not None
    assert sk_dict["pk"] is not None
    assert sk_dict["seed"] is not None

    mnemonic = await client.generate_mnemonic()
    assert len(mnemonic) == 24

    await client.add_key(mnemonic)

    pks = await client.get_public_keys()
    assert len(pks) == 2

    await client.log_in(pks[1])
    sk_dict = await client.get_private_key(pks[1])
    assert sk_dict["fingerprint"] == pks[1]

    # Add in reward addresses into farmer and pool for testing delete key checks
    # set farmer to first private key
    sk = await wallet_node.get_key_for_fingerprint(pks[0])
    assert sk is not None
    test_ph = create_puzzlehash_for_pk(master_sk_to_wallet_sk(sk, uint32(0)).get_g1())
    with lock_and_load_config(wallet_node.root_path, "config.yaml") as test_config:
        test_config["farmer"]["xch_target_address"] = encode_puzzle_hash(test_ph, "txch")
        # set pool to second private key
        sk = await wallet_node.get_key_for_fingerprint(pks[1])
        assert sk is not None
        test_ph = create_puzzlehash_for_pk(master_sk_to_wallet_sk(sk, uint32(0)).get_g1())
        test_config["pool"]["xch_target_address"] = encode_puzzle_hash(test_ph, "txch")
        save_config(wallet_node.root_path, "config.yaml", test_config)

    # Check first key
    sk_dict = await client.check_delete_key(pks[0])
    assert sk_dict["fingerprint"] == pks[0]
    assert sk_dict["used_for_farmer_rewards"] is True
    assert sk_dict["used_for_pool_rewards"] is False

    # Check second key
    sk_dict = await client.check_delete_key(pks[1])
    assert sk_dict["fingerprint"] == pks[1]
    assert sk_dict["used_for_farmer_rewards"] is False
    assert sk_dict["used_for_pool_rewards"] is True

    # Check unknown key
    sk_dict = await client.check_delete_key(123456, 10)
    assert sk_dict["fingerprint"] == 123456
    assert sk_dict["used_for_farmer_rewards"] is False
    assert sk_dict["used_for_pool_rewards"] is False

    # Add in observer reward addresses into farmer and pool for testing delete key checks
    # set farmer to first private key
    sk = await wallet_node.get_key_for_fingerprint(pks[0])
    assert sk is not None
    test_ph = create_puzzlehash_for_pk(master_sk_to_wallet_sk_unhardened(sk, uint32(0)).get_g1())
    with lock_and_load_config(wallet_node.root_path, "config.yaml") as test_config:
        test_config["farmer"]["xch_target_address"] = encode_puzzle_hash(test_ph, "txch")
        # set pool to second private key
        sk = await wallet_node.get_key_for_fingerprint(pks[1])
        assert sk is not None
        test_ph = create_puzzlehash_for_pk(master_sk_to_wallet_sk_unhardened(sk, uint32(0)).get_g1())
        test_config["pool"]["xch_target_address"] = encode_puzzle_hash(test_ph, "txch")
        save_config(wallet_node.root_path, "config.yaml", test_config)

    # Check first key
    sk_dict = await client.check_delete_key(pks[0])
    assert sk_dict["fingerprint"] == pks[0]
    assert sk_dict["used_for_farmer_rewards"] is True
    assert sk_dict["used_for_pool_rewards"] is False

    # Check second key
    sk_dict = await client.check_delete_key(pks[1])
    assert sk_dict["fingerprint"] == pks[1]
    assert sk_dict["used_for_farmer_rewards"] is False
    assert sk_dict["used_for_pool_rewards"] is True

    # Check unknown key
    sk_dict = await client.check_delete_key(123456, 10)
    assert sk_dict["fingerprint"] == 123456
    assert sk_dict["used_for_farmer_rewards"] is False
    assert sk_dict["used_for_pool_rewards"] is False

    await client.delete_key(pks[0])
    await client.log_in(pks[1])
    assert len(await client.get_public_keys()) == 1

    assert not (await client.get_sync_status())

    wallets = await client.get_wallets()
    assert len(wallets) == 1
    assert await get_unconfirmed_balance(client, int(wallets[0]["id"])) == 0

    with pytest.raises(ValueError):
        await client.send_transaction(wallets[0]["id"], uint64(100), addr, DEFAULT_TX_CONFIG)

    # Delete all keys
    await client.delete_all_keys()
    assert len(await client.get_public_keys()) == 0


@pytest.mark.asyncio
async def test_select_coins_rpc(wallet_rpc_environment: WalletRpcTestEnvironment):
    env: WalletRpcTestEnvironment = wallet_rpc_environment

    wallet_2: Wallet = env.wallet_2.wallet
    wallet_node: WalletNode = env.wallet_1.node
    full_node_api: FullNodeSimulator = env.full_node.api
    client: WalletRpcClient = env.wallet_1.rpc_client
    client_2: WalletRpcClient = env.wallet_2.rpc_client

    funds = await generate_funds(full_node_api, env.wallet_1)

    addr = encode_puzzle_hash(await wallet_2.get_new_puzzlehash(), "txch")
    coin_300: List[Coin]
    tx_amounts: List[uint64] = [uint64(1000), uint64(300), uint64(1000), uint64(1000), uint64(10000)]
    for tx_amount in tx_amounts:
        funds -= tx_amount
        # create coins for tests
        tx = await client.send_transaction(1, tx_amount, addr, DEFAULT_TX_CONFIG)
        spend_bundle = tx.spend_bundle
        assert spend_bundle is not None
        for coin in spend_bundle.additions():
            if coin.amount == uint64(300):
                coin_300 = [coin]

        await time_out_assert(20, tx_in_mempool, True, client, tx.name)
        await farm_transaction(full_node_api, wallet_node, spend_bundle)
        await time_out_assert(20, get_confirmed_balance, funds, client, 1)

    # test min coin amount
    min_coins: List[Coin] = await client_2.select_coins(
        amount=1000,
        wallet_id=1,
        coin_selection_config=DEFAULT_COIN_SELECTION_CONFIG.override(min_coin_amount=uint64(1001)),
    )
    assert min_coins is not None
    assert len(min_coins) == 1 and min_coins[0].amount == uint64(10000)

    # test max coin amount
    max_coins: List[Coin] = await client_2.select_coins(
        amount=2000,
        wallet_id=1,
        coin_selection_config=DEFAULT_COIN_SELECTION_CONFIG.override(
            min_coin_amount=uint64(999), max_coin_amount=uint64(9999)
        ),
    )
    assert max_coins is not None
    assert len(max_coins) == 2 and max_coins[0].amount == uint64(1000)

    # test excluded coin amounts
    non_1000_amt: int = sum(a for a in tx_amounts if a != 1000)
    excluded_amt_coins: List[Coin] = await client_2.select_coins(
        amount=non_1000_amt,
        wallet_id=1,
        coin_selection_config=DEFAULT_COIN_SELECTION_CONFIG.override(excluded_coin_amounts=[uint64(1000)]),
    )
    assert excluded_amt_coins is not None
    assert (
        len(excluded_amt_coins) == len(tuple(a for a in tx_amounts if a != 1000))
        and sum(c.amount for c in excluded_amt_coins) == non_1000_amt
    )

    # test excluded coins
    with pytest.raises(ValueError):
        await client_2.select_coins(
            amount=5000,
            wallet_id=1,
            coin_selection_config=DEFAULT_COIN_SELECTION_CONFIG.override(
                excluded_coin_ids=[c.name() for c in min_coins]
            ),
        )
    excluded_test = await client_2.select_coins(
        amount=1300,
        wallet_id=1,
        coin_selection_config=DEFAULT_COIN_SELECTION_CONFIG.override(excluded_coin_ids=[c.name() for c in coin_300]),
    )
    assert len(excluded_test) == 2
    for coin in excluded_test:
        assert coin != coin_300[0]

    # test backwards compatibility in the RPC
    identical_test = (
        await client_2.fetch(
            "select_coins",
            {
                "amount": 1300,
                "wallet_id": 1,
                "exclude_coins": [c.to_json_dict() for c in coin_300],
            },
        )
    )["coins"]
    assert len(identical_test) == 2
    for coin in identical_test:
        assert coin != coin_300[0]

    # test get coins
    all_coins, _, _ = await client_2.get_spendable_coins(
        wallet_id=1,
        coin_selection_config=DEFAULT_COIN_SELECTION_CONFIG.override(
            excluded_coin_ids=[c.name() for c in excluded_amt_coins]
        ),
    )
    assert excluded_amt_coins not in all_coins
    all_coins, _, _ = await client_2.get_spendable_coins(
        wallet_id=1,
        coin_selection_config=DEFAULT_COIN_SELECTION_CONFIG.override(excluded_coin_amounts=[uint64(1000)]),
    )
    assert excluded_amt_coins not in all_coins
    all_coins_2, _, _ = await client_2.get_spendable_coins(
        wallet_id=1,
        coin_selection_config=DEFAULT_COIN_SELECTION_CONFIG.override(max_coin_amount=uint64(999)),
    )
    assert all_coins_2[0].coin == coin_300[0]
    with pytest.raises(ValueError):  # validate fail on invalid coin id.
        await client_2.get_spendable_coins(
            wallet_id=1,
            coin_selection_config=DEFAULT_COIN_SELECTION_CONFIG.override(excluded_coin_ids=[b"a"]),
        )


@pytest.mark.asyncio
async def test_get_coin_records_rpc(
    wallet_rpc_environment: WalletRpcTestEnvironment,
) -> None:
    env: WalletRpcTestEnvironment = wallet_rpc_environment
    wallet_node: WalletNode = env.wallet_1.node
    client: WalletRpcClient = env.wallet_1.rpc_client
    store = wallet_node.wallet_state_manager.coin_store

    for record in [record_1, record_2, record_3, record_4, record_5, record_6, record_7, record_8, record_9]:
        await store.add_coin_record(record)

    async def run_test_case(
        test_case: str,
        test_request: GetCoinRecords,
        test_total_count: Optional[int],
        test_records: List[WalletCoinRecord],
    ):
        response = await client.get_coin_records(test_request)
        assert response["coin_records"] == [coin.to_json_dict_parsed_metadata() for coin in test_records], test_case
        assert response["total_count"] == test_total_count, test_case

    for name, tests in {
        "offset_limit": get_coin_records_offset_limit_tests,
        "wallet_id": get_coin_records_wallet_id_tests,
        "wallet_type": get_coin_records_wallet_type_tests,
        "coin_type": get_coin_records_coin_type_tests,
        "coin_id_filter": get_coin_records_coin_id_filter_tests,
        "puzzle_hash_filter": get_coin_records_puzzle_hash_filter_tests,
        "parent_coin_id_filter": get_coin_records_parent_coin_id_filter_tests,
        "amount_filter": get_coin_records_amount_filter_tests,
        "amount_range": get_coin_records_amount_range_tests,
        "confirmed_range": get_coin_records_confirmed_range_tests,
        "spent_range": get_coin_records_spent_range_tests,
        "order": get_coin_records_order_tests,
        "reverse": get_coin_records_reverse_tests,
    }.items():
        for i, (request, expected_records) in enumerate(tests):
            await run_test_case(f"{name}-{i}", request, None, expected_records)

    for name, total_count_tests in {
        "total_count": get_coin_records_include_total_count_tests,
        "mixed": get_coin_records_mixed_tests,
    }.items():
        for i, (request, expected_total_count, expected_records) in enumerate(total_count_tests):
            await run_test_case(f"{name}-{i}", request, expected_total_count, expected_records)


@pytest.mark.asyncio
async def test_get_coin_records_rpc_limits(
    wallet_rpc_environment: WalletRpcTestEnvironment,
) -> None:
    env: WalletRpcTestEnvironment = wallet_rpc_environment
    wallet_node: WalletNode = env.wallet_1.node
    client: WalletRpcClient = env.wallet_1.rpc_client
    rpc_server: Optional[RpcServer] = wallet_rpc_environment.wallet_1.service.rpc_server
    assert rpc_server is not None
    api: WalletRpcApi = cast(WalletRpcApi, rpc_server.rpc_api)
    store = wallet_node.wallet_state_manager.coin_store

    max_coins = api.max_get_coin_records_limit * 10
    coin_records = [
        WalletCoinRecord(
            Coin(token_bytes(32), token_bytes(32), uint64.from_bytes(token_bytes(8))),
            uint32(uint32.from_bytes(token_bytes(4))),
            uint32(0),
            False,
            False,
            WalletType.STANDARD_WALLET,
            uint32(0),
            CoinType.NORMAL,
            None,
        )
        for _ in range(max_coins)
    ]
    for record in coin_records:
        await store.add_coin_record(record)

    limit = api.max_get_coin_records_limit
    response_records = []
    for i in range(int(max_coins / api.max_get_coin_records_limit)):
        offset = uint32(api.max_get_coin_records_limit * i)
        response = await client.get_coin_records(GetCoinRecords(limit=limit, offset=offset, include_total_count=True))
        response_records.extend(list(response["coin_records"]))

    assert len(response_records) == max_coins
    # Make sure we got all expected records
    parsed_records = [coin.to_json_dict_parsed_metadata() for coin in coin_records]
    for expected_record in parsed_records:
        assert expected_record in response_records

    # Request coins with the max number of filter items
    max_filter_items = api.max_get_coin_records_filter_items
    filter_records = coin_records[:max_filter_items]
    coin_id_filter = HashFilter.include([coin.name() for coin in filter_records])
    puzzle_hash_filter = HashFilter.include([coin.coin.puzzle_hash for coin in filter_records])
    parent_coin_id_filter = HashFilter.include([coin.coin.parent_coin_info for coin in filter_records])
    amount_filter = AmountFilter.include([uint64(coin.coin.amount) for coin in coin_records[:max_filter_items]])
    for request in [
        GetCoinRecords(coin_id_filter=coin_id_filter),
        GetCoinRecords(puzzle_hash_filter=puzzle_hash_filter),
        GetCoinRecords(parent_coin_id_filter=parent_coin_id_filter),
        GetCoinRecords(amount_filter=amount_filter),
        GetCoinRecords(
            coin_id_filter=coin_id_filter,
            puzzle_hash_filter=puzzle_hash_filter,
            parent_coin_id_filter=parent_coin_id_filter,
            amount_filter=amount_filter,
        ),
    ]:
        response = await client.get_coin_records(request)
        parsed_records = [coin.to_json_dict_parsed_metadata() for coin in filter_records]
        for expected_record in parsed_records:
            assert expected_record in response["coin_records"]


@pytest.mark.asyncio
async def test_get_coin_records_rpc_failures(
    wallet_rpc_environment: WalletRpcTestEnvironment,
) -> None:
    env: WalletRpcTestEnvironment = wallet_rpc_environment
    client: WalletRpcClient = env.wallet_1.rpc_client
    rpc_server: Optional[RpcServer] = wallet_rpc_environment.wallet_1.service.rpc_server
    assert rpc_server is not None
    api = cast(WalletRpcApi, rpc_server.rpc_api)

    too_many_hashes = [bytes32(token_bytes(32)) for _ in range(api.max_get_coin_records_filter_items + 1)]
    too_many_amounts = [
        uint64(uint64.from_bytes(token_bytes(8))) for _ in range(api.max_get_coin_records_filter_items + 1)
    ]
    # Run requests which exceeds the allowed limit and contain too much filter items
    for name, request in {
        "limit": GetCoinRecords(limit=uint32(api.max_get_coin_records_limit + 1)),
        "coin_id_filter": GetCoinRecords(coin_id_filter=HashFilter.include(too_many_hashes)),
        "puzzle_hash_filter": GetCoinRecords(puzzle_hash_filter=HashFilter.include(too_many_hashes)),
        "parent_coin_id_filter": GetCoinRecords(parent_coin_id_filter=HashFilter.include(too_many_hashes)),
        "amount_filter": GetCoinRecords(amount_filter=AmountFilter.include(too_many_amounts)),
    }.items():
        with pytest.raises(ValueError, match=name):
            await client.get_coin_records(request)

    # Type validation is handled via `Streamable.from_json_dict´ but the below should make at least sure it triggers.
    for field, value in {
        "offset": "invalid",
        "limit": "invalid",
        "wallet_id": "invalid",
        "wallet_type": 100,
        "coin_type": 100,
        "coin_id_filter": "invalid",
        "puzzle_hash_filter": "invalid",
        "parent_coin_id_filter": "invalid",
        "amount_filter": "invalid",
        "amount_range": "invalid",
        "confirmed_range": "invalid",
        "spent_range": "invalid",
        "order": 8,
    }.items():
        with pytest.raises((ConversionError, InvalidTypeError, ValueError)):
            json_dict = GetCoinRecords().to_json_dict()
            json_dict[field] = value
            await api.get_coin_records(json_dict)


@pytest.mark.asyncio
async def test_notification_rpcs(wallet_rpc_environment: WalletRpcTestEnvironment):
    env: WalletRpcTestEnvironment = wallet_rpc_environment

    wallet_2: Wallet = env.wallet_2.wallet
    wallet_node: WalletNode = env.wallet_1.node
    full_node_api: FullNodeSimulator = env.full_node.api
    client: WalletRpcClient = env.wallet_1.rpc_client
    client_2: WalletRpcClient = env.wallet_2.rpc_client

    await generate_funds(full_node_api, env.wallet_1)

    env.wallet_2.node.config["enable_notifications"] = True
    env.wallet_2.node.config["required_notification_amount"] = 100000000000
    tx = await client.send_notification(
        await wallet_2.get_new_puzzlehash(),
        b"hello",
        uint64(100000000000),
        fee=uint64(100000000000),
    )

    assert tx.spend_bundle is not None
    await time_out_assert(
        5,
        full_node_api.full_node.mempool_manager.get_spendbundle,
        tx.spend_bundle,
        tx.spend_bundle.name(),
    )
    await farm_transaction(full_node_api, wallet_node, tx.spend_bundle)
    await time_out_assert(20, env.wallet_2.wallet.get_confirmed_balance, uint64(100000000000))

    notification = (await client_2.get_notifications())[0]
    assert [notification] == (await client_2.get_notifications([notification.coin_id]))
    assert [] == (await client_2.get_notifications(pagination=(0, 0)))
    assert [notification] == (await client_2.get_notifications(pagination=(None, 1)))
    assert [] == (await client_2.get_notifications(pagination=(1, None)))
    assert [notification] == (await client_2.get_notifications(pagination=(None, None)))
    assert await client_2.delete_notifications()
    assert [] == (await client_2.get_notifications([notification.coin_id]))

    tx = await client.send_notification(
        await wallet_2.get_new_puzzlehash(),
        b"hello",
        uint64(100000000000),
        fee=uint64(100000000000),
    )

    assert tx.spend_bundle is not None
    await time_out_assert(
        5,
        full_node_api.full_node.mempool_manager.get_spendbundle,
        tx.spend_bundle,
        tx.spend_bundle.name(),
    )
    await farm_transaction(full_node_api, wallet_node, tx.spend_bundle)
    await time_out_assert(20, env.wallet_2.wallet.get_confirmed_balance, uint64(200000000000))

    notification = (await client_2.get_notifications())[0]
    assert await client_2.delete_notifications([notification.coin_id])
    assert [] == (await client_2.get_notifications([notification.coin_id]))


# The signatures below were made from an ephemeral key pair that isn't included in the test code.
# When modifying this test, any key can be used to generate signatures. Only the pubkey needs to
# be included in the test code.
#
# Example 1:
# $ chia keys generate
# $ chia keys sign -d 'hello world' -t 'm/12381/8444/1/1'
#
# Example 2:
# $ chia wallet get_address
# xch1vk0dj7cx7d638h80mcuw70xqlnr56pmuhzajemn5ym02vhl3mzyqrrd4wp
# $ chia wallet sign_message -m $(echo -n 'hello world' | xxd -p)
# -a xch1vk0dj7cx7d638h80mcuw70xqlnr56pmuhzajemn5ym02vhl3mzyqrrd4wp
#
@pytest.mark.parametrize(
    ["rpc_request", "rpc_response"],
    [
        # Valid signatures
        (
            # chia keys sign -d "Let's eat, Grandma" -t "m/12381/8444/1/1"
            {
                "message": "4c65742773206561742c204772616e646d61",  # Let's eat, Grandma
                "pubkey": (
                    "89d8e2a225c2ff543222bd0f2ba457a44acbdd147e4dfa02"
                    "eadaef73eae49450dc708fd7c86800b60e8bc456e77563e4"
                ),
                "signature": (
                    "8006f63537563f038321eeda25f3838613d8f938e95f19d1d19ccbe634e9ee4d69552536aab08b4fe961305"
                    "e534ffddf096199ae936b272dac88c936e8774bfc7a6f24025085026db3b7c3c41b472db3daf99b5e6cabf2"
                    "6034d8782d10ef148d"
                ),
            },
            {"isValid": True},
        ),
        (
            # chia wallet sign_message -m $(echo -n 'Happy happy joy joy' | xxd -p)
            # -a xch1e2pcue5q7t4sg8gygz3aht369sk78rzzs92zx65ktn9a9qurw35saajvkh
            {
                "message": "4861707079206861707079206a6f79206a6f79",  # Happy happy joy joy
                "pubkey": (
                    "8e156d106f1b0ff0ebbe5ab27b1797a19cf3e895a7a435b0"
                    "03a1df2dd477d622be928379625b759ef3b388b286ee8658"
                ),
                "signature": (
                    "a804111f80be2ed0d4d3fdd139c8fe20cd506b99b03592563d85292abcbb9cd6ff6df2e7a13093e330d66aa"
                    "5218bbe0e17677c9a23a9f18dbe488b7026be59d476161f5e6f0eea109cd7be22b1f74fda9c80c6b845ecc6"
                    "91246eb1c7f1b66a6a"
                ),
                "signing_mode": SigningMode.CHIP_0002.value,
            },
            {"isValid": True},
        ),
        (
            # chia wallet sign_message -m $(echo -n 'Happy happy joy joy' | xxd -p)
            # -a xch1e2pcue5q7t4sg8gygz3aht369sk78rzzs92zx65ktn9a9qurw35saajvkh
            {
                "message": "4861707079206861707079206a6f79206a6f79",  # Happy happy joy joy
                "pubkey": (
                    "8e156d106f1b0ff0ebbe5ab27b1797a19cf3e895a7a435b0"
                    "03a1df2dd477d622be928379625b759ef3b388b286ee8658"
                ),
                "signature": (
                    "a804111f80be2ed0d4d3fdd139c8fe20cd506b99b03592563d85292abcbb9cd6ff6df2e7a13093e330d66aa"
                    "5218bbe0e17677c9a23a9f18dbe488b7026be59d476161f5e6f0eea109cd7be22b1f74fda9c80c6b845ecc6"
                    "91246eb1c7f1b66a6a"
                ),
                "signing_mode": SigningMode.CHIP_0002.value,
                "address": "xch1e2pcue5q7t4sg8gygz3aht369sk78rzzs92zx65ktn9a9qurw35saajvkh",
            },
            {"isValid": True},
        ),
        # Negative tests
        (
            # Message was modified
            {
                "message": "4c6574277320656174204772616e646d61",  # Let's eat Grandma
                "pubkey": (
                    "89d8e2a225c2ff543222bd0f2ba457a44acbdd147e4dfa02"
                    "eadaef73eae49450dc708fd7c86800b60e8bc456e77563e4"
                ),
                "signature": (
                    "8006f63537563f038321eeda25f3838613d8f938e95f19d1d19ccbe634e9ee4d69552536aab08b4fe961305"
                    "e534ffddf096199ae936b272dac88c936e8774bfc7a6f24025085026db3b7c3c41b472db3daf99b5e6cabf2"
                    "6034d8782d10ef148d"
                ),
            },
            {"isValid": False, "error": "Signature is invalid."},
        ),
        (
            # Valid signature but address doesn't match pubkey
            {
                "message": "4861707079206861707079206a6f79206a6f79",  # Happy happy joy joy
                "pubkey": (
                    "8e156d106f1b0ff0ebbe5ab27b1797a19cf3e895a7a435b0"
                    "03a1df2dd477d622be928379625b759ef3b388b286ee8658"
                ),
                "signature": (
                    "a804111f80be2ed0d4d3fdd139c8fe20cd506b99b03592563d85292abcbb9cd6ff6df2e7a13093e330d66aa"
                    "5218bbe0e17677c9a23a9f18dbe488b7026be59d476161f5e6f0eea109cd7be22b1f74fda9c80c6b845ecc6"
                    "91246eb1c7f1b66a6a"
                ),
                "signing_mode": SigningMode.CHIP_0002.value,
                "address": "xch1d0rekc2javy5gpruzmcnk4e4qq834jzlvxt5tcgl2ylt49t26gdsjen7t0",
            },
            {"isValid": False, "error": "Public key doesn't match the address"},
        ),
    ],
)
@pytest.mark.parametrize("prefix_hex_strings", [True, False], ids=["with 0x", "no 0x"])
@pytest.mark.asyncio
async def test_verify_signature(
    wallet_rpc_environment: WalletRpcTestEnvironment,
    rpc_request: Dict[str, Any],
    rpc_response: Dict[str, Any],
    prefix_hex_strings: bool,
):
    rpc_server: Optional[RpcServer] = wallet_rpc_environment.wallet_1.service.rpc_server
    assert rpc_server is not None
    api: WalletRpcApi = cast(WalletRpcApi, rpc_server.rpc_api)
    req = update_verify_signature_request(rpc_request, prefix_hex_strings)
    res = await api.verify_signature(req)
    assert res == rpc_response


@pytest.mark.asyncio
async def test_set_auto_claim(wallet_rpc_environment: WalletRpcTestEnvironment):
    env: WalletRpcTestEnvironment = wallet_rpc_environment
    full_node_api: FullNodeSimulator = env.full_node.api
    rpc_server: Optional[RpcServer] = wallet_rpc_environment.wallet_1.service.rpc_server
    await generate_funds(full_node_api, env.wallet_1)
    assert rpc_server is not None
    api: WalletRpcApi = cast(WalletRpcApi, rpc_server.rpc_api)
    req = {"enabled": False, "tx_fee": -1, "min_amount": 100}
    has_exception = False
    try:
        res = await api.set_auto_claim(req)
    except ConversionError:
        has_exception = True
    assert has_exception
    req = {"enabled": False, "batch_size": 0, "min_amount": 100}
    res = await api.set_auto_claim(req)
    assert not res["enabled"]
    assert res["tx_fee"] == 0
    assert res["min_amount"] == 100
    assert res["batch_size"] == 50


@pytest.mark.asyncio
async def test_get_auto_claim(wallet_rpc_environment: WalletRpcTestEnvironment):
    env: WalletRpcTestEnvironment = wallet_rpc_environment
    full_node_api: FullNodeSimulator = env.full_node.api
    rpc_server: Optional[RpcServer] = wallet_rpc_environment.wallet_1.service.rpc_server
    await generate_funds(full_node_api, env.wallet_1)
    assert rpc_server is not None
    api: WalletRpcApi = cast(WalletRpcApi, rpc_server.rpc_api)
    res = await api.get_auto_claim({})
    assert not res["enabled"]
    assert res["tx_fee"] == 0
    assert res["min_amount"] == 0
    assert res["batch_size"] == 50


@pytest.mark.asyncio
async def test_set_wallet_resync_on_startup(wallet_rpc_environment: WalletRpcTestEnvironment):
    env: WalletRpcTestEnvironment = wallet_rpc_environment
    full_node_api: FullNodeSimulator = env.full_node.api
    client: WalletRpcClient = env.wallet_1.rpc_client
    await generate_funds(full_node_api, env.wallet_1)
    wc = env.wallet_1.rpc_client
    await wc.create_new_did_wallet(1, 0)
    await time_out_assert(5, check_mempool_spend_count, True, full_node_api, 1)
    await farm_transaction_block(full_node_api, env.wallet_1.node)
    await time_out_assert(20, wc.get_synced)

    nft_wallet = await wc.create_new_nft_wallet(None)
    nft_wallet_id = nft_wallet["wallet_id"]
    address = await wc.get_next_address(env.wallet_1.wallet.id(), True)
    await wc.mint_nft(
        nft_wallet_id,
        tx_config=DEFAULT_TX_CONFIG,
        royalty_address=address,
        target_address=address,
        hash="deadbeef",
        uris=["http://test.nft"],
    )
    await time_out_assert(5, check_mempool_spend_count, True, full_node_api, 1)
    await farm_transaction_block(full_node_api, env.wallet_1.node)
    await time_out_assert(20, wc.get_synced)

    wallet_node: WalletNode = env.wallet_1.node
    wallet_node_2: WalletNode = env.wallet_2.node
    # Test Clawback resync
    tx = await wc.send_transaction(
        wallet_id=1,
        amount=uint64(500),
        address=address,
        tx_config=DEFAULT_TX_CONFIG,
        fee=uint64(0),
        puzzle_decorator_override=[{"decorator": "CLAWBACK", "clawback_timelock": 5}],
    )
    clawback_coin_id = tx.additions[0].name()
    assert tx.spend_bundle is not None
    await farm_transaction(full_node_api, wallet_node, tx.spend_bundle)
    await time_out_assert(20, wc.get_synced)
    await asyncio.sleep(10)
    resp = await wc.spend_clawback_coins([clawback_coin_id], 0)
    assert resp["success"]
    assert len(resp["transaction_ids"]) == 1
    await time_out_assert_not_none(
        10, full_node_api.full_node.mempool_manager.get_spendbundle, bytes32.from_hexstr(resp["transaction_ids"][0])
    )
    await farm_transaction_block(full_node_api, wallet_node)
    await time_out_assert(20, wc.get_synced)
    wallet_node_2._close()
    await wallet_node_2._await_closed()
    # set flag to reset wallet sync data on start
    await client.set_wallet_resync_on_startup()
    fingerprint = wallet_node.logged_in_fingerprint
    assert wallet_node._wallet_state_manager
    # 2 reward coins, 1 DID, 1 NFT, 1 clawbacked coin
    assert len(await wallet_node._wallet_state_manager.coin_store.get_all_unspent_coins()) == 5
    assert await wallet_node._wallet_state_manager.nft_store.count() == 1
    # standard wallet, did wallet, nft wallet, did nft wallet
    assert len(await wallet_node.wallet_state_manager.user_store.get_all_wallet_info_entries()) == 4
    before_txs = await wallet_node.wallet_state_manager.tx_store.get_all_transactions()
    wallet_node._close()
    await wallet_node._await_closed()
    config = load_config(wallet_node.root_path, "config.yaml")
    # check that flag was set in config file
    assert config["wallet"]["reset_sync_for_fingerprint"] == fingerprint
    new_config = wallet_node.config.copy()
    new_config["reset_sync_for_fingerprint"] = config["wallet"]["reset_sync_for_fingerprint"]
    wallet_node_2.config = new_config
    wallet_node_2.root_path = wallet_node.root_path
    wallet_node_2.local_keychain = wallet_node.local_keychain
    # use second node to start the same wallet, reusing config and db
    await wallet_node_2._start_with_fingerprint(fingerprint)
    assert wallet_node_2._wallet_state_manager
    after_txs = await wallet_node_2.wallet_state_manager.tx_store.get_all_transactions()
    # transactions should be the same
    assert after_txs == before_txs
    # Check clawback
    clawback_tx = await wallet_node_2.wallet_state_manager.tx_store.get_transaction_record(clawback_coin_id)
    assert clawback_tx is not None
    assert clawback_tx.confirmed
    # only coin_store was populated in this case, but now should be empty
    assert len(await wallet_node_2._wallet_state_manager.coin_store.get_all_unspent_coins()) == 0
    assert await wallet_node_2._wallet_state_manager.nft_store.count() == 0
    # we don't delete wallets
    assert len(await wallet_node_2.wallet_state_manager.user_store.get_all_wallet_info_entries()) == 4
    updated_config = load_config(wallet_node.root_path, "config.yaml")
    # check that it's disabled after reset
    assert updated_config["wallet"].get("reset_sync_for_fingerprint") is None
    wallet_node_2._close()
    await wallet_node_2._await_closed()


@pytest.mark.asyncio
async def test_set_wallet_resync_on_startup_disable(wallet_rpc_environment: WalletRpcTestEnvironment):
    env: WalletRpcTestEnvironment = wallet_rpc_environment
    full_node_api: FullNodeSimulator = env.full_node.api
    client: WalletRpcClient = env.wallet_1.rpc_client
    await generate_funds(full_node_api, env.wallet_1)
    wallet_node: WalletNode = env.wallet_1.node
    wallet_node_2: WalletNode = env.wallet_2.node
    wallet_node_2._close()
    await wallet_node_2._await_closed()
    # set flag to reset wallet sync data on start
    await client.set_wallet_resync_on_startup()
    fingerprint = wallet_node.logged_in_fingerprint
    assert wallet_node._wallet_state_manager
    assert len(await wallet_node._wallet_state_manager.coin_store.get_all_unspent_coins()) == 2
    before_txs = await wallet_node.wallet_state_manager.tx_store.get_all_transactions()
    await client.set_wallet_resync_on_startup(False)
    wallet_node._close()
    await wallet_node._await_closed()
    config = load_config(wallet_node.root_path, "config.yaml")
    # check that flag was set in config file
    assert config["wallet"].get("reset_sync_for_fingerprint") is None
    new_config = wallet_node.config.copy()
    new_config["reset_sync_for_fingerprint"] = config["wallet"].get("reset_sync_for_fingerprint")
    wallet_node_2.config = new_config
    wallet_node_2.root_path = wallet_node.root_path
    wallet_node_2.local_keychain = wallet_node.local_keychain
    # use second node to start the same wallet, reusing config and db
    await wallet_node_2._start_with_fingerprint(fingerprint)
    assert wallet_node_2._wallet_state_manager
    after_txs = await wallet_node_2.wallet_state_manager.tx_store.get_all_transactions()
    # transactions should be the same
    assert after_txs == before_txs
    # only coin_store was populated in this case, but now should be empty
    assert len(await wallet_node_2._wallet_state_manager.coin_store.get_all_unspent_coins()) == 2
    wallet_node_2._close()
    await wallet_node_2._await_closed()


@pytest.mark.asyncio
async def test_set_wallet_resync_schema(wallet_rpc_environment: WalletRpcTestEnvironment):
    env: WalletRpcTestEnvironment = wallet_rpc_environment
    full_node_api: FullNodeSimulator = env.full_node.api
    await generate_funds(full_node_api, env.wallet_1)
    wallet_node: WalletNode = env.wallet_1.node
    fingerprint = wallet_node.logged_in_fingerprint
    assert fingerprint
    db_path = wallet_node.wallet_state_manager.db_path
    assert await wallet_node.reset_sync_db(
        db_path, fingerprint
    ), "Schema has been changed, reset sync db won't work, please update WalletNode.reset_sync_db function"
    dbw: DBWrapper2 = wallet_node.wallet_state_manager.db_wrapper
    conn: aiosqlite.Connection
    async with dbw.writer() as conn:
        await conn.execute("ALTER TABLE coin_record RENAME TO coin_record_temp")
    assert not await wallet_node.reset_sync_db(db_path, fingerprint)
    async with dbw.writer() as conn:
        await conn.execute("ALTER TABLE coin_record_temp RENAME TO coin_record")
    assert await wallet_node.reset_sync_db(db_path, fingerprint)
    async with dbw.writer() as conn:
        await conn.execute("CREATE TABLE testing_schema (a int, b bool)")
    assert not await wallet_node.reset_sync_db(db_path, fingerprint)
    async with dbw.writer() as conn:
        await conn.execute("DROP TABLE testing_schema")
    assert await wallet_node.reset_sync_db(db_path, fingerprint)


@pytest.mark.asyncio
async def test_cat_spend_run_tail(wallet_rpc_environment: WalletRpcTestEnvironment):
    env: WalletRpcTestEnvironment = wallet_rpc_environment

    wallet_node: WalletNode = env.wallet_1.node
    client: WalletRpcClient = env.wallet_1.rpc_client
    full_node_api: FullNodeSimulator = env.full_node.api
    full_node_rpc: FullNodeRpcClient = env.full_node.rpc_client

    await generate_funds(full_node_api, env.wallet_1, 1)

    # Send to a CAT with an anyone can spend TAIL
    our_ph: bytes32 = await env.wallet_1.wallet.get_new_puzzlehash()
    cat_puzzle: Program = construct_cat_puzzle(CAT_MOD, Program.to(None).get_tree_hash(), Program.to(1))
    addr = encode_puzzle_hash(
        cat_puzzle.get_tree_hash(),
        "txch",
    )
    tx_amount = uint64(100)

    tx = await client.send_transaction(1, tx_amount, addr, DEFAULT_TX_CONFIG)
    transaction_id = tx.name
    spend_bundle = tx.spend_bundle
    assert spend_bundle is not None

    await time_out_assert(20, tx_in_mempool, True, client, transaction_id)
    await farm_transaction(full_node_api, wallet_node, spend_bundle)

    # Do the eve spend back to our wallet
    cat_coin = next(c for c in spend_bundle.additions() if c.amount == tx_amount)
    eve_spend = SpendBundle(
        [
            CoinSpend(
                cat_coin,
                cat_puzzle,
                Program.to(
                    [
                        Program.to([[51, our_ph, tx_amount, [our_ph]], [51, None, -113, None, None]]),
                        None,
                        cat_coin.name(),
                        coin_as_list(cat_coin),
                        [cat_coin.parent_coin_info, Program.to(1).get_tree_hash(), cat_coin.amount],
                        0,
                        0,
                    ]
                ),
            )
        ],
        G2Element(),
    )
    await full_node_rpc.push_tx(eve_spend)
    await farm_transaction(full_node_api, wallet_node, eve_spend)

    # Make sure we have the CAT
    res = await client.create_wallet_for_existing_cat(Program.to(None).get_tree_hash())
    assert res["success"]
    cat_wallet_id = res["wallet_id"]
    await time_out_assert(20, get_confirmed_balance, tx_amount, client, cat_wallet_id)

    # Attempt to melt it fully
    tx = await client.cat_spend(
        cat_wallet_id,
        amount=uint64(0),
        tx_config=DEFAULT_TX_CONFIG,
        inner_address=encode_puzzle_hash(our_ph, "txch"),
        cat_discrepancy=(tx_amount * -1, Program.to(None), Program.to(None)),
    )
    transaction_id = tx.name
    spend_bundle = tx.spend_bundle
    assert spend_bundle is not None

    await time_out_assert(20, tx_in_mempool, True, client, transaction_id)
    await farm_transaction(full_node_api, wallet_node, spend_bundle)

    await time_out_assert(20, get_confirmed_balance, 0, client, cat_wallet_id)


@pytest.mark.asyncio
async def test_get_balances(wallet_rpc_environment: WalletRpcTestEnvironment):
    env: WalletRpcTestEnvironment = wallet_rpc_environment

    client: WalletRpcClient = env.wallet_1.rpc_client
    wallet_node: WalletNode = env.wallet_1.node

    full_node_api: FullNodeSimulator = env.full_node.api

    await generate_funds(full_node_api, env.wallet_1, 1)

    await time_out_assert(20, client.get_synced)
    # Creates a CAT wallet with 100 mojos and a CAT with 20 mojos
    await client.create_new_cat_and_wallet(uint64(100), test=True)

    await time_out_assert(20, client.get_synced)
    res = await client.create_new_cat_and_wallet(uint64(20), test=True)
    assert res["success"]
    await time_out_assert(5, check_mempool_spend_count, True, full_node_api, 2)
    await farm_transaction_block(full_node_api, wallet_node)
    await time_out_assert(20, client.get_synced)
    bal = await client.get_wallet_balances()
    assert len(bal) == 3
    assert bal["1"]["confirmed_wallet_balance"] == 1999999999880
    assert bal["2"]["confirmed_wallet_balance"] == 100
    assert bal["3"]["confirmed_wallet_balance"] == 20
    bal_ids = await client.get_wallet_balances([3, 2])
    assert len(bal_ids) == 2
    assert bal["2"]["confirmed_wallet_balance"] == 100
    assert bal["3"]["confirmed_wallet_balance"] == 20<|MERGE_RESOLUTION|>--- conflicted
+++ resolved
@@ -839,15 +839,11 @@
     assert all_transactions == sorted(all_transactions, key=attrgetter("confirmed_at_height"), reverse=True)
 
     # Test RELEVANCE
-<<<<<<< HEAD
     puzhash = await wallet.get_new_puzzlehash()
     await full_node_api.wait_for_wallet_synced(wallet_node=wallet_node, timeout=20)
-    await client.send_transaction(1, uint64(1), encode_puzzle_hash(puzhash, "txch"))  # Create a pending tx
-=======
     await client.send_transaction(
-        1, uint64(1), encode_puzzle_hash(await wallet.get_new_puzzlehash(), "txch"), DEFAULT_TX_CONFIG
+        1, uint64(1), encode_puzzle_hash(puzhash, "txch"), DEFAULT_TX_CONFIG
     )  # Create a pending tx
->>>>>>> 8639a91f
 
     all_transactions = await client.get_transactions(1, sort_key=SortKey.RELEVANCE)
     sorted_transactions = sorted(all_transactions, key=attrgetter("created_at_time"), reverse=True)
@@ -863,12 +859,8 @@
 
     # Test get_transactions to address
     ph_by_addr = await wallet.get_new_puzzlehash()
-<<<<<<< HEAD
     await full_node_api.wait_for_wallet_synced(wallet_node=wallet_node, timeout=20)
-    await client.send_transaction(1, uint64(1), encode_puzzle_hash(ph_by_addr, "txch"))
-=======
     await client.send_transaction(1, uint64(1), encode_puzzle_hash(ph_by_addr, "txch"), DEFAULT_TX_CONFIG)
->>>>>>> 8639a91f
     await client.farm_block(encode_puzzle_hash(ph_by_addr, "txch"))
     await full_node_api.wait_for_wallet_synced(wallet_node=wallet_node, timeout=20)
     tx_for_address = await client.get_transactions(1, to_address=encode_puzzle_hash(ph_by_addr, "txch"))
@@ -1590,13 +1582,8 @@
     ph = await wallet.get_new_puzzlehash()
     addr = encode_puzzle_hash(ph, "txch")
     tx_amount = uint64(15600000)
-<<<<<<< HEAD
     await env.full_node.api.wait_for_wallet_synced(wallet_node=wallet_node, timeout=20)
-    created_tx = await client.send_transaction(1, tx_amount, addr)
-=======
-
     created_tx = await client.send_transaction(1, tx_amount, addr, DEFAULT_TX_CONFIG)
->>>>>>> 8639a91f
 
     await time_out_assert(20, tx_in_mempool, True, client, created_tx.name)
     assert len(await wallet.wallet_state_manager.tx_store.get_unconfirmed_for_wallet(1)) == 1
