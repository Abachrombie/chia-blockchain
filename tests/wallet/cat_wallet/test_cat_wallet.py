from __future__ import annotations

import asyncio
import tempfile
from pathlib import Path
from typing import List

import anyio
import pytest

from chia.consensus.block_rewards import calculate_base_farmer_reward, calculate_pool_reward
from chia.protocols.wallet_protocol import CoinState
from chia.rpc.wallet_rpc_api import WalletRpcApi
from chia.rpc.wallet_rpc_client import WalletRpcClient
from chia.simulator.full_node_simulator import FullNodeSimulator
from chia.simulator.setup_nodes import SimulatorsAndWalletsServices
from chia.simulator.simulator_protocol import FarmNewBlockProtocol, ReorgProtocol
from chia.types.blockchain_format.coin import Coin, coin_as_list
from chia.types.blockchain_format.program import Program
from chia.types.blockchain_format.sized_bytes import bytes32
from chia.types.coin_spend import CoinSpend
from chia.types.peer_info import PeerInfo
from chia.util.bech32m import encode_puzzle_hash
from chia.util.db_wrapper import DBWrapper2
from chia.util.ints import uint16, uint32, uint64
from chia.wallet.cat_wallet.cat_constants import DEFAULT_CATS
from chia.wallet.cat_wallet.cat_info import LegacyCATInfo
from chia.wallet.cat_wallet.cat_utils import CAT_MOD, construct_cat_puzzle
from chia.wallet.cat_wallet.cat_wallet import CATWallet
from chia.wallet.derivation_record import DerivationRecord
from chia.wallet.derive_keys import _derive_path_unhardened, master_sk_to_wallet_sk_unhardened_intermediate
from chia.wallet.lineage_proof import LineageProof
from chia.wallet.puzzles.p2_delegated_puzzle_or_hidden_puzzle import puzzle_hash_for_pk
from chia.wallet.transaction_record import TransactionRecord
from chia.wallet.util.tx_config import DEFAULT_COIN_SELECTION_CONFIG, DEFAULT_TX_CONFIG
from chia.wallet.util.wallet_types import WalletType
from chia.wallet.wallet_info import WalletInfo
from chia.wallet.wallet_interested_store import WalletInterestedStore
from tests.conftest import ConsensusMode
from tests.util.time_out_assert import time_out_assert, time_out_assert_not_none


class TestCATWallet:
    @pytest.mark.parametrize(
        "trusted",
        [True, False],
    )
    @pytest.mark.anyio
    async def test_cat_creation(self, self_hostname, two_wallet_nodes, trusted):
        num_blocks = 3
        full_nodes, wallets, _ = two_wallet_nodes
        full_node_api = full_nodes[0]
        full_node_server = full_node_api.server
        wallet_node, server_2 = wallets[0]
        wallet = wallet_node.wallet_state_manager.main_wallet

        ph = await wallet.get_new_puzzlehash()
        if trusted:
            wallet_node.config["trusted_peers"] = {full_node_server.node_id.hex(): full_node_server.node_id.hex()}
        else:
            wallet_node.config["trusted_peers"] = {}

        await server_2.start_client(PeerInfo(self_hostname, full_node_server.get_port()), None)
        for i in range(0, num_blocks):
            await full_node_api.farm_new_transaction_block(FarmNewBlockProtocol(ph))
        await full_node_api.farm_new_transaction_block(FarmNewBlockProtocol(32 * b"0"))

        funds = sum(
            [
                calculate_pool_reward(uint32(i)) + calculate_base_farmer_reward(uint32(i))
                for i in range(1, num_blocks + 1)
            ]
        )

        await time_out_assert(20, wallet.get_confirmed_balance, funds)
        await full_node_api.wait_for_wallet_synced(wallet_node=wallet_node, timeout=20)

        async with wallet_node.wallet_state_manager.lock:
            cat_wallet: CATWallet = await CATWallet.create_new_cat_wallet(
                wallet_node.wallet_state_manager,
                wallet,
                {"identifier": "genesis_by_id"},
                uint64(100),
                DEFAULT_TX_CONFIG,
                fee=uint64(10),
            )
            # The next 2 lines are basically a noop, it just adds test coverage
            cat_wallet = await CATWallet.create(wallet_node.wallet_state_manager, wallet, cat_wallet.wallet_info)
            await wallet_node.wallet_state_manager.add_new_wallet(cat_wallet)

        tx_queue: List[TransactionRecord] = await wallet_node.wallet_state_manager.tx_store.get_not_sent()
        tx_record = tx_queue[0]
        await full_node_api.process_transaction_records(records=[tx_record])

        await time_out_assert(20, cat_wallet.get_confirmed_balance, 100)
        await time_out_assert(20, cat_wallet.get_spendable_balance, 100)
        await time_out_assert(20, cat_wallet.get_unconfirmed_balance, 100)
        await time_out_assert(20, wallet.get_confirmed_balance, funds - 110)
        await time_out_assert(20, wallet.get_spendable_balance, funds - 110)
        await time_out_assert(20, wallet.get_unconfirmed_balance, funds - 110)

        # Test migration
        all_lineage = await cat_wallet.lineage_store.get_all_lineage_proofs()
        current_info = cat_wallet.wallet_info
        data_str = bytes(
            LegacyCATInfo(
                cat_wallet.cat_info.limitations_program_hash, cat_wallet.cat_info.my_tail, list(all_lineage.items())
            )
        ).hex()
        wallet_info = WalletInfo(current_info.id, current_info.name, current_info.type, data_str)
        new_cat_wallet = await CATWallet.create(wallet_node.wallet_state_manager, wallet, wallet_info)
        assert new_cat_wallet.cat_info.limitations_program_hash == cat_wallet.cat_info.limitations_program_hash
        assert new_cat_wallet.cat_info.my_tail == cat_wallet.cat_info.my_tail
        assert await cat_wallet.lineage_store.get_all_lineage_proofs() == all_lineage

        height = full_node_api.full_node.blockchain.get_peak_height()
        await full_node_api.reorg_from_index_to_new_index(
            ReorgProtocol(height - num_blocks - 1, height + 1, 32 * b"1", None)
        )
        await time_out_assert(20, cat_wallet.get_confirmed_balance, 0)

    @pytest.mark.anyio
    async def test_cat_creation_unique_lineage_store(self, self_hostname, two_wallet_nodes):
        num_blocks = 3
        full_nodes, wallets, _ = two_wallet_nodes
        full_node_api = full_nodes[0]
        full_node_server = full_node_api.server
        wallet_node, wallet_server = wallets[0]
        wallet = wallet_node.wallet_state_manager.main_wallet
        ph = await wallet.get_new_puzzlehash()
        wallet_node.config["trusted_peers"] = {full_node_server.node_id.hex(): full_node_server.node_id.hex()}

        await wallet_server.start_client(PeerInfo(self_hostname, full_node_server.get_port()), None)
        for i in range(0, num_blocks):
            await full_node_api.farm_new_transaction_block(FarmNewBlockProtocol(ph))
        await full_node_api.farm_new_transaction_block(FarmNewBlockProtocol(32 * b"0"))

        funds = sum(
            [
                calculate_pool_reward(uint32(i)) + calculate_base_farmer_reward(uint32(i))
                for i in range(1, num_blocks + 1)
            ]
        )

        await time_out_assert(20, wallet.get_confirmed_balance, funds)
        await full_node_api.wait_for_wallet_synced(wallet_node=wallet_node, timeout=20)

        async with wallet_node.wallet_state_manager.lock:
            cat_wallet_1: CATWallet = await CATWallet.create_new_cat_wallet(
                wallet_node.wallet_state_manager,
                wallet,
                {"identifier": "genesis_by_id"},
                uint64(100),
                DEFAULT_TX_CONFIG,
            )
            cat_wallet_2: CATWallet = await CATWallet.create_new_cat_wallet(
                wallet_node.wallet_state_manager,
                wallet,
                {"identifier": "genesis_by_id"},
                uint64(200),
                DEFAULT_TX_CONFIG,
            )

        proofs_1 = await cat_wallet_1.lineage_store.get_all_lineage_proofs()
        proofs_2 = await cat_wallet_2.lineage_store.get_all_lineage_proofs()
        assert len(proofs_1) == len(proofs_2)
        assert proofs_1 != proofs_2
        assert cat_wallet_1.lineage_store.table_name != cat_wallet_2.lineage_store.table_name

    @pytest.mark.parametrize(
        "trusted",
        [True, False],
    )
    @pytest.mark.anyio
    async def test_cat_spend(self, self_hostname, two_wallet_nodes, trusted):
        num_blocks = 3
        full_nodes, wallets, _ = two_wallet_nodes
        full_node_api = full_nodes[0]
        full_node_server = full_node_api.server
        wallet_node, server_2 = wallets[0]
        wallet_node_2, server_3 = wallets[1]
        wallet = wallet_node.wallet_state_manager.main_wallet
        wallet2 = wallet_node_2.wallet_state_manager.main_wallet
        api_0 = WalletRpcApi(wallet_node)
        api_1 = WalletRpcApi(wallet_node_2)
        ph = await wallet.get_new_puzzlehash()
        if trusted:
            wallet_node.config["trusted_peers"] = {full_node_server.node_id.hex(): full_node_server.node_id.hex()}
            wallet_node_2.config["trusted_peers"] = {full_node_server.node_id.hex(): full_node_server.node_id.hex()}
        else:
            wallet_node.config["trusted_peers"] = {}
            wallet_node_2.config["trusted_peers"] = {}
        await server_2.start_client(PeerInfo(self_hostname, full_node_server.get_port()), None)
        await server_3.start_client(PeerInfo(self_hostname, full_node_server.get_port()), None)

        for i in range(0, num_blocks):
            await full_node_api.farm_new_transaction_block(FarmNewBlockProtocol(ph))
        await full_node_api.farm_new_transaction_block(FarmNewBlockProtocol(32 * b"0"))

        funds = sum(
            [
                calculate_pool_reward(uint32(i)) + calculate_base_farmer_reward(uint32(i))
                for i in range(1, num_blocks + 1)
            ]
        )

        await time_out_assert(20, wallet.get_confirmed_balance, funds)

        async with wallet_node.wallet_state_manager.lock:
            cat_wallet: CATWallet = await CATWallet.create_new_cat_wallet(
                wallet_node.wallet_state_manager,
                wallet,
                {"identifier": "genesis_by_id"},
                uint64(100),
                DEFAULT_TX_CONFIG,
            )
        tx_queue: List[TransactionRecord] = await wallet_node.wallet_state_manager.tx_store.get_not_sent()
        tx_record = tx_queue[0]
        await full_node_api.process_transaction_records(records=[tx_record])

        await time_out_assert(20, cat_wallet.get_confirmed_balance, 100)
        await time_out_assert(20, cat_wallet.get_unconfirmed_balance, 100)

        assert cat_wallet.cat_info.limitations_program_hash is not None
        asset_id = cat_wallet.get_asset_id()

        cat_wallet_2: CATWallet = await CATWallet.get_or_create_wallet_for_cat(
            wallet_node_2.wallet_state_manager, wallet2, asset_id
        )

        assert cat_wallet.cat_info.limitations_program_hash == cat_wallet_2.cat_info.limitations_program_hash

        cat_2_hash = await cat_wallet_2.get_new_inner_hash()
        tx_records = await cat_wallet.generate_signed_transaction(
            [uint64(60)], [cat_2_hash], DEFAULT_TX_CONFIG, fee=uint64(1)
        )
        tx_id = None
        for tx_record in tx_records:
            await wallet.wallet_state_manager.add_pending_transaction(tx_record)
            if tx_record.wallet_id is cat_wallet.id():
                tx_id = tx_record.name.hex()
                assert tx_record.to_puzzle_hash == cat_2_hash

        await time_out_assert(15, full_node_api.txs_in_mempool, True, tx_records)

        await time_out_assert(20, cat_wallet.get_pending_change_balance, 40)
        memos = await api_0.get_transaction_memo(dict(transaction_id=tx_id))
        assert len(memos[tx_id]) == 2  # One for tx, one for change
        assert list(memos[tx_id].values())[0][0] == cat_2_hash.hex()

        for i in range(1, num_blocks):
            await full_node_api.farm_new_transaction_block(FarmNewBlockProtocol(32 * b"\0"))

        await time_out_assert(30, wallet.get_confirmed_balance, funds - 101)

        await time_out_assert(20, cat_wallet.get_confirmed_balance, 40)
        await time_out_assert(20, cat_wallet.get_unconfirmed_balance, 40)

        await time_out_assert(30, cat_wallet_2.get_confirmed_balance, 60)
        await time_out_assert(30, cat_wallet_2.get_unconfirmed_balance, 60)
        coins = await cat_wallet_2.select_coins(uint64(60), DEFAULT_COIN_SELECTION_CONFIG)
        assert len(coins) == 1
        coin = coins.pop()
        tx_id = coin.name().hex()
        memos = await api_1.get_transaction_memo(dict(transaction_id=tx_id))
        assert len(memos[tx_id]) == 2
        assert list(memos[tx_id].values())[0][0] == cat_2_hash.hex()
        cat_hash = await cat_wallet.get_new_inner_hash()
        tx_records = await cat_wallet_2.generate_signed_transaction([uint64(15)], [cat_hash], DEFAULT_TX_CONFIG)
        for tx_record in tx_records:
            await wallet.wallet_state_manager.add_pending_transaction(tx_record)

        await time_out_assert(15, full_node_api.txs_in_mempool, True, tx_records)

        await full_node_api.farm_new_transaction_block(FarmNewBlockProtocol(ph))

        await time_out_assert(20, cat_wallet.get_confirmed_balance, 55)
        await time_out_assert(20, cat_wallet.get_unconfirmed_balance, 55)

        height = full_node_api.full_node.blockchain.get_peak_height()
        await full_node_api.reorg_from_index_to_new_index(ReorgProtocol(height - 1, height + 1, 32 * b"1", None))
        await time_out_assert(20, cat_wallet.get_confirmed_balance, 40)

    @pytest.mark.parametrize(
        "trusted",
        [True, False],
    )
    @pytest.mark.anyio
    async def test_cat_reuse_address(self, self_hostname, two_wallet_nodes, trusted):
        num_blocks = 3
        full_nodes, wallets, _ = two_wallet_nodes
        full_node_api = full_nodes[0]
        full_node_server = full_node_api.server
        wallet_node, server_2 = wallets[0]
        wallet_node_2, server_3 = wallets[1]
        wallet = wallet_node.wallet_state_manager.main_wallet
        wallet2 = wallet_node_2.wallet_state_manager.main_wallet

        ph = await wallet.get_new_puzzlehash()
        if trusted:
            wallet_node.config["trusted_peers"] = {full_node_server.node_id.hex(): full_node_server.node_id.hex()}
            wallet_node_2.config["trusted_peers"] = {full_node_server.node_id.hex(): full_node_server.node_id.hex()}
        else:
            wallet_node.config["trusted_peers"] = {}
            wallet_node_2.config["trusted_peers"] = {}
        await server_2.start_client(PeerInfo(self_hostname, full_node_server.get_port()), None)
        await server_3.start_client(PeerInfo(self_hostname, full_node_server.get_port()), None)

        for i in range(0, num_blocks):
            await full_node_api.farm_new_transaction_block(FarmNewBlockProtocol(ph))
        await full_node_api.farm_new_transaction_block(FarmNewBlockProtocol(32 * b"0"))

        funds = sum(
            [
                calculate_pool_reward(uint32(i)) + calculate_base_farmer_reward(uint32(i))
                for i in range(1, num_blocks + 1)
            ]
        )

        await time_out_assert(20, wallet.get_confirmed_balance, funds)

        async with wallet_node.wallet_state_manager.lock:
            cat_wallet: CATWallet = await CATWallet.create_new_cat_wallet(
                wallet_node.wallet_state_manager,
                wallet,
                {"identifier": "genesis_by_id"},
                uint64(100),
                DEFAULT_TX_CONFIG,
            )
        tx_queue: List[TransactionRecord] = await wallet_node.wallet_state_manager.tx_store.get_not_sent()
        tx_record = tx_queue[0]
        await full_node_api.process_transaction_records(records=[tx_record])

        await time_out_assert(20, cat_wallet.get_confirmed_balance, 100)
        await time_out_assert(20, cat_wallet.get_unconfirmed_balance, 100)

        assert cat_wallet.cat_info.limitations_program_hash is not None
        asset_id = cat_wallet.get_asset_id()

        cat_wallet_2: CATWallet = await CATWallet.get_or_create_wallet_for_cat(
            wallet_node_2.wallet_state_manager, wallet2, asset_id
        )

        assert cat_wallet.cat_info.limitations_program_hash == cat_wallet_2.cat_info.limitations_program_hash

        cat_2_hash = await cat_wallet_2.get_new_inner_hash()
        tx_records = await cat_wallet.generate_signed_transaction(
            [uint64(60)], [cat_2_hash], DEFAULT_TX_CONFIG.override(reuse_puzhash=True), fee=uint64(1)
        )
        for tx_record in tx_records:
            await wallet.wallet_state_manager.add_pending_transaction(tx_record)
            if tx_record.wallet_id is cat_wallet.id():
                assert tx_record.to_puzzle_hash == cat_2_hash
                assert len(tx_record.spend_bundle.coin_spends) == 2
                for cs in tx_record.spend_bundle.coin_spends:
                    if cs.coin.amount == 100:
                        old_puzhash = cs.coin.puzzle_hash.hex()
                new_puzhash = [c.puzzle_hash.hex() for c in tx_record.additions]
                assert old_puzhash in new_puzhash

        await time_out_assert(15, full_node_api.txs_in_mempool, True, tx_records)

        await time_out_assert(20, cat_wallet.get_pending_change_balance, 40)

        for i in range(1, num_blocks):
            await full_node_api.farm_new_transaction_block(FarmNewBlockProtocol(32 * b"\0"))

        await time_out_assert(30, wallet.get_confirmed_balance, funds - 101)

        await time_out_assert(20, cat_wallet.get_confirmed_balance, 40)
        await time_out_assert(20, cat_wallet.get_unconfirmed_balance, 40)

        await time_out_assert(30, cat_wallet_2.get_confirmed_balance, 60)
        await time_out_assert(30, cat_wallet_2.get_unconfirmed_balance, 60)

        cat_hash = await cat_wallet.get_new_inner_hash()
        tx_records = await cat_wallet_2.generate_signed_transaction([uint64(15)], [cat_hash], DEFAULT_TX_CONFIG)
        for tx_record in tx_records:
            await wallet.wallet_state_manager.add_pending_transaction(tx_record)

        await time_out_assert(15, full_node_api.txs_in_mempool, True, tx_records)

        await full_node_api.farm_new_transaction_block(FarmNewBlockProtocol(ph))

        await time_out_assert(20, cat_wallet.get_confirmed_balance, 55)
        await time_out_assert(20, cat_wallet.get_unconfirmed_balance, 55)

        height = full_node_api.full_node.blockchain.get_peak_height()
        await full_node_api.reorg_from_index_to_new_index(ReorgProtocol(height - 1, height + 1, 32 * b"1", None))
        await time_out_assert(20, cat_wallet.get_confirmed_balance, 40)

    @pytest.mark.parametrize(
        "trusted",
        [True, False],
    )
    @pytest.mark.anyio
    async def test_get_wallet_for_asset_id(self, self_hostname, two_wallet_nodes, trusted):
        num_blocks = 3
        full_nodes, wallets, _ = two_wallet_nodes
        full_node_api = full_nodes[0]
        full_node_server = full_node_api.server
        wallet_node, server_2 = wallets[0]
        wallet = wallet_node.wallet_state_manager.main_wallet

        ph = await wallet.get_new_puzzlehash()
        if trusted:
            wallet_node.config["trusted_peers"] = {full_node_server.node_id.hex(): full_node_server.node_id.hex()}
        else:
            wallet_node.config["trusted_peers"] = {}
        await server_2.start_client(PeerInfo(self_hostname, full_node_server.get_port()), None)

        for i in range(0, num_blocks):
            await full_node_api.farm_new_transaction_block(FarmNewBlockProtocol(ph))
        await full_node_api.farm_new_transaction_block(FarmNewBlockProtocol(32 * b"0"))

        funds = sum(
            [
                calculate_pool_reward(uint32(i)) + calculate_base_farmer_reward(uint32(i))
                for i in range(1, num_blocks + 1)
            ]
        )

        await time_out_assert(20, wallet.get_confirmed_balance, funds)

        async with wallet_node.wallet_state_manager.lock:
            cat_wallet: CATWallet = await CATWallet.create_new_cat_wallet(
                wallet_node.wallet_state_manager,
                wallet,
                {"identifier": "genesis_by_id"},
                uint64(100),
                DEFAULT_TX_CONFIG,
            )

        for i in range(1, num_blocks):
            await full_node_api.farm_new_transaction_block(FarmNewBlockProtocol(32 * b"0"))

        asset_id = cat_wallet.get_asset_id()
        await cat_wallet.set_tail_program(bytes(cat_wallet.cat_info.my_tail).hex())
        assert await wallet_node.wallet_state_manager.get_wallet_for_asset_id(asset_id) == cat_wallet

        # Test that the a default CAT will initialize correctly
        asset = DEFAULT_CATS[next(iter(DEFAULT_CATS))]
        asset_id = asset["asset_id"]
        cat_wallet_2 = await CATWallet.get_or_create_wallet_for_cat(wallet_node.wallet_state_manager, wallet, asset_id)
        assert cat_wallet_2.get_name() == asset["name"]
        await cat_wallet_2.set_name("Test Name")
        assert cat_wallet_2.get_name() == "Test Name"

    @pytest.mark.parametrize(
        "trusted",
        [True, False],
    )
    @pytest.mark.anyio
    async def test_cat_doesnt_see_eve(self, self_hostname, two_wallet_nodes, trusted):
        num_blocks = 3
        full_nodes, wallets, _ = two_wallet_nodes
        full_node_api = full_nodes[0]
        full_node_server = full_node_api.server
        wallet_node, server_2 = wallets[0]
        wallet_node_2, server_3 = wallets[1]
        wallet = wallet_node.wallet_state_manager.main_wallet
        wallet2 = wallet_node_2.wallet_state_manager.main_wallet

        ph = await wallet.get_new_puzzlehash()
        if trusted:
            wallet_node.config["trusted_peers"] = {full_node_server.node_id.hex(): full_node_server.node_id.hex()}
            wallet_node_2.config["trusted_peers"] = {full_node_server.node_id.hex(): full_node_server.node_id.hex()}
        else:
            wallet_node.config["trusted_peers"] = {}
            wallet_node_2.config["trusted_peers"] = {}
        await server_2.start_client(PeerInfo(self_hostname, full_node_server.get_port()), None)
        await server_3.start_client(PeerInfo(self_hostname, full_node_server.get_port()), None)

        for i in range(0, num_blocks):
            await full_node_api.farm_new_transaction_block(FarmNewBlockProtocol(ph))
        await full_node_api.farm_new_transaction_block(FarmNewBlockProtocol(32 * b"0"))

        funds = sum(
            [
                calculate_pool_reward(uint32(i)) + calculate_base_farmer_reward(uint32(i))
                for i in range(1, num_blocks + 1)
            ]
        )

        await time_out_assert(20, wallet.get_confirmed_balance, funds)

        async with wallet_node.wallet_state_manager.lock:
            cat_wallet: CATWallet = await CATWallet.create_new_cat_wallet(
                wallet_node.wallet_state_manager,
                wallet,
                {"identifier": "genesis_by_id"},
                uint64(100),
                DEFAULT_TX_CONFIG,
            )
        tx_records: List[TransactionRecord] = await wallet_node.wallet_state_manager.tx_store.get_not_sent()
        await full_node_api.process_transaction_records(records=tx_records)

        await time_out_assert(20, cat_wallet.get_confirmed_balance, 100)
        await time_out_assert(20, cat_wallet.get_unconfirmed_balance, 100)

        assert cat_wallet.cat_info.limitations_program_hash is not None
        asset_id = cat_wallet.get_asset_id()

        cat_wallet_2: CATWallet = await CATWallet.get_or_create_wallet_for_cat(
            wallet_node_2.wallet_state_manager, wallet2, asset_id
        )

        assert cat_wallet.cat_info.limitations_program_hash == cat_wallet_2.cat_info.limitations_program_hash

        cat_2_hash = await cat_wallet_2.get_new_inner_hash()
        tx_records = await cat_wallet.generate_signed_transaction(
            [uint64(60)], [cat_2_hash], DEFAULT_TX_CONFIG, fee=uint64(1)
        )
        for tx_record in tx_records:
            await wallet.wallet_state_manager.add_pending_transaction(tx_record)
        await full_node_api.process_transaction_records(records=tx_records)

        await time_out_assert(30, wallet.get_confirmed_balance, funds - 101)
        await time_out_assert(30, wallet.get_unconfirmed_balance, funds - 101)

        await time_out_assert(20, cat_wallet.get_confirmed_balance, 40)
        await time_out_assert(20, cat_wallet.get_unconfirmed_balance, 40)

        await time_out_assert(20, cat_wallet_2.get_confirmed_balance, 60)
        await time_out_assert(20, cat_wallet_2.get_unconfirmed_balance, 60)

        cc2_ph = await cat_wallet_2.get_new_cat_puzzle_hash()
        [tx_record] = await wallet.wallet_state_manager.main_wallet.generate_signed_transaction(
            10, cc2_ph, DEFAULT_TX_CONFIG, 0
        )
        await wallet.wallet_state_manager.add_pending_transaction(tx_record)
        await full_node_api.process_transaction_records(records=[tx_record])

        id = cat_wallet_2.id()
        wsm = cat_wallet_2.wallet_state_manager

        async def query_and_assert_transactions(wsm, id):
            all_txs = await wsm.tx_store.get_all_transactions_for_wallet(id)
            return len(list(filter(lambda tx: tx.amount == 10, all_txs)))

        await time_out_assert(20, query_and_assert_transactions, 0, wsm, id)
        await time_out_assert(20, wsm.get_confirmed_balance_for_wallet, 60, id)
        await time_out_assert(20, cat_wallet_2.get_confirmed_balance, 60)
        await time_out_assert(20, cat_wallet_2.get_unconfirmed_balance, 60)

    @pytest.mark.parametrize(
        "trusted",
        [True, False],
    )
    @pytest.mark.anyio
    async def test_cat_spend_multiple(self, self_hostname, three_wallet_nodes, trusted):
        num_blocks = 3
        full_nodes, wallets, _ = three_wallet_nodes
        full_node_api = full_nodes[0]
        full_node_server = full_node_api.server
        wallet_node_0, wallet_server_0 = wallets[0]
        wallet_node_1, wallet_server_1 = wallets[1]
        wallet_node_2, wallet_server_2 = wallets[2]
        wallet_0 = wallet_node_0.wallet_state_manager.main_wallet
        wallet_1 = wallet_node_1.wallet_state_manager.main_wallet
        wallet_2 = wallet_node_2.wallet_state_manager.main_wallet

        ph = await wallet_0.get_new_puzzlehash()
        if trusted:
            wallet_node_0.config["trusted_peers"] = {full_node_server.node_id.hex(): full_node_server.node_id.hex()}
            wallet_node_1.config["trusted_peers"] = {full_node_server.node_id.hex(): full_node_server.node_id.hex()}
            wallet_node_2.config["trusted_peers"] = {full_node_server.node_id.hex(): full_node_server.node_id.hex()}
        else:
            wallet_node_0.config["trusted_peers"] = {}
            wallet_node_1.config["trusted_peers"] = {}
            wallet_node_2.config["trusted_peers"] = {}
        await wallet_server_0.start_client(PeerInfo(self_hostname, full_node_server.get_port()), None)
        await wallet_server_1.start_client(PeerInfo(self_hostname, full_node_server.get_port()), None)
        await wallet_server_2.start_client(PeerInfo(self_hostname, full_node_server.get_port()), None)

        for i in range(0, num_blocks):
            await full_node_api.farm_new_transaction_block(FarmNewBlockProtocol(ph))

        funds = sum(
            [calculate_pool_reward(uint32(i)) + calculate_base_farmer_reward(uint32(i)) for i in range(1, num_blocks)]
        )

        await time_out_assert(20, wallet_0.get_confirmed_balance, funds)

        async with wallet_node_0.wallet_state_manager.lock:
            cat_wallet_0: CATWallet = await CATWallet.create_new_cat_wallet(
                wallet_node_0.wallet_state_manager,
                wallet_0,
                {"identifier": "genesis_by_id"},
                uint64(100),
                DEFAULT_TX_CONFIG,
            )
        tx_records: List[TransactionRecord] = await wallet_node_0.wallet_state_manager.tx_store.get_not_sent()
        await full_node_api.process_transaction_records(records=tx_records)

        await time_out_assert(20, cat_wallet_0.get_confirmed_balance, 100)
        await time_out_assert(20, cat_wallet_0.get_unconfirmed_balance, 100)

        assert cat_wallet_0.cat_info.limitations_program_hash is not None
        asset_id = cat_wallet_0.get_asset_id()

        cat_wallet_1: CATWallet = await CATWallet.get_or_create_wallet_for_cat(
            wallet_node_1.wallet_state_manager, wallet_1, asset_id
        )

        cat_wallet_2: CATWallet = await CATWallet.get_or_create_wallet_for_cat(
            wallet_node_2.wallet_state_manager, wallet_2, asset_id
        )

        assert cat_wallet_0.cat_info.limitations_program_hash == cat_wallet_1.cat_info.limitations_program_hash
        assert cat_wallet_0.cat_info.limitations_program_hash == cat_wallet_2.cat_info.limitations_program_hash

        cat_1_hash = await cat_wallet_1.get_new_inner_hash()
        cat_2_hash = await cat_wallet_2.get_new_inner_hash()

        tx_records = await cat_wallet_0.generate_signed_transaction(
            [uint64(60), uint64(20)], [cat_1_hash, cat_2_hash], DEFAULT_TX_CONFIG
        )
        for tx_record in tx_records:
            await wallet_0.wallet_state_manager.add_pending_transaction(tx_record)
        await full_node_api.process_transaction_records(records=tx_records)

        await time_out_assert(20, cat_wallet_0.get_confirmed_balance, 20)
        await time_out_assert(20, cat_wallet_0.get_unconfirmed_balance, 20)

        await time_out_assert(30, cat_wallet_1.get_confirmed_balance, 60)
        await time_out_assert(30, cat_wallet_1.get_unconfirmed_balance, 60)

        await time_out_assert(30, cat_wallet_2.get_confirmed_balance, 20)
        await time_out_assert(30, cat_wallet_2.get_unconfirmed_balance, 20)

        cat_hash = await cat_wallet_0.get_new_inner_hash()

        tx_records = await cat_wallet_1.generate_signed_transaction([uint64(15)], [cat_hash], DEFAULT_TX_CONFIG)
        for tx_record in tx_records:
            await wallet_1.wallet_state_manager.add_pending_transaction(tx_record)

        tx_records_2 = await cat_wallet_2.generate_signed_transaction([uint64(20)], [cat_hash], DEFAULT_TX_CONFIG)
        for tx_record in tx_records_2:
            await wallet_2.wallet_state_manager.add_pending_transaction(tx_record)

        await full_node_api.process_transaction_records(records=[*tx_records, *tx_records_2])

        await time_out_assert(20, cat_wallet_0.get_confirmed_balance, 55)
        await time_out_assert(20, cat_wallet_0.get_unconfirmed_balance, 55)

        await time_out_assert(30, cat_wallet_1.get_confirmed_balance, 45)
        await time_out_assert(30, cat_wallet_1.get_unconfirmed_balance, 45)

        await time_out_assert(30, cat_wallet_2.get_confirmed_balance, 0)
        await time_out_assert(30, cat_wallet_2.get_unconfirmed_balance, 0)

        txs = await wallet_1.wallet_state_manager.tx_store.get_transactions_between(cat_wallet_1.id(), 0, 100000)
        print(len(txs))
        # Test with Memo
        tx_records_3: TransactionRecord = await cat_wallet_1.generate_signed_transaction(
            [uint64(30)], [cat_hash], DEFAULT_TX_CONFIG, memos=[[b"Markus Walburg"]]
        )
        with pytest.raises(ValueError):
            await cat_wallet_1.generate_signed_transaction(
                [uint64(30)], [cat_hash], DEFAULT_TX_CONFIG, memos=[[b"too"], [b"many"], [b"memos"]]
            )

        for tx_record in tx_records_3:
            await wallet_1.wallet_state_manager.add_pending_transaction(tx_record)
        await time_out_assert(15, full_node_api.txs_in_mempool, True, tx_records_3)
        txs = await wallet_1.wallet_state_manager.tx_store.get_transactions_between(cat_wallet_1.id(), 0, 100000)
        for tx in txs:
            if tx.amount == 30:
                memos = tx.get_memos()
                assert len(memos) == 2  # One for tx, one for change
                assert b"Markus Walburg" in [v for v_list in memos.values() for v in v_list]
                assert list(memos.keys())[0] in [a.name() for a in tx.spend_bundle.additions()]

    @pytest.mark.limit_consensus_modes(allowed=[ConsensusMode.PLAIN, ConsensusMode.HARD_FORK_2_0], reason="save time")
    @pytest.mark.parametrize("trusted", [True, False])
    @pytest.mark.anyio
    async def test_cat_max_amount_send(self, self_hostname, two_wallet_nodes, trusted):
        num_blocks = 3
        full_nodes, wallets, _ = two_wallet_nodes
        full_node_api = full_nodes[0]
        full_node_server = full_node_api.server
        wallet_node, server_2 = wallets[0]
        wallet_node_2, server_3 = wallets[1]
        wallet = wallet_node.wallet_state_manager.main_wallet

        ph = await wallet.get_new_puzzlehash()
        if trusted:
            wallet_node.config["trusted_peers"] = {full_node_server.node_id.hex(): full_node_server.node_id.hex()}
            wallet_node_2.config["trusted_peers"] = {full_node_server.node_id.hex(): full_node_server.node_id.hex()}
        else:
            wallet_node.config["trusted_peers"] = {}
            wallet_node_2.config["trusted_peers"] = {}
        await server_2.start_client(PeerInfo(self_hostname, full_node_server.get_port()), None)
        await server_3.start_client(PeerInfo(self_hostname, full_node_server.get_port()), None)

        for i in range(0, num_blocks):
            await full_node_api.farm_new_transaction_block(FarmNewBlockProtocol(ph))
        await full_node_api.farm_new_transaction_block(FarmNewBlockProtocol(32 * b"0"))

        funds = sum(
            [
                calculate_pool_reward(uint32(i)) + calculate_base_farmer_reward(uint32(i))
                for i in range(1, num_blocks + 1)
            ]
        )

        await time_out_assert(20, wallet.get_confirmed_balance, funds)

        async with wallet_node.wallet_state_manager.lock:
            cat_wallet: CATWallet = await CATWallet.create_new_cat_wallet(
                wallet_node.wallet_state_manager,
                wallet,
                {"identifier": "genesis_by_id"},
                uint64(100000),
                DEFAULT_TX_CONFIG,
            )
        tx_records: List[TransactionRecord] = await wallet_node.wallet_state_manager.tx_store.get_not_sent()
        await full_node_api.process_transaction_records(records=tx_records)

        await time_out_assert(20, cat_wallet.get_confirmed_balance, 100000)
        await time_out_assert(20, cat_wallet.get_unconfirmed_balance, 100000)

        assert cat_wallet.cat_info.limitations_program_hash is not None

        cat_2 = await cat_wallet.get_new_inner_puzzle()
        cat_2_hash = cat_2.get_tree_hash()
        amounts = []
        puzzle_hashes = []
        for i in range(1, 50):
            amounts.append(uint64(i))
            puzzle_hashes.append(cat_2_hash)
        spent_coint = (await cat_wallet.get_cat_spendable_coins())[0].coin
        tx_records = await cat_wallet.generate_signed_transaction(
            amounts, puzzle_hashes, DEFAULT_TX_CONFIG, coins={spent_coint}
        )
        for tx_record in tx_records:
            await wallet.wallet_state_manager.add_pending_transaction(tx_record)
        await full_node_api.process_transaction_records(records=tx_records)

        await asyncio.sleep(2)

        async def check_all_there():
            spendable = await cat_wallet.get_cat_spendable_coins()
            spendable_name_set = set()
            for record in spendable:
                spendable_name_set.add(record.coin.name())
            puzzle_hash = construct_cat_puzzle(
                CAT_MOD, cat_wallet.cat_info.limitations_program_hash, cat_2
            ).get_tree_hash()
            for i in range(1, 50):
                coin = Coin(spent_coint.name(), puzzle_hash, i)
                if coin.name() not in spendable_name_set:
                    return False
            return True

        await time_out_assert(20, check_all_there, True)
        await asyncio.sleep(5)
        max_sent_amount = await cat_wallet.get_max_send_amount()

        # 1) Generate transaction that is under the limit
        [transaction_record] = await cat_wallet.generate_signed_transaction(
            [max_sent_amount - 1],
            [ph],
            DEFAULT_TX_CONFIG,
        )

        assert transaction_record.amount == uint64(max_sent_amount - 1)

        # 2) Generate transaction that is equal to limit
        [transaction_record] = await cat_wallet.generate_signed_transaction(
            [max_sent_amount],
            [ph],
            DEFAULT_TX_CONFIG,
        )

        assert transaction_record.amount == uint64(max_sent_amount)

        # 3) Generate transaction that is greater than limit
        with pytest.raises(ValueError):
            await cat_wallet.generate_signed_transaction(
                [max_sent_amount + 1],
                [ph],
                DEFAULT_TX_CONFIG,
            )

    @pytest.mark.limit_consensus_modes(allowed=[ConsensusMode.PLAIN, ConsensusMode.HARD_FORK_2_0], reason="save time")
    @pytest.mark.parametrize("trusted", [True, False])
    @pytest.mark.parametrize("autodiscovery", [True, False])
    @pytest.mark.anyio
    async def test_cat_hint(self, self_hostname, two_wallet_nodes, trusted, autodiscovery):
        num_blocks = 3
        full_nodes, wallets, _ = two_wallet_nodes
        full_node_api = full_nodes[0]
        full_node_server = full_node_api.server
        wallet_node, server_2 = wallets[0]
        wallet_node_2, server_3 = wallets[1]
        wallet = wallet_node.wallet_state_manager.main_wallet
        wallet2 = wallet_node_2.wallet_state_manager.main_wallet

        ph = await wallet.get_new_puzzlehash()
        if trusted:
            wallet_node.config["trusted_peers"] = {full_node_server.node_id.hex(): full_node_server.node_id.hex()}
            wallet_node_2.config["trusted_peers"] = {full_node_server.node_id.hex(): full_node_server.node_id.hex()}
        else:
            wallet_node.config["trusted_peers"] = {}
            wallet_node_2.config["trusted_peers"] = {}
        wallet_node.config["automatically_add_unknown_cats"] = autodiscovery
        wallet_node_2.config["automatically_add_unknown_cats"] = autodiscovery
        await server_2.start_client(PeerInfo(self_hostname, full_node_server.get_port()), None)
        await server_3.start_client(PeerInfo(self_hostname, full_node_server.get_port()), None)

        for i in range(0, num_blocks):
            await full_node_api.farm_new_transaction_block(FarmNewBlockProtocol(ph))
        await full_node_api.farm_new_transaction_block(FarmNewBlockProtocol(32 * b"0"))

        funds = sum(
            [
                calculate_pool_reward(uint32(i)) + calculate_base_farmer_reward(uint32(i))
                for i in range(1, num_blocks + 1)
            ]
        )

        await time_out_assert(20, wallet.get_confirmed_balance, funds)

        async with wallet_node.wallet_state_manager.lock:
            cat_wallet: CATWallet = await CATWallet.create_new_cat_wallet(
                wallet_node.wallet_state_manager,
                wallet,
                {"identifier": "genesis_by_id"},
                uint64(100),
                DEFAULT_TX_CONFIG,
            )
        tx_records: List[TransactionRecord] = await wallet_node.wallet_state_manager.tx_store.get_not_sent()
        await full_node_api.process_transaction_records(records=tx_records)

        await time_out_assert(20, cat_wallet.get_confirmed_balance, 100)
        await time_out_assert(20, cat_wallet.get_unconfirmed_balance, 100)
        assert cat_wallet.cat_info.limitations_program_hash is not None

        cat_2_hash = await wallet2.get_new_puzzlehash()
        tx_records = await cat_wallet.generate_signed_transaction(
            [uint64(60)], [cat_2_hash], DEFAULT_TX_CONFIG, memos=[[cat_2_hash]]
        )

        for tx_record in tx_records:
            await wallet.wallet_state_manager.add_pending_transaction(tx_record)

        await full_node_api.process_transaction_records(records=tx_records)

        await time_out_assert(20, cat_wallet.get_confirmed_balance, 40)
        await time_out_assert(20, cat_wallet.get_unconfirmed_balance, 40)

        async def check_wallets(node):
            return len(node.wallet_state_manager.wallets.keys())

        if autodiscovery:
            # Autodiscovery enabled: test that wallet was created at this point
            await time_out_assert(20, check_wallets, 2, wallet_node_2)
        else:
            # Autodiscovery disabled: test that no wallet was created
            await time_out_assert(20, check_wallets, 1, wallet_node_2)

        # Then we update the wallet's default CATs
        wallet_node_2.wallet_state_manager.default_cats = {
            cat_wallet.cat_info.limitations_program_hash.hex(): {
                "asset_id": cat_wallet.cat_info.limitations_program_hash.hex(),
                "name": "Test",
                "symbol": "TST",
            }
        }

        # Then we send another transaction
        tx_records = await cat_wallet.generate_signed_transaction(
            [uint64(10)], [cat_2_hash], DEFAULT_TX_CONFIG, memos=[[cat_2_hash]]
        )

        for tx_record in tx_records:
            await wallet.wallet_state_manager.add_pending_transaction(tx_record)

        await full_node_api.process_transaction_records(records=tx_records)

        await time_out_assert(20, cat_wallet.get_confirmed_balance, 30)
        await time_out_assert(20, cat_wallet.get_unconfirmed_balance, 30)

        # Now we check that another wallet WAS created, even if autodiscovery was disabled
        await time_out_assert(20, check_wallets, 2, wallet_node_2)
        cat_wallet_2 = wallet_node_2.wallet_state_manager.wallets[2]

        # Previous balance + balance that triggered creation in case of disabled autodiscovery
        await time_out_assert(30, cat_wallet_2.get_confirmed_balance, 70)
        await time_out_assert(30, cat_wallet_2.get_unconfirmed_balance, 70)

        cat_hash = await cat_wallet.get_new_inner_hash()
        tx_records = await cat_wallet_2.generate_signed_transaction([uint64(5)], [cat_hash], DEFAULT_TX_CONFIG)
        for tx_record in tx_records:
            await wallet.wallet_state_manager.add_pending_transaction(tx_record)

        await full_node_api.process_transaction_records(records=tx_records)

        await time_out_assert(20, cat_wallet.get_confirmed_balance, 35)
        await time_out_assert(20, cat_wallet.get_unconfirmed_balance, 35)

    @pytest.mark.parametrize(
        "trusted",
        [True, False],
    )
    @pytest.mark.anyio
    async def test_cat_change_detection(
        self, self_hostname: str, one_wallet_and_one_simulator_services: SimulatorsAndWalletsServices, trusted: bool
    ) -> None:
        num_blocks = 1
        full_nodes, wallets, bt = one_wallet_and_one_simulator_services
        full_node_api: FullNodeSimulator = full_nodes[0]._api
        full_node_server = full_node_api.full_node.server
        wallet_service_0 = wallets[0]
        wallet_node_0 = wallet_service_0._node
        wallet_0 = wallet_node_0.wallet_state_manager.main_wallet

        assert wallet_service_0.rpc_server is not None

        client_0 = await WalletRpcClient.create(
            bt.config["self_hostname"],
            wallet_service_0.rpc_server.listen_port,
            wallet_service_0.root_path,
            wallet_service_0.config,
        )
        wallet_node_0.config["automatically_add_unknown_cats"] = True

        if trusted:
            wallet_node_0.config["trusted_peers"] = {
                full_node_api.full_node.server.node_id.hex(): full_node_api.full_node.server.node_id.hex()
            }
        else:
            wallet_node_0.config["trusted_peers"] = {}

        await wallet_node_0.server.start_client(PeerInfo(self_hostname, uint16(full_node_server.get_port())), None)
        await full_node_api.farm_blocks_to_wallet(count=num_blocks, wallet=wallet_0)
        await full_node_api.wait_for_wallet_synced(wallet_node=wallet_node_0, timeout=20)

        # Mint CAT to ourselves, immediately spend it to an unhinted puzzle hash that we have manually added to the DB
        # We should pick up this coin as balance even though it is unhinted because it is "change"
        intermediate_sk_un = master_sk_to_wallet_sk_unhardened_intermediate(
            wallet_node_0.wallet_state_manager.private_key
        )
        pubkey_unhardened = _derive_path_unhardened(intermediate_sk_un, [100000000]).get_g1()
        inner_puzhash = puzzle_hash_for_pk(pubkey_unhardened)
        puzzlehash_unhardened = construct_cat_puzzle(
            CAT_MOD,
            Program.to(None).get_tree_hash(),
            inner_puzhash,  # type: ignore[arg-type]
        ).get_tree_hash_precalc(inner_puzhash)
        change_derivation = DerivationRecord(
            uint32(0),
            puzzlehash_unhardened,
            pubkey_unhardened,
            WalletType.CAT,
            uint32(2),
            False,
        )
        # Insert the derivation record before the wallet exists so that it is not subscribed to
        await wallet_node_0.wallet_state_manager.puzzle_store.add_derivation_paths([change_derivation])
        our_puzzle: Program = await wallet_0.get_new_puzzle()
        cat_puzzle: Program = construct_cat_puzzle(
            CAT_MOD,
            Program.to(None).get_tree_hash(),
            Program.to(1),
        )
        addr = encode_puzzle_hash(cat_puzzle.get_tree_hash(), "txch")
        cat_amount_0 = uint64(100)
        cat_amount_1 = uint64(5)

        tx = await client_0.send_transaction(1, cat_amount_0, addr, DEFAULT_TX_CONFIG)
        spend_bundle = tx.spend_bundle
        assert spend_bundle is not None

        await time_out_assert_not_none(5, full_node_api.full_node.mempool_manager.get_spendbundle, spend_bundle.name())
        await full_node_api.farm_blocks_to_wallet(count=num_blocks, wallet=wallet_0)
        await full_node_api.wait_for_wallet_synced(wallet_node=wallet_node_0, timeout=20)

        # Do the eve spend back to our wallet and add the CR layer
        cat_coin = next(c for c in spend_bundle.additions() if c.amount == cat_amount_0)
        next_coin = Coin(
            cat_coin.name(),
            construct_cat_puzzle(
                CAT_MOD,
                Program.to(None).get_tree_hash(),
                our_puzzle,
            ).get_tree_hash(),
            cat_amount_0,
        )
        eve_spend = await wallet_node_0.wallet_state_manager.sign_transaction(
            [
                CoinSpend(
                    cat_coin,
                    cat_puzzle,
                    Program.to(
                        [
                            Program.to(
                                [
                                    [
                                        51,
                                        our_puzzle.get_tree_hash(),
                                        cat_amount_0,
                                        [our_puzzle.get_tree_hash()],
                                    ],
                                    [51, None, -113, None, None],
                                ]
                            ),
                            None,
                            cat_coin.name(),
                            coin_as_list(cat_coin),
                            [cat_coin.parent_coin_info, Program.to(1).get_tree_hash(), cat_coin.amount],
                            0,
                            0,
                        ]
                    ),
                ),
                CoinSpend(
                    next_coin,
                    construct_cat_puzzle(
                        CAT_MOD,
                        Program.to(None).get_tree_hash(),
                        our_puzzle,
                    ),
                    Program.to(
                        [
                            [
                                None,
                                (
                                    1,
                                    [
                                        [51, inner_puzhash, cat_amount_1],
                                        [51, bytes32([0] * 32), cat_amount_0 - cat_amount_1],
                                    ],
                                ),
                                None,
                            ],
                            LineageProof(
                                cat_coin.parent_coin_info, Program.to(1).get_tree_hash(), cat_amount_0
                            ).to_program(),
                            next_coin.name(),
                            coin_as_list(next_coin),
                            [next_coin.parent_coin_info, our_puzzle.get_tree_hash(), next_coin.amount],
                            0,
                            0,
                        ]
                    ),
                ),
            ],
        )
        await client_0.push_tx(eve_spend)
        await time_out_assert_not_none(5, full_node_api.full_node.mempool_manager.get_spendbundle, eve_spend.name())
        await full_node_api.farm_blocks_to_wallet(count=num_blocks, wallet=wallet_0)
        await full_node_api.wait_for_wallet_synced(wallet_node=wallet_node_0, timeout=20)

        async def check_wallets(node):
            return len(node.wallet_state_manager.wallets.keys())

        await time_out_assert(20, check_wallets, 2, wallet_node_0)
        cat_wallet = wallet_node_0.wallet_state_manager.wallets[uint32(2)]
        await time_out_assert(20, cat_wallet.get_confirmed_balance, cat_amount_1)
        assert not full_node_api.full_node.subscriptions.has_ph_subscription(puzzlehash_unhardened)


@pytest.mark.anyio
async def test_unacknowledged_cat_table() -> None:
    db_name = Path(tempfile.TemporaryDirectory().name).joinpath("test.sqlite")
    db_name.parent.mkdir(parents=True, exist_ok=True)
    async with DBWrapper2.managed(
        database=db_name,
    ) as db_wrapper:
        interested_store = await WalletInterestedStore.create(db_wrapper)

        def asset_id(i: int) -> bytes32:
            return bytes32([i] * 32)

        def coin_state(i: int) -> CoinState:
            return CoinState(Coin(bytes32([0] * 32), bytes32([0] * 32), uint64(i)), None, None)

        await interested_store.add_unacknowledged_coin_state(
            asset_id(0),
            coin_state(0),
            None,
        )
        await interested_store.add_unacknowledged_coin_state(
            asset_id(1),
            coin_state(1),
            100,
        )
        assert await interested_store.get_unacknowledged_states_for_asset_id(asset_id(0)) == [(coin_state(0), 0)]
        await interested_store.add_unacknowledged_coin_state(
            asset_id(0),
            coin_state(0),
            None,
        )
        assert await interested_store.get_unacknowledged_states_for_asset_id(asset_id(0)) == [(coin_state(0), 0)]
        assert await interested_store.get_unacknowledged_states_for_asset_id(asset_id(1)) == [(coin_state(1), 100)]
        assert await interested_store.get_unacknowledged_states_for_asset_id(asset_id(2)) == []
        await interested_store.rollback_to_block(50)
        assert await interested_store.get_unacknowledged_states_for_asset_id(asset_id(1)) == []
        await interested_store.delete_unacknowledged_states_for_asset_id(asset_id(1))
        assert await interested_store.get_unacknowledged_states_for_asset_id(asset_id(0)) == [(coin_state(0), 0)]
        await interested_store.delete_unacknowledged_states_for_asset_id(asset_id(0))
<<<<<<< HEAD
        assert await interested_store.get_unacknowledged_states_for_asset_id(asset_id(0)) == []
    finally:
        with anyio.CancelScope(shield=True):
            await db_wrapper.close()
=======
        assert await interested_store.get_unacknowledged_states_for_asset_id(asset_id(0)) == []
>>>>>>> 3caa0754
<|MERGE_RESOLUTION|>--- conflicted
+++ resolved
@@ -5,7 +5,6 @@
 from pathlib import Path
 from typing import List
 
-import anyio
 import pytest
 
 from chia.consensus.block_rewards import calculate_base_farmer_reward, calculate_pool_reward
@@ -1102,11 +1101,4 @@
         await interested_store.delete_unacknowledged_states_for_asset_id(asset_id(1))
         assert await interested_store.get_unacknowledged_states_for_asset_id(asset_id(0)) == [(coin_state(0), 0)]
         await interested_store.delete_unacknowledged_states_for_asset_id(asset_id(0))
-<<<<<<< HEAD
-        assert await interested_store.get_unacknowledged_states_for_asset_id(asset_id(0)) == []
-    finally:
-        with anyio.CancelScope(shield=True):
-            await db_wrapper.close()
-=======
-        assert await interested_store.get_unacknowledged_states_for_asset_id(asset_id(0)) == []
->>>>>>> 3caa0754
+        assert await interested_store.get_unacknowledged_states_for_asset_id(asset_id(0)) == []