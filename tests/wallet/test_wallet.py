--- conflicted
+++ resolved
@@ -19,12 +19,7 @@
 from chia.wallet.util.wallet_types import AmountWithPuzzlehash
 from chia.wallet.wallet_node import WalletNode
 from chia.wallet.wallet_state_manager import WalletStateManager
-<<<<<<< HEAD
 from tests.time_out_assert import time_out_assert
-=======
-from tests.pools.test_pool_rpc import wallet_is_synced
-from tests.time_out_assert import time_out_assert, time_out_assert_not_none
->>>>>>> a51e7e8a
 from tests.wallet.cat_wallet.test_cat_wallet import tx_in_pool
 
 
@@ -56,7 +51,6 @@
         await server_2.start_client(PeerInfo(self_hostname, uint16(server_1._port)), None)
         funds = await full_node_api.farm_blocks(count=num_blocks, wallet=wallet)
 
-<<<<<<< HEAD
         wsm: WalletStateManager = wallet_node.wallet_state_manager
         all_txs = await wsm.get_all_transactions(1)
 
@@ -75,32 +69,6 @@
         assert farm_rewards == num_blocks
 
         assert await wallet.get_confirmed_balance() == funds
-=======
-        async def check_tx_are_pool_farm_rewards() -> bool:
-            assert wallet_node.wallet_state_manager is not None
-            wsm: WalletStateManager = wallet_node.wallet_state_manager
-            all_txs = await wsm.get_all_transactions(1)
-            expected_count = (num_blocks + 1) * 2
-            if len(all_txs) != expected_count:
-                return False
-            pool_rewards = 0
-            farm_rewards = 0
-
-            for tx in all_txs:
-                if TransactionType(tx.type) == TransactionType.COINBASE_REWARD:
-                    pool_rewards += 1
-                elif TransactionType(tx.type) == TransactionType.FEE_REWARD:
-                    farm_rewards += 1
-
-            if pool_rewards != expected_count / 2:
-                return False
-            if farm_rewards != expected_count / 2:
-                return False
-            return True
-
-        await time_out_assert(20, check_tx_are_pool_farm_rewards, True)
-        await time_out_assert(5, wallet.get_confirmed_balance, funds)
->>>>>>> a51e7e8a
 
     @pytest.mark.parametrize(
         "trusted",
@@ -133,12 +101,7 @@
 
         funds = await full_node_api.farm_blocks(count=num_blocks, wallet=wallet)
 
-<<<<<<< HEAD
         tx_amount = 10
-=======
-        await time_out_assert(10, wallet.get_confirmed_balance, funds)
-        await time_out_assert(5, wallet.get_unconfirmed_balance, funds)
->>>>>>> a51e7e8a
 
         tx = await wallet.generate_signed_transaction(
             uint64(tx_amount),
@@ -298,19 +261,7 @@
 
         await wallet_1_server.start_client(PeerInfo(self_hostname, uint16(server_0._port)), None)
 
-<<<<<<< HEAD
         funds = await full_node_api_0.farm_blocks(count=num_blocks, wallet=wallet_0)
-=======
-        for i in range(0, num_blocks):
-            await full_node_api_0.farm_new_transaction_block(FarmNewBlockProtocol(ph))
-
-        funds = sum(
-            [calculate_pool_reward(uint32(i)) + calculate_base_farmer_reward(uint32(i)) for i in range(1, num_blocks)]
-        )
-        await time_out_assert(20, wallet_is_synced, True, wallet_node_0, full_node_api_0)
-        await time_out_assert(20, wallet_0.get_confirmed_balance, funds)
-        await time_out_assert(20, wallet_0.get_unconfirmed_balance, funds)
->>>>>>> a51e7e8a
 
         assert await wallet_0.get_confirmed_balance() == funds
         assert await wallet_0.get_unconfirmed_balance() == funds
@@ -325,40 +276,23 @@
         await wallet_0.push_transaction(tx)
         await full_node_api_0.wait_transaction_records_entered_mempool(records=[tx])
 
-<<<<<<< HEAD
         assert await wallet_0.get_confirmed_balance() == funds
         assert await wallet_0.get_unconfirmed_balance() == funds - tx_amount
-=======
-        await time_out_assert(20, full_node_0.mempool_manager.get_spendbundle, tx.spend_bundle, tx.name)
-        # Full node height 11, wallet height 9
-        await time_out_assert(20, wallet_0.get_confirmed_balance, funds)
-        await time_out_assert(20, wallet_0.get_unconfirmed_balance, funds - 10)
->>>>>>> a51e7e8a
 
         await full_node_api_0.process_blocks(count=4)
         funds -= 10
 
         # Full node height 17, wallet height 15
-<<<<<<< HEAD
-        await time_out_assert(5, wallet_0.get_confirmed_balance, funds)
-        await time_out_assert(5, wallet_0.get_unconfirmed_balance, funds)
-        await time_out_assert(5, wallet_1.get_confirmed_balance, 10)
-=======
-        await time_out_assert(20, wallet_0.get_confirmed_balance, new_funds - 10)
-        await time_out_assert(20, wallet_0.get_unconfirmed_balance, new_funds - 10)
+        await time_out_assert(20, wallet_0.get_confirmed_balance, funds)
+        await time_out_assert(20, wallet_0.get_unconfirmed_balance, funds)
         await time_out_assert(20, wallet_1.get_confirmed_balance, 10)
->>>>>>> a51e7e8a
 
         tx_amount = 5
         tx = await wallet_1.generate_signed_transaction(
             uint64(tx_amount), await wallet_0.get_new_puzzlehash(), uint64(0)
         )
         await wallet_1.push_transaction(tx)
-<<<<<<< HEAD
         await full_node_api_0.wait_transaction_records_entered_mempool(records=[tx])
-=======
-        await time_out_assert(20, full_node_0.mempool_manager.get_spendbundle, tx.spend_bundle, tx.name)
->>>>>>> a51e7e8a
 
         await full_node_api_0.process_blocks(count=4)
         funds += 5
@@ -367,15 +301,9 @@
         await wallet_0.get_unconfirmed_balance()
         await wallet_1.get_confirmed_balance()
 
-<<<<<<< HEAD
-        await time_out_assert(5, wallet_0.get_confirmed_balance, funds)
-        await time_out_assert(5, wallet_0.get_unconfirmed_balance, funds)
-        await time_out_assert(5, wallet_1.get_confirmed_balance, 5)
-=======
-        await time_out_assert(20, wallet_0.get_confirmed_balance, new_funds - 5)
-        await time_out_assert(20, wallet_0.get_unconfirmed_balance, new_funds - 5)
+        await time_out_assert(20, wallet_0.get_confirmed_balance, funds)
+        await time_out_assert(20, wallet_0.get_unconfirmed_balance, funds)
         await time_out_assert(20, wallet_1.get_confirmed_balance, 5)
->>>>>>> a51e7e8a
 
     # @pytest.mark.asyncio
     # async def test_wallet_finds_full_node(self):
