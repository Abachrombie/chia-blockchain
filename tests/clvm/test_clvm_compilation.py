--- conflicted
+++ resolved
@@ -41,21 +41,13 @@
         "chia/wallet/puzzles/settlement_payments.clvm",
         "chia/wallet/puzzles/genesis_by_coin_id.clvm",
         "chia/wallet/puzzles/singleton_top_layer_v1_1.clvm",
-<<<<<<< HEAD
-        "chia/wallet/puzzles/nft_transfer_program.clvm",
         "chia/wallet/puzzles/nft_ownership_transfer_program.clvm",
         "chia/wallet/puzzles/nft_metadata_updater_updateable.clvm",
-=======
->>>>>>> 22533ad9
         "chia/wallet/puzzles/nft_metadata_updater_default.clvm",
         "chia/wallet/puzzles/nft_metadata_updater_updateable.clvm",
         "chia/wallet/puzzles/nft_state_layer.clvm",
         "chia/wallet/puzzles/nft_ownership_layer.clvm",
-<<<<<<< HEAD
         "chia/wallet/puzzles/nft_graftroot_transfer.clvm",
-=======
-        "chia/wallet/puzzles/nft_ownership_transfer_program_one_way_claim_with_royalties_new.clvm",
->>>>>>> 22533ad9
         "chia/wallet/puzzles/nft_ownership_transfer_program_one_way_claim_with_royalties.clvm",
     ]
 )
