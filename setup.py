from __future__ import annotations

import os

from setuptools import setup

dependencies = [
    "aiofiles==22.1.0",  # Async IO for files
    "blspy==1.0.16",  # Signature library
    "chiavdf==1.0.8",  # timelord and vdf verification
    "chiabip158==1.2",  # bip158-style wallet filters
    "chiapos==1.0.11",  # proof of space
    "clvm==0.9.7",
    "clvm_tools==0.4.6",  # Currying, Program.to, other conveniences
<<<<<<< HEAD
    "chia_rs==0.1.14",
    "clvm-tools-rs==0.1.28",  # Rust implementation of clvm_tools' compiler
=======
    "chia_rs==0.2.0",
    "clvm-tools-rs==0.1.30",  # Rust implementation of clvm_tools' compiler
>>>>>>> 745ae849
    "aiohttp==3.8.3",  # HTTP server for full node rpc
    "aiosqlite==0.17.0",  # asyncio wrapper for sqlite, to store blocks
    "bitstring==3.1.9",  # Binary data management library
    "colorama==0.4.5",  # Colorizes terminal output
    "colorlog==6.7.0",  # Adds color to logs
    "concurrent-log-handler==0.9.20",  # Concurrently log and rotate logs
    "cryptography==38.0.3",  # Python cryptography library for TLS - keyring conflict
    "filelock==3.8.0",  # For reading and writing config multiprocess and multithread safely  (non-reentrant locks)
    "keyring==23.9.3",  # Store keys in MacOS Keychain, Windows Credential Locker
    "PyYAML==6.0",  # Used for config file format
    "setproctitle==1.2.3",  # Gives the chia processes readable names
    "sortedcontainers==2.4.0",  # For maintaining sorted mempools
    "click==8.1.3",  # For the CLI
    "dnspython==2.2.1",  # Query DNS seeds
    "watchdog==2.2.0",  # Filesystem event watching - watches keyring.yaml
    "dnslib==0.9.23",  # dns lib
    "typing-extensions==4.4.0",  # typing backports like Protocol and TypedDict
    "zstd==1.5.2.6",
    "packaging==21.3",
    "psutil==5.9.4",
]

upnp_dependencies = [
    "miniupnpc==2.2.2",  # Allows users to open ports on their router
]

dev_dependencies = [
    "anyio",
    "build",
    "coverage==7.0.1",
    "diff-cover",
    "pre-commit",
    "py3createtorrent",
    "pylint",
    "pytest",
    "pytest-asyncio>=0.18.1",  # require attribute 'fixture'
    "pytest-cov",
    "pytest-monitor; sys_platform == 'linux'",
    "pytest-xdist",
    "twine",
    "isort",
    "flake8",
    "mypy",
    "black==22.10.0",
    "aiohttp_cors",  # For blackd
    "ipython",  # For asyncio debugging
    "pyinstaller==5.6.2",
    "types-aiofiles",
    "types-cryptography",
    "types-pkg_resources",
    "types-pyyaml",
    "types-setuptools",
]

legacy_keyring_dependencies = [
    "keyrings.cryptfile==1.3.9",
]

kwargs = dict(
    name="chia-blockchain",
    author="Mariano Sorgente",
    author_email="mariano@chia.net",
    description="Chia blockchain full node, farmer, timelord, and wallet.",
    url="https://chia.net/",
    license="Apache License",
    python_requires=">=3.7, <4",
    keywords="chia blockchain node",
    install_requires=dependencies,
    extras_require=dict(
        dev=dev_dependencies,
        upnp=upnp_dependencies,
        legacy_keyring=legacy_keyring_dependencies,
    ),
    packages=[
        "build_scripts",
        "chia",
        "chia.cmds",
        "chia.clvm",
        "chia.consensus",
        "chia.daemon",
        "chia.data_layer",
        "chia.full_node",
        "chia.timelord",
        "chia.farmer",
        "chia.harvester",
        "chia.introducer",
        "chia.plot_sync",
        "chia.plotters",
        "chia.plotting",
        "chia.pools",
        "chia.protocols",
        "chia.rpc",
        "chia.seeder",
        "chia.server",
        "chia.simulator",
        "chia.types.blockchain_format",
        "chia.types",
        "chia.util",
        "chia.wallet",
        "chia.wallet.db_wallet",
        "chia.wallet.puzzles",
        "chia.wallet.cat_wallet",
        "chia.wallet.did_wallet",
        "chia.wallet.nft_wallet",
        "chia.wallet.settings",
        "chia.wallet.trading",
        "chia.wallet.util",
        "chia.ssl",
        "mozilla-ca",
    ],
    entry_points={
        "console_scripts": [
            "chia = chia.cmds.chia:main",
            "chia_daemon = chia.daemon.server:main",
            "chia_wallet = chia.server.start_wallet:main",
            "chia_full_node = chia.server.start_full_node:main",
            "chia_harvester = chia.server.start_harvester:main",
            "chia_farmer = chia.server.start_farmer:main",
            "chia_introducer = chia.server.start_introducer:main",
            "chia_crawler = chia.seeder.start_crawler:main",
            "chia_seeder = chia.seeder.dns_server:main",
            "chia_timelord = chia.server.start_timelord:main",
            "chia_timelord_launcher = chia.timelord.timelord_launcher:main",
            "chia_full_node_simulator = chia.simulator.start_simulator:main",
            "chia_data_layer = chia.server.start_data_layer:main",
            "chia_data_layer_http = chia.data_layer.data_layer_server:main",
        ]
    },
    package_data={
        "chia": ["pyinstaller.spec"],
        "": ["*.clvm", "*.clvm.hex", "*.clib", "*.clinc", "*.clsp", "py.typed"],
        "chia.util": ["initial-*.yaml", "english.txt"],
        "chia.ssl": ["chia_ca.crt", "chia_ca.key", "dst_root_ca.pem"],
        "mozilla-ca": ["cacert.pem"],
    },
    long_description=open("README.md").read(),
    long_description_content_type="text/markdown",
    zip_safe=False,
    project_urls={
        "Source": "https://github.com/Chia-Network/chia-blockchain/",
        "Changelog": "https://github.com/Chia-Network/chia-blockchain/blob/main/CHANGELOG.md",
    },
)


if len(os.environ.get("CHIA_SKIP_SETUP", "")) < 1:
    setup(**kwargs)  # type: ignore<|MERGE_RESOLUTION|>--- conflicted
+++ resolved
@@ -12,13 +12,8 @@
     "chiapos==1.0.11",  # proof of space
     "clvm==0.9.7",
     "clvm_tools==0.4.6",  # Currying, Program.to, other conveniences
-<<<<<<< HEAD
-    "chia_rs==0.1.14",
-    "clvm-tools-rs==0.1.28",  # Rust implementation of clvm_tools' compiler
-=======
     "chia_rs==0.2.0",
     "clvm-tools-rs==0.1.30",  # Rust implementation of clvm_tools' compiler
->>>>>>> 745ae849
     "aiohttp==3.8.3",  # HTTP server for full node rpc
     "aiosqlite==0.17.0",  # asyncio wrapper for sqlite, to store blocks
     "bitstring==3.1.9",  # Binary data management library
