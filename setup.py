--- conflicted
+++ resolved
@@ -26,14 +26,8 @@
     "PyYAML==6.0",  # Used for config file format
     "setproctitle==1.2.3",  # Gives the chia processes readable names
     "sortedcontainers==2.4.0",  # For maintaining sorted mempools
-<<<<<<< HEAD
     "click==8.1.3",  # For the CLI
-    "dnspythonchia==2.2.0",  # Query DNS seeds
-=======
-    # TODO: when moving to click 8 remove the pinning of black noted below
-    "click==7.1.2",  # For the CLI
     "dnspython==2.2.0",  # Query DNS seeds
->>>>>>> 493e9de5
     "watchdog==2.1.9",  # Filesystem event watching - watches keyring.yaml
     "dnslib==0.9.17",  # dns lib
     "typing-extensions==4.0.1",  # typing backports like Protocol and TypedDict
