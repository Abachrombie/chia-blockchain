--- conflicted
+++ resolved
@@ -16,10 +16,6 @@
 from random import Random
 from typing import Any, Callable, Dict, List, Optional, Tuple, Union
 
-<<<<<<< HEAD
-from blspy import AugSchemeMPL, G1Element, G2Element, PrivateKey
-from chia_rs import ALLOW_BACKREFS, MEMPOOL_MODE, compute_merkle_set_root, solution_generator
-=======
 from chia_rs import (
     ALLOW_BACKREFS,
     MEMPOOL_MODE,
@@ -30,7 +26,6 @@
     compute_merkle_set_root,
     solution_generator,
 )
->>>>>>> da0fd11a
 from chiabip158 import PyBIP158
 from clvm.casts import int_from_bytes
 
