--- conflicted
+++ resolved
@@ -1,12 +1,9 @@
 from dataclasses import dataclass
 from typing import List, Optional, Tuple
 
-<<<<<<< HEAD
 from chia_rs import CoinState, RespondToPhUpdates
 
-=======
 from chia.full_node.fee_estimate import FeeEstimates
->>>>>>> ccec0d27
 from chia.types.blockchain_format.coin import Coin
 from chia.types.blockchain_format.program import SerializedProgram
 from chia.types.blockchain_format.sized_bytes import bytes32
@@ -268,6 +265,7 @@
     """
     time_targets (List[uint64]): Epoch timestamps in seconds we are targeting to include our `SpendBundle` in the blockchain.
     """
+
     nonce: uint32
     time_targets: List[uint64]
 
