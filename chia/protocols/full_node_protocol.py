from dataclasses import dataclass
from typing import List, Optional

from chia.types.blockchain_format.sized_bytes import bytes32
from chia.types.blockchain_format.sub_epoch_summary import SubEpochSummary
from chia.types.blockchain_format.vdf import VDFInfo, VDFProof
from chia.types.end_of_slot_bundle import EndOfSubSlotBundle
from chia.types.full_block import FullBlock
from chia.types.peer_info import TimestampedPeerInfo
from chia.types.spend_bundle import SpendBundle
from chia.types.unfinished_block import UnfinishedBlock
from chia.types.weight_proof import WeightProof, WeightProofV2
from chia.util.ints import uint8, uint32, uint64, uint128
from chia.util.streamable import Streamable, streamable

"""
Protocol between full nodes.
Note: When changing this file, also change protocol_message_types.py, and the protocol version in shared_protocol.py
"""


@streamable
@dataclass(frozen=True)
class NewPeak(Streamable):
    header_hash: bytes32
    height: uint32
    weight: uint128
    fork_point_with_previous_peak: uint32
    unfinished_reward_block_hash: bytes32


@streamable
@dataclass(frozen=True)
class NewTransaction(Streamable):
    transaction_id: bytes32
    cost: uint64
    fees: uint64


@streamable
@dataclass(frozen=True)
class RequestTransaction(Streamable):
    transaction_id: bytes32


@streamable
@dataclass(frozen=True)
class RespondTransaction(Streamable):
    transaction: SpendBundle


@streamable
@dataclass(frozen=True)
class RequestProofOfWeight(Streamable):
    total_number_of_blocks: uint32
    tip: bytes32


@streamable
@dataclass(frozen=True)
class RespondProofOfWeight(Streamable):
    wp: WeightProof
    tip: bytes32


@streamable
<<<<<<< HEAD
class RequestSubEpochSummary(Streamable):
    tip: uint32


@dataclass(frozen=True)
@streamable
class RespondSubEpochSummary(Streamable):
    sub_epoch_summary: SubEpochSummary


@dataclass(frozen=True)
@streamable
class RequestProofOfWeightV2(Streamable):
    total_number_of_blocks: uint32
    tip: bytes32
    seed: bytes32


@dataclass(frozen=True)
@streamable
class RespondProofOfWeightV2(Streamable):
    wp: WeightProofV2


@dataclass(frozen=True)
@streamable
=======
@dataclass(frozen=True)
>>>>>>> 36a610f0
class RequestBlock(Streamable):
    height: uint32
    include_transaction_block: bool


@streamable
@dataclass(frozen=True)
class RejectBlock(Streamable):
    height: uint32


@streamable
@dataclass(frozen=True)
class RequestBlocks(Streamable):
    start_height: uint32
    end_height: uint32
    include_transaction_block: bool


@streamable
@dataclass(frozen=True)
class RespondBlocks(Streamable):
    start_height: uint32
    end_height: uint32
    blocks: List[FullBlock]


@streamable
@dataclass(frozen=True)
class RejectBlocks(Streamable):
    start_height: uint32
    end_height: uint32


@streamable
@dataclass(frozen=True)
class RespondBlock(Streamable):
    block: FullBlock


@streamable
@dataclass(frozen=True)
class NewUnfinishedBlock(Streamable):
    unfinished_reward_hash: bytes32


@streamable
@dataclass(frozen=True)
class RequestUnfinishedBlock(Streamable):
    unfinished_reward_hash: bytes32


@streamable
@dataclass(frozen=True)
class RespondUnfinishedBlock(Streamable):
    unfinished_block: UnfinishedBlock


@streamable
@dataclass(frozen=True)
class NewSignagePointOrEndOfSubSlot(Streamable):
    prev_challenge_hash: Optional[bytes32]
    challenge_hash: bytes32
    index_from_challenge: uint8
    last_rc_infusion: bytes32


@streamable
@dataclass(frozen=True)
class RequestSignagePointOrEndOfSubSlot(Streamable):
    challenge_hash: bytes32
    index_from_challenge: uint8
    last_rc_infusion: bytes32


@streamable
@dataclass(frozen=True)
class RespondSignagePoint(Streamable):
    index_from_challenge: uint8
    challenge_chain_vdf: VDFInfo
    challenge_chain_proof: VDFProof
    reward_chain_vdf: VDFInfo
    reward_chain_proof: VDFProof


@streamable
@dataclass(frozen=True)
class RespondEndOfSubSlot(Streamable):
    end_of_slot_bundle: EndOfSubSlotBundle


@streamable
@dataclass(frozen=True)
class RequestMempoolTransactions(Streamable):
    filter: bytes


@streamable
@dataclass(frozen=True)
class NewCompactVDF(Streamable):
    height: uint32
    header_hash: bytes32
    field_vdf: uint8
    vdf_info: VDFInfo


@streamable
@dataclass(frozen=True)
class RequestCompactVDF(Streamable):
    height: uint32
    header_hash: bytes32
    field_vdf: uint8
    vdf_info: VDFInfo


@streamable
@dataclass(frozen=True)
class RespondCompactVDF(Streamable):
    height: uint32
    header_hash: bytes32
    field_vdf: uint8
    vdf_info: VDFInfo
    vdf_proof: VDFProof


@streamable
@dataclass(frozen=True)
class RequestPeers(Streamable):
    """
    Return full list of peers
    """


@streamable
@dataclass(frozen=True)
class RespondPeers(Streamable):
    peer_list: List[TimestampedPeerInfo]<|MERGE_RESOLUTION|>--- conflicted
+++ resolved
@@ -63,8 +63,8 @@
     tip: bytes32
 
 
-@streamable
-<<<<<<< HEAD
+@dataclass(frozen=True)
+@streamable
 class RequestSubEpochSummary(Streamable):
     tip: uint32
 
@@ -89,11 +89,8 @@
     wp: WeightProofV2
 
 
-@dataclass(frozen=True)
-@streamable
-=======
-@dataclass(frozen=True)
->>>>>>> 36a610f0
+@streamable
+@dataclass(frozen=True)
 class RequestBlock(Streamable):
     height: uint32
     include_transaction_block: bool
