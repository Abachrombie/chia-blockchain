--- conflicted
+++ resolved
@@ -8,11 +8,10 @@
 
 from typing_extensions import Literal
 
-<<<<<<< HEAD
 from chia.util.ints import uint16
-=======
+
 log = logging.getLogger(__name__)
->>>>>>> 7b3502d6
+
 
 try:
     import miniupnpc
@@ -80,16 +79,11 @@
             log.info("UPnP failed. This is not required to run chia, it allows incoming connections from other peers.")
             log.info(e)
 
-<<<<<<< HEAD
     def remap(self, port: uint16) -> None:
-        self.queue.put(("remap", port))
-=======
-    def remap(self, port: int) -> None:
         if not self._is_alive():
             return
 
         self._queue.put(("remap", port))
->>>>>>> 7b3502d6
 
     def release(self, port: int) -> None:
         if not self._is_alive():
