--- conflicted
+++ resolved
@@ -12,19 +12,6 @@
 from chia.util.ints import uint64
 
 
-<<<<<<< HEAD
-async def create_data_store_cmd(rpc_port: Optional[int], fee: Optional[uint64]) -> None:
-    async with get_any_service_client(DataLayerRpcClient, rpc_port) as (client, _):
-        res = await client.create_data_store(fee=fee)
-        print(res)
-
-
-async def get_value_cmd(rpc_port: Optional[int], store_id: bytes32, key: str, root_hash: Optional[bytes32]) -> None:
-    key_bytes = hexstr_to_bytes(key)
-    async with get_any_service_client(DataLayerRpcClient, rpc_port) as (client, _):
-        res = await client.get_value(store_id=store_id, key=key_bytes, root_hash=root_hash)
-        print(res)
-=======
 @contextlib.asynccontextmanager
 async def get_client(
     rpc_port: Optional[int], fingerprint: Optional[int] = None, root_path: Optional[Path] = None
@@ -50,115 +37,69 @@
 
 async def create_data_store_cmd(
     rpc_port: Optional[int],
-    fee: Optional[str],
+    fee: Optional[uint64],
     verbose: bool,
     fingerprint: Optional[int],
 ) -> None:
-    final_fee = None if fee is None else uint64(int(Decimal(fee) * units["chia"]))
-    async with get_client(rpc_port=rpc_port, fingerprint=fingerprint) as (client, _):
-        res = await client.create_data_store(fee=final_fee, verbose=verbose)
-        print(json.dumps(res, indent=4, sort_keys=True))
-
+    async with get_client(rpc_port=rpc_port, fingerprint=fingerprint) as (client, _):
+        res = await client.create_data_store(fee=fee, verbose=verbose)
+        print(json.dumps(res, indent=4, sort_keys=True))
 
 async def get_value_cmd(
     rpc_port: Optional[int],
-    store_id: str,
+    store_id: bytes32,
     key: str,
-    root_hash: Optional[str],
-    fingerprint: Optional[int],
-) -> None:
-    store_id_bytes = bytes32.from_hexstr(store_id)
+    root_hash: Optional[bytes32],
+    fingerprint: Optional[int],
+) -> None:
     key_bytes = hexstr_to_bytes(key)
-    root_hash_bytes = None if root_hash is None else bytes32.from_hexstr(root_hash)
-    async with get_client(rpc_port=rpc_port, fingerprint=fingerprint) as (client, _):
-        res = await client.get_value(store_id=store_id_bytes, key=key_bytes, root_hash=root_hash_bytes)
-        print(json.dumps(res, indent=4, sort_keys=True))
->>>>>>> 1e7842b0
+    async with get_client(rpc_port=rpc_port, fingerprint=fingerprint) as (client, _):
+        res = await client.get_value(store_id=store_id, key=key_bytes, root_hash=root_hash)
+        print(json.dumps(res, indent=4, sort_keys=True))
 
 
 async def update_data_store_cmd(
     rpc_port: Optional[int],
     store_id: bytes32,
     changelist: List[Dict[str, str]],
-<<<<<<< HEAD
-    fee: Optional[uint64],
-) -> None:
-    async with get_any_service_client(DataLayerRpcClient, rpc_port) as (client, _):
+    fee: Optional[uint64],
+    fingerprint: Optional[int],
+) -> None:
+    async with get_client(rpc_port=rpc_port, fingerprint=fingerprint) as (client, _):
         res = await client.update_data_store(store_id=store_id, changelist=changelist, fee=fee)
-        print(res)
-=======
-    fee: Optional[str],
-    fingerprint: Optional[int],
-) -> None:
-    store_id_bytes = bytes32.from_hexstr(store_id)
-    final_fee = None if fee is None else uint64(int(Decimal(fee) * units["chia"]))
-    async with get_client(rpc_port=rpc_port, fingerprint=fingerprint) as (client, _):
-        res = await client.update_data_store(store_id=store_id_bytes, changelist=changelist, fee=final_fee)
-        print(json.dumps(res, indent=4, sort_keys=True))
->>>>>>> 1e7842b0
+        print(json.dumps(res, indent=4, sort_keys=True))
 
 
 async def get_keys_cmd(
     rpc_port: Optional[int],
-<<<<<<< HEAD
     store_id: bytes32,
     root_hash: Optional[bytes32],
-) -> None:
-    async with get_any_service_client(DataLayerRpcClient, rpc_port) as (client, _):
+    fingerprint: Optional[int],
+) -> None:
+    async with get_client(rpc_port=rpc_port, fingerprint=fingerprint) as (client, _):
         res = await client.get_keys(store_id=store_id, root_hash=root_hash)
-        print(res)
-=======
-    store_id: str,
-    root_hash: Optional[str],
-    fingerprint: Optional[int],
-) -> None:
-    store_id_bytes = bytes32.from_hexstr(store_id)
-    root_hash_bytes = None if root_hash is None else bytes32.from_hexstr(root_hash)
-    async with get_client(rpc_port=rpc_port, fingerprint=fingerprint) as (client, _):
-        res = await client.get_keys(store_id=store_id_bytes, root_hash=root_hash_bytes)
-        print(json.dumps(res, indent=4, sort_keys=True))
->>>>>>> 1e7842b0
+        print(json.dumps(res, indent=4, sort_keys=True))
 
 
 async def get_keys_values_cmd(
     rpc_port: Optional[int],
-<<<<<<< HEAD
     store_id: bytes32,
     root_hash: Optional[bytes32],
-) -> None:
-    async with get_any_service_client(DataLayerRpcClient, rpc_port) as (client, _):
+    fingerprint: Optional[int],
+) -> None:
+    async with get_client(rpc_port=rpc_port, fingerprint=fingerprint) as (client, _):
         res = await client.get_keys_values(store_id=store_id, root_hash=root_hash)
-        print(res)
-=======
-    store_id: str,
-    root_hash: Optional[str],
-    fingerprint: Optional[int],
-) -> None:
-    store_id_bytes = bytes32.from_hexstr(store_id)
-    root_hash_bytes = None if root_hash is None else bytes32.from_hexstr(root_hash)
-    async with get_client(rpc_port=rpc_port, fingerprint=fingerprint) as (client, _):
-        res = await client.get_keys_values(store_id=store_id_bytes, root_hash=root_hash_bytes)
-        print(json.dumps(res, indent=4, sort_keys=True))
->>>>>>> 1e7842b0
+        print(json.dumps(res, indent=4, sort_keys=True))
 
 
 async def get_root_cmd(
     rpc_port: Optional[int],
-<<<<<<< HEAD
-    store_id: bytes32,
-) -> None:
-    async with get_any_service_client(DataLayerRpcClient, rpc_port) as (client, _):
+    store_id: bytes32,
+    fingerprint: Optional[int],
+) -> None:
+    async with get_client(rpc_port=rpc_port, fingerprint=fingerprint) as (client, _):
         res = await client.get_root(store_id=store_id)
-        print(res)
-=======
-    store_id: str,
-    fingerprint: Optional[int],
-) -> None:
-    store_id_bytes = bytes32.from_hexstr(store_id)
-    async with get_client(rpc_port=rpc_port, fingerprint=fingerprint) as (client, _):
-        res = await client.get_root(store_id=store_id_bytes)
-        print(json.dumps(res, indent=4, sort_keys=True))
->>>>>>> 1e7842b0
+        print(json.dumps(res, indent=4, sort_keys=True))
 
 
 async def subscribe_cmd(
@@ -167,36 +108,20 @@
     urls: List[str],
     fingerprint: Optional[int],
 ) -> None:
-<<<<<<< HEAD
-    async with get_any_service_client(DataLayerRpcClient, rpc_port) as (client, _):
+    async with get_client(rpc_port=rpc_port, fingerprint=fingerprint) as (client, _):
         res = await client.subscribe(store_id=store_id, urls=urls)
-        print(res)
-=======
-    store_id_bytes = bytes32.from_hexstr(store_id)
-    async with get_client(rpc_port=rpc_port, fingerprint=fingerprint) as (client, _):
-        res = await client.subscribe(store_id=store_id_bytes, urls=urls)
-        print(json.dumps(res, indent=4, sort_keys=True))
->>>>>>> 1e7842b0
+        print(json.dumps(res, indent=4, sort_keys=True))
 
 
 async def unsubscribe_cmd(
     rpc_port: Optional[int],
-<<<<<<< HEAD
-    store_id: bytes32,
-) -> None:
-    async with get_any_service_client(DataLayerRpcClient, rpc_port) as (client, _):
-        res = await client.unsubscribe(store_id=store_id)
-        print(res)
-=======
-    store_id: str,
+    store_id: bytes32,
     fingerprint: Optional[int],
     retain: bool,
 ) -> None:
-    store_id_bytes = bytes32.from_hexstr(store_id)
-    async with get_client(rpc_port=rpc_port, fingerprint=fingerprint) as (client, _):
-        res = await client.unsubscribe(store_id=store_id_bytes, retain=retain)
-        print(json.dumps(res, indent=4, sort_keys=True))
->>>>>>> 1e7842b0
+    async with get_client(rpc_port=rpc_port, fingerprint=fingerprint) as (client, _):
+        res = await client.unsubscribe(store_id=store_id, retain=retain)
+        print(json.dumps(res, indent=4, sort_keys=True))
 
 
 async def remove_subscriptions_cmd(
@@ -205,60 +130,31 @@
     urls: List[str],
     fingerprint: Optional[int],
 ) -> None:
-<<<<<<< HEAD
-    async with get_any_service_client(DataLayerRpcClient, rpc_port) as (client, _):
+    async with get_client(rpc_port=rpc_port, fingerprint=fingerprint) as (client, _):
         res = await client.remove_subscriptions(store_id=store_id, urls=urls)
-        print(res)
-=======
-    store_id_bytes = bytes32.from_hexstr(store_id)
-    async with get_client(rpc_port=rpc_port, fingerprint=fingerprint) as (client, _):
-        res = await client.remove_subscriptions(store_id=store_id_bytes, urls=urls)
-        print(json.dumps(res, indent=4, sort_keys=True))
->>>>>>> 1e7842b0
+        print(json.dumps(res, indent=4, sort_keys=True))
 
 
 async def get_kv_diff_cmd(
     rpc_port: Optional[int],
-<<<<<<< HEAD
     store_id: bytes32,
     hash_1: bytes32,
     hash_2: bytes32,
-) -> None:
-    async with get_any_service_client(DataLayerRpcClient, rpc_port) as (client, _):
+    fingerprint: Optional[int],
+) -> None:
+    async with get_client(rpc_port=rpc_port, fingerprint=fingerprint) as (client, _):
         res = await client.get_kv_diff(store_id=store_id, hash_1=hash_1, hash_2=hash_2)
-        print(res)
-=======
-    store_id: str,
-    hash_1: str,
-    hash_2: str,
-    fingerprint: Optional[int],
-) -> None:
-    store_id_bytes = bytes32.from_hexstr(store_id)
-    hash_1_bytes = bytes32.from_hexstr(hash_1)
-    hash_2_bytes = bytes32.from_hexstr(hash_2)
-    async with get_client(rpc_port=rpc_port, fingerprint=fingerprint) as (client, _):
-        res = await client.get_kv_diff(store_id=store_id_bytes, hash_1=hash_1_bytes, hash_2=hash_2_bytes)
-        print(json.dumps(res, indent=4, sort_keys=True))
->>>>>>> 1e7842b0
+        print(json.dumps(res, indent=4, sort_keys=True))
 
 
 async def get_root_history_cmd(
     rpc_port: Optional[int],
-<<<<<<< HEAD
-    store_id: bytes32,
-) -> None:
-    async with get_any_service_client(DataLayerRpcClient, rpc_port) as (client, _):
+    store_id: bytes32,
+    fingerprint: Optional[int],
+) -> None:
+    async with get_client(rpc_port=rpc_port, fingerprint=fingerprint) as (client, _):
         res = await client.get_root_history(store_id=store_id)
-        print(res)
-=======
-    store_id: str,
-    fingerprint: Optional[int],
-) -> None:
-    store_id_bytes = bytes32.from_hexstr(store_id)
-    async with get_client(rpc_port=rpc_port, fingerprint=fingerprint) as (client, _):
-        res = await client.get_root_history(store_id=store_id_bytes)
-        print(json.dumps(res, indent=4, sort_keys=True))
->>>>>>> 1e7842b0
+        print(json.dumps(res, indent=4, sort_keys=True))
 
 
 async def add_missing_files_cmd(
@@ -278,22 +174,14 @@
 
 
 async def add_mirror_cmd(
-<<<<<<< HEAD
-    rpc_port: Optional[int], store_id: bytes32, urls: List[str], amount: int, fee: Optional[uint64]
-) -> None:
-    async with get_any_service_client(DataLayerRpcClient, rpc_port) as (client, _):
-=======
-    rpc_port: Optional[int],
-    store_id: str,
+    rpc_port: Optional[int],
+    store_id: bytes32,
     urls: List[str],
     amount: int,
-    fee: Optional[str],
-    fingerprint: Optional[int],
-) -> None:
-    store_id_bytes = bytes32.from_hexstr(store_id)
-    final_fee = None if fee is None else uint64(int(Decimal(fee) * units["chia"]))
-    async with get_client(rpc_port=rpc_port, fingerprint=fingerprint) as (client, _):
->>>>>>> 1e7842b0
+    fee: Optional[uint64],
+    fingerprint: Optional[int],
+) -> None:
+    async with get_client(rpc_port=rpc_port, fingerprint=fingerprint) as (client, _):
         res = await client.add_mirror(
             store_id=store_id,
             urls=urls,
@@ -303,20 +191,13 @@
         print(json.dumps(res, indent=4, sort_keys=True))
 
 
-<<<<<<< HEAD
-async def delete_mirror_cmd(rpc_port: Optional[int], coin_id: bytes32, fee: Optional[uint64]) -> None:
-    async with get_any_service_client(DataLayerRpcClient, rpc_port) as (client, _):
-=======
 async def delete_mirror_cmd(
     rpc_port: Optional[int],
-    coin_id: str,
-    fee: Optional[str],
-    fingerprint: Optional[int],
-) -> None:
-    coin_id_bytes = bytes32.from_hexstr(coin_id)
-    final_fee = None if fee is None else uint64(int(Decimal(fee) * units["chia"]))
-    async with get_client(rpc_port=rpc_port, fingerprint=fingerprint) as (client, _):
->>>>>>> 1e7842b0
+    coin_id: bytes32,
+    fee: Optional[uint64],
+    fingerprint: Optional[int],
+) -> None:
+    async with get_client(rpc_port=rpc_port, fingerprint=fingerprint) as (client, _):
         res = await client.delete_mirror(
             coin_id=coin_id,
             fee=fee,
@@ -324,22 +205,14 @@
         print(json.dumps(res, indent=4, sort_keys=True))
 
 
-<<<<<<< HEAD
-async def get_mirrors_cmd(rpc_port: Optional[int], store_id: bytes32) -> None:
-    async with get_any_service_client(DataLayerRpcClient, rpc_port) as (client, _):
+async def get_mirrors_cmd(
+    rpc_port: Optional[int],
+    store_id: bytes32,
+    fingerprint: Optional[int],
+) -> None:
+    async with get_client(rpc_port=rpc_port, fingerprint=fingerprint) as (client, _):
         res = await client.get_mirrors(store_id=store_id)
-        print(res)
-=======
-async def get_mirrors_cmd(
-    rpc_port: Optional[int],
-    store_id: str,
-    fingerprint: Optional[int],
-) -> None:
-    store_id_bytes = bytes32.from_hexstr(store_id)
-    async with get_client(rpc_port=rpc_port, fingerprint=fingerprint) as (client, _):
-        res = await client.get_mirrors(store_id=store_id_bytes)
-        print(json.dumps(res, indent=4, sort_keys=True))
->>>>>>> 1e7842b0
+        print(json.dumps(res, indent=4, sort_keys=True))
 
 
 async def get_subscriptions_cmd(
@@ -362,21 +235,12 @@
 
 async def get_sync_status_cmd(
     rpc_port: Optional[int],
-<<<<<<< HEAD
-    store_id: bytes32,
-) -> None:
-    async with get_any_service_client(DataLayerRpcClient, rpc_port) as (client, _):
+    store_id: bytes32,
+    fingerprint: Optional[int],
+) -> None:
+    async with get_client(rpc_port=rpc_port, fingerprint=fingerprint) as (client, _):
         res = await client.get_sync_status(store_id=store_id)
-        print(res)
-=======
-    store_id: str,
-    fingerprint: Optional[int],
-) -> None:
-    store_id_bytes = bytes32.from_hexstr(store_id)
-    async with get_client(rpc_port=rpc_port, fingerprint=fingerprint) as (client, _):
-        res = await client.get_sync_status(store_id=store_id_bytes)
-        print(json.dumps(res, indent=4, sort_keys=True))
->>>>>>> 1e7842b0
+        print(json.dumps(res, indent=4, sort_keys=True))
 
 
 async def check_plugins_cmd(rpc_port: Optional[int]) -> None:
