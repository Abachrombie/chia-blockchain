from __future__ import annotations

import asyncio
from typing import Optional, Sequence

import click

<<<<<<< HEAD
from chia.cmds.param_types import AMOUNT_TYPE, TRANSACTION_FEE, CliAmount
from chia.util.ints import uint64
=======
from chia.cmds import options
>>>>>>> 1e7842b0


@click.group("coins", help="Manage your wallets coins")
@click.pass_context
def coins_cmd(ctx: click.Context) -> None:
    pass


@coins_cmd.command("list", help="List all coins")
@click.option(
    "-p",
    "--wallet-rpc-port",
    help="Set the port where the Wallet is hosting the RPC interface. See the rpc_port under wallet in config.yaml",
    type=int,
    default=None,
)
@options.create_fingerprint()
@click.option("-i", "--id", help="Id of the wallet to use", type=int, default=1, show_default=True, required=True)
@click.option("-u", "--show-unconfirmed", help="Separately display unconfirmed coins.", is_flag=True)
@click.option(
    "--min-amount",
    help="Ignore coins worth less then this much XCH or CAT units",
    type=AMOUNT_TYPE,
    default=uint64(0),
)
@click.option(
    "--max-amount",
    help="Ignore coins worth more then this much XCH or CAT units",
    type=AMOUNT_TYPE,
    default=uint64(0),
)
@click.option(
    "--exclude-coin",
    "coins_to_exclude",
    multiple=True,
    help="prevent this coin from being included.",
)
@click.option(
    "--exclude-amount",
    "amounts_to_exclude",
    multiple=True,
    type=AMOUNT_TYPE,
    help="Exclude any coins with this XCH or CAT amount from being included.",
)
@click.option(
    "--paginate/--no-paginate",
    default=None,
    help="Prompt for each page of data.  Defaults to true for interactive consoles, otherwise false.",
)
@click.pass_context
def list_cmd(
    ctx: click.Context,
    wallet_rpc_port: Optional[int],
    fingerprint: int,
    id: int,
    show_unconfirmed: bool,
    min_amount: CliAmount,
    max_amount: CliAmount,
    coins_to_exclude: Sequence[str],
<<<<<<< HEAD
    amounts_to_exclude: Sequence[CliAmount],
=======
    amounts_to_exclude: Sequence[str],
>>>>>>> 1e7842b0
    paginate: Optional[bool],
) -> None:
    from .coin_funcs import async_list

    asyncio.run(
        async_list(
            wallet_rpc_port=wallet_rpc_port,
            fingerprint=fingerprint,
            wallet_id=id,
            max_coin_amount=max_amount,
            min_coin_amount=min_amount,
            excluded_amounts=amounts_to_exclude,
            excluded_coin_ids=coins_to_exclude,
            show_unconfirmed=show_unconfirmed,
            paginate=paginate,
        )
    )


@coins_cmd.command("combine", help="Combine dust coins")
@click.option(
    "-p",
    "--wallet-rpc-port",
    help="Set the port where the Wallet is hosting the RPC interface. See the rpc_port under wallet in config.yaml",
    type=int,
    default=None,
)
@options.create_fingerprint()
@click.option("-i", "--id", help="Id of the wallet to use", type=int, default=1, show_default=True, required=True)
@click.option(
    "-a",
    "--target-amount",
    help="Select coins until this amount (in XCH or CAT) is reached. \
    Combine all selected coins into one coin, which will have a value of at least target-amount",
    type=AMOUNT_TYPE,
    default=uint64(0),
)
@click.option(
    "--min-amount",
    help="Ignore coins worth less then this much XCH or CAT units",
    type=AMOUNT_TYPE,
    default=uint64(0),
)
@click.option(
    "--exclude-amount",
    "amounts_to_exclude",
    multiple=True,
    type=AMOUNT_TYPE,
    help="Exclude any coins with this XCH or CAT amount from being included.",
)
@click.option(
    "-n",
    "--number-of-coins",
    type=int,
    default=500,
    show_default=True,
    help="The number of coins we are combining.",
)
@click.option(
    "--max-amount",
    help="Ignore coins worth more then this much XCH or CAT units",
    type=AMOUNT_TYPE,
    default=uint64(0),  # 0 means no limit
)
@click.option(
    "-m",
    "--fee",
    help="Set the fees for the transaction, in XCH",
    type=TRANSACTION_FEE,
    default=uint64(0),
    show_default=True,
    required=True,
)
@click.option(
    "--input-coin",
    "input_coins",
    multiple=True,
    help="Only combine coins with these ids.",
)
@click.option(
    "--largest-first/--smallest-first",
    "largest_first",
    default=False,
    help="Sort coins from largest to smallest or smallest to largest.",
)
def combine_cmd(
    wallet_rpc_port: Optional[int],
    fingerprint: int,
    id: int,
    target_amount: CliAmount,
    min_amount: CliAmount,
    amounts_to_exclude: Sequence[CliAmount],
    number_of_coins: int,
    max_amount: CliAmount,
    fee: uint64,
    input_coins: Sequence[str],
    largest_first: bool,
) -> None:
    from .coin_funcs import async_combine

    asyncio.run(
        async_combine(
            wallet_rpc_port=wallet_rpc_port,
            fingerprint=fingerprint,
            wallet_id=id,
<<<<<<< HEAD
            fee=fee,
=======
            fee=Decimal(fee),
>>>>>>> 1e7842b0
            max_coin_amount=max_amount,
            min_coin_amount=min_amount,
            excluded_amounts=amounts_to_exclude,
            number_of_coins=number_of_coins,
            target_coin_amount=target_amount,
            target_coin_ids_str=input_coins,
            largest_first=largest_first,
        )
    )


@coins_cmd.command("split", help="Split up larger coins")
@click.option(
    "-p",
    "--wallet-rpc-port",
    help="Set the port where the Wallet is hosting the RPC interface. See the rpc_port under wallet in config.yaml",
    type=int,
    default=None,
)
@options.create_fingerprint()
@click.option("-i", "--id", help="Id of the wallet to use", type=int, default=1, show_default=True, required=True)
@click.option(
    "-n",
    "--number-of-coins",
    type=int,
    help="The number of coins we are creating.",
    required=True,
)
@click.option(
    "-m",
    "--fee",
    help="Set the fees for the transaction, in XCH",
    type=TRANSACTION_FEE,
    default=uint64(0),
    show_default=True,
    required=True,
)
@click.option(
    "-a",
    "--amount-per-coin",
    help="The amount of each newly created coin, in XCH",
    type=AMOUNT_TYPE,
    required=True,
)
@click.option("-t", "--target-coin-id", type=str, required=True, help="The coin id of the coin we are splitting.")
def split_cmd(
    wallet_rpc_port: Optional[int],
    fingerprint: int,
    id: int,
    number_of_coins: int,
    fee: uint64,
    amount_per_coin: CliAmount,
    target_coin_id: str,
) -> None:
    from .coin_funcs import async_split

    asyncio.run(
        async_split(
            wallet_rpc_port=wallet_rpc_port,
            fingerprint=fingerprint,
            wallet_id=id,
            fee=fee,
            number_of_coins=number_of_coins,
            amount_per_coin=amount_per_coin,
            target_coin_id_str=target_coin_id,
        )
    )<|MERGE_RESOLUTION|>--- conflicted
+++ resolved
@@ -5,12 +5,10 @@
 
 import click
 
-<<<<<<< HEAD
 from chia.cmds.param_types import AMOUNT_TYPE, TRANSACTION_FEE, CliAmount
 from chia.util.ints import uint64
-=======
+
 from chia.cmds import options
->>>>>>> 1e7842b0
 
 
 @click.group("coins", help="Manage your wallets coins")
@@ -70,11 +68,7 @@
     min_amount: CliAmount,
     max_amount: CliAmount,
     coins_to_exclude: Sequence[str],
-<<<<<<< HEAD
     amounts_to_exclude: Sequence[CliAmount],
-=======
-    amounts_to_exclude: Sequence[str],
->>>>>>> 1e7842b0
     paginate: Optional[bool],
 ) -> None:
     from .coin_funcs import async_list
@@ -180,11 +174,7 @@
             wallet_rpc_port=wallet_rpc_port,
             fingerprint=fingerprint,
             wallet_id=id,
-<<<<<<< HEAD
             fee=fee,
-=======
-            fee=Decimal(fee),
->>>>>>> 1e7842b0
             max_coin_amount=max_amount,
             min_coin_amount=min_amount,
             excluded_amounts=amounts_to_exclude,
