--- conflicted
+++ resolved
@@ -1145,24 +1145,9 @@
             return []
         return [c for c in self.server.all_connections.values() if c.peer_node_id in peer_ids]
 
-<<<<<<< HEAD
     def get_peer(self, node_id: bytes32) -> WSChiaConnection:
         return self.server.all_connections[node_id]
 
-    async def update_wallets(
-        self,
-        state_change_summary: StateChangeSummary,
-        hints: List[Tuple[bytes32, bytes]],
-        lookup_coin_ids: List[bytes32],
-    ) -> None:
-        # Looks up coin records in DB for the coins that wallets are interested in
-        new_states: List[CoinRecord] = await self.coin_store.get_coin_records(lookup_coin_ids)
-
-        # Re-arrange to a map, and filter out any non-ph sized hint
-        coin_id_to_ph_hint: Dict[bytes32, bytes32] = {
-            coin_id: bytes32(hint) for coin_id, hint in hints if len(hint) == 32
-        }
-=======
     async def _wallets_sync_task_handler(self) -> None:
         while not self._shut_down:
             try:
@@ -1171,7 +1156,6 @@
             except Exception:
                 self.log.exception("Wallet sync task failure")
                 continue
->>>>>>> bc83010c
 
     async def update_wallets(self, wallet_update: WalletUpdate) -> None:
         self.log.debug(
