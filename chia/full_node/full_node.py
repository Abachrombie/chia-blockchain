import asyncio
import dataclasses
import logging
import random
import time
import traceback
from pathlib import Path
from typing import Any, Callable, Dict, List, Optional, Set, Tuple, Union

import aiosqlite
from blspy import AugSchemeMPL

import chia.server.ws_connection as ws  # lgtm [py/import-and-import-from]
from chia.consensus.block_creation import unfinished_block_to_full_block
from chia.consensus.block_record import BlockRecord
from chia.consensus.blockchain import Blockchain, ReceiveBlockResult
from chia.consensus.constants import ConsensusConstants
from chia.consensus.difficulty_adjustment import get_next_sub_slot_iters_and_difficulty
from chia.consensus.make_sub_epoch_summary import next_sub_epoch_summary
from chia.consensus.multiprocess_validation import PreValidationResult
from chia.consensus.pot_iterations import calculate_sp_iters
from chia.full_node.block_store import BlockStore
from chia.full_node.bundle_tools import detect_potential_template_generator
from chia.full_node.coin_store import CoinStore
from chia.full_node.full_node_store import FullNodeStore
from chia.full_node.mempool_manager import MempoolManager
from chia.full_node.signage_point import SignagePoint
from chia.full_node.sync_store import SyncStore
from chia.full_node.weight_proof import WeightProofHandler
from chia.full_node.weight_proof_v2 import WeightProofHandlerV2
from chia.protocols import farmer_protocol, full_node_protocol, timelord_protocol, wallet_protocol
from chia.protocols.full_node_protocol import (
    RejectBlocks,
    RequestBlocks,
    RespondBlock,
    RespondBlocks,
    RespondSignagePoint,
)
from chia.protocols.protocol_message_types import ProtocolMessageTypes
from chia.protocols.shared_protocol import Capability
from chia.server.node_discovery import FullNodePeers
from chia.server.outbound_message import Message, NodeType, make_msg
from chia.server.server import ChiaServer
from chia.types.blockchain_format.classgroup import ClassgroupElement
from chia.types.blockchain_format.pool_target import PoolTarget
from chia.types.blockchain_format.sized_bytes import bytes32
from chia.types.blockchain_format.sub_epoch_summary import SubEpochSummary
from chia.types.blockchain_format.vdf import CompressibleVDFField, VDFInfo, VDFProof
from chia.types.end_of_slot_bundle import EndOfSubSlotBundle
from chia.types.full_block import FullBlock
from chia.types.header_block import HeaderBlock
from chia.types.mempool_inclusion_status import MempoolInclusionStatus
from chia.types.spend_bundle import SpendBundle
from chia.types.unfinished_block import UnfinishedBlock
from chia.util.bech32m import encode_puzzle_hash
from chia.util.db_wrapper import DBWrapper
from chia.util.errors import ConsensusError, Err
from chia.util.ints import uint8, uint32, uint64, uint128, uint16
from chia.util.path import mkdir, path_from_root
from chia.util.safe_cancel_task import cancel_task_safe
from chia.util.profiler import profile_task


class FullNode:
    block_store: BlockStore
    full_node_store: FullNodeStore
    full_node_peers: Optional[FullNodePeers]
    sync_store: Any
    coin_store: CoinStore
    mempool_manager: MempoolManager
    connection: aiosqlite.Connection
    _sync_task: Optional[asyncio.Task]
    _init_weight_proof: Optional[asyncio.Task] = None
    blockchain: Blockchain
    config: Dict
    server: Any
    log: logging.Logger
    constants: ConsensusConstants
    _shut_down: bool
    root_path: Path
    state_changed_callback: Optional[Callable]
    timelord_lock: asyncio.Lock
    initialized: bool
    weight_proof_handler: Optional[WeightProofHandler]
<<<<<<< HEAD
    weight_proof_handler_v2: Optional[WeightProofHandlerV2]
=======
    _ui_tasks: Set[asyncio.Task]
>>>>>>> ab4f4417

    def __init__(
        self,
        config: Dict,
        root_path: Path,
        consensus_constants: ConsensusConstants,
        name: str = None,
    ):
        self.initialized = False
        self.root_path = root_path
        self.config = config
        self.server = None
        self._shut_down = False  # Set to true to close all infinite loops
        self.constants = consensus_constants
        self.pow_creation: Dict[Tuple[uint32, bool], asyncio.Event] = {}
        self.state_changed_callback: Optional[Callable] = None
        self.full_node_peers = None
        self.sync_store = None
        self.signage_point_times = [time.time() for _ in range(self.constants.NUM_SPS_SUB_SLOT)]
        self.full_node_store = FullNodeStore(self.constants)

        self.log = logging.getLogger(name if name else __name__)

        self._ui_tasks = set()

        db_path_replaced: str = config["database_path"].replace("CHALLENGE", config["selected_network"])
        self.db_path = path_from_root(root_path, db_path_replaced)
        mkdir(self.db_path.parent)

    def _set_state_changed_callback(self, callback: Callable):
        self.state_changed_callback = callback

    async def _start(self):
        self.timelord_lock = asyncio.Lock()
        self.compact_vdf_sem = asyncio.Semaphore(4)
        self.new_peak_sem = asyncio.Semaphore(8)
        # create the store (db) and full node instance
        self.connection = await aiosqlite.connect(self.db_path)
        self.db_wrapper = DBWrapper(self.connection)
        self.block_store = await BlockStore.create(self.db_wrapper)
        self.sync_store = await SyncStore.create()
        self.coin_store = await CoinStore.create(self.db_wrapper)
        self.log.info("Initializing blockchain from disk")
        start_time = time.time()
        self.blockchain = await Blockchain.create(self.coin_store, self.block_store, self.constants)
        self.mempool_manager = MempoolManager(self.coin_store, self.constants)
        self.weight_proof_handler = None
<<<<<<< HEAD
        self.weight_proof_handler_v2 = None
        asyncio.create_task(self.initialize_weight_proof())
=======
        self._init_weight_proof = asyncio.create_task(self.initialize_weight_proof())
>>>>>>> ab4f4417

        if self.config.get("enable_profiler", False):
            asyncio.create_task(profile_task(self.root_path, "node", self.log))

        self._sync_task = None
        self._segment_task = None
        time_taken = time.time() - start_time
        if self.blockchain.get_peak() is None:
            self.log.info(f"Initialized with empty blockchain time taken: {int(time_taken)}s")
        else:
            self.log.info(
                f"Blockchain initialized to peak {self.blockchain.get_peak().header_hash} height"
                f" {self.blockchain.get_peak().height}, "
                f"time taken: {int(time_taken)}s"
            )
            pending_tx = await self.mempool_manager.new_peak(self.blockchain.get_peak())
            assert len(pending_tx) == 0  # no pending transactions when starting up

        peak: Optional[BlockRecord] = self.blockchain.get_peak()
        self.uncompact_task = None
        if peak is not None:
            full_peak = await self.blockchain.get_full_peak()
            await self.peak_post_processing(full_peak, peak, max(peak.height - 1, 0), None)
        if self.config["send_uncompact_interval"] != 0:
            sanitize_weight_proof_only = False
            if "sanitize_weight_proof_only" in self.config:
                sanitize_weight_proof_only = self.config["sanitize_weight_proof_only"]
            assert self.config["target_uncompact_proofs"] != 0
            self.uncompact_task = asyncio.create_task(
                self.broadcast_uncompact_blocks(
                    self.config["send_uncompact_interval"],
                    self.config["target_uncompact_proofs"],
                    sanitize_weight_proof_only,
                )
            )
        self.initialized = True
        if self.full_node_peers is not None:
            asyncio.create_task(self.full_node_peers.start())

    async def initialize_weight_proof(self):
        self.weight_proof_handler = WeightProofHandler(self.constants, self.blockchain)
        self.weight_proof_handler_v2 = WeightProofHandlerV2(self.constants, self.blockchain)
        peak = self.blockchain.get_peak()
        if peak is not None:
            await self.weight_proof_handler_v2.create_sub_epoch_segments()

    def set_server(self, server: ChiaServer):
        self.server = server
        dns_servers = []
<<<<<<< HEAD
        server.set_capabilities([(uint16(Capability.BASE.value), "1"), (uint16(Capability.WP.value), "1")])
=======
        try:
            network_name = self.config["selected_network"]
            default_port = self.config["network_overrides"]["config"][network_name]["default_full_node_port"]
        except Exception:
            self.log.info("Default port field not found in config.")
            default_port = None
>>>>>>> ab4f4417
        if "dns_servers" in self.config:
            dns_servers = self.config["dns_servers"]
        elif self.config["port"] == 8444:
            # If `dns_servers` misses from the `config`, hardcode it if we're running mainnet.
            dns_servers.append("dns-introducer.chia.net")
        try:
            self.full_node_peers = FullNodePeers(
                self.server,
                self.root_path,
                self.config["target_peer_count"] - self.config["target_outbound_peer_count"],
                self.config["target_outbound_peer_count"],
                self.config["peer_db_path"],
                self.config["introducer_peer"],
                dns_servers,
                self.config["peer_connect_interval"],
                self.config["selected_network"],
                default_port,
                self.log,
            )
        except Exception as e:
            error_stack = traceback.format_exc()
            self.log.error(f"Exception: {e}")
            self.log.error(f"Exception in peer discovery: {e}")
            self.log.error(f"Exception Stack: {error_stack}")

    def _state_changed(self, change: str):
        if self.state_changed_callback is not None:
            self.state_changed_callback(change)

    async def short_sync_batch(self, peer: ws.WSChiaConnection, start_height: uint32, target_height: uint32) -> bool:
        """
        Tries to sync to a chain which is not too far in the future, by downloading batches of blocks. If the first
        block that we download is not connected to our chain, we return False and do an expensive long sync instead.
        Long sync is not preferred because it requires downloading and validating a weight proof.

        Args:
            peer: peer to sync from
            start_height: height that we should start downloading at. (Our peak is higher)
            target_height: target to sync to

        Returns:
            False if the fork point was not found, and we need to do a long sync. True otherwise.

        """
        # Don't trigger multiple batch syncs to the same peer

        if (
            peer.peer_node_id in self.sync_store.backtrack_syncing
            and self.sync_store.backtrack_syncing[peer.peer_node_id] > 0
        ):
            return True  # Don't batch sync, we are already in progress of a backtrack sync
        if peer.peer_node_id in self.sync_store.batch_syncing:
            return True  # Don't trigger a long sync
        self.sync_store.batch_syncing.add(peer.peer_node_id)

        self.log.info(f"Starting batch short sync from {start_height} to height {target_height}")
        if start_height > 0:
            first = await peer.request_block(full_node_protocol.RequestBlock(uint32(start_height), False))
            if first is None or not isinstance(first, full_node_protocol.RespondBlock):
                self.sync_store.batch_syncing.remove(peer.peer_node_id)
                raise ValueError(f"Error short batch syncing, could not fetch block at height {start_height}")
            if not self.blockchain.contains_block(first.block.prev_header_hash):
                self.log.info("Batch syncing stopped, this is a deep chain")
                self.sync_store.batch_syncing.remove(peer.peer_node_id)
                # First sb not connected to our blockchain, do a long sync instead
                return False

        batch_size = self.constants.MAX_BLOCK_COUNT_PER_REQUESTS
        if self._segment_task is not None and (not self._segment_task.done()):
            try:
                self._segment_task.cancel()
            except Exception as e:
                self.log.warning(f"failed to cancel segment task {e}")
            self._segment_task = None

        try:
            for height in range(start_height, target_height, batch_size):
                end_height = min(target_height, height + batch_size)
                request = RequestBlocks(uint32(height), uint32(end_height), True)
                response = await peer.request_blocks(request)
                if not response:
                    raise ValueError(f"Error short batch syncing, invalid/no response for {height}-{end_height}")
                async with self.blockchain.lock:
                    success, advanced_peak, fork_height = await self.receive_block_batch(response.blocks, peer, None)
                    if not success:
                        raise ValueError(f"Error short batch syncing, failed to validate blocks {height}-{end_height}")
                    if advanced_peak:
                        peak = self.blockchain.get_peak()
                        peak_fb: Optional[FullBlock] = await self.blockchain.get_full_peak()
                        assert peak is not None and peak_fb is not None and fork_height is not None
                        await self.peak_post_processing(peak_fb, peak, fork_height, peer)
                        self.log.info(f"Added blocks {height}-{end_height}")
        except Exception:
            self.sync_store.batch_syncing.remove(peer.peer_node_id)
            raise
        self.sync_store.batch_syncing.remove(peer.peer_node_id)
        return True

    async def short_sync_backtrack(
        self, peer: ws.WSChiaConnection, peak_height: uint32, target_height: uint32, target_unf_hash: bytes32
    ):
        """
        Performs a backtrack sync, where blocks are downloaded one at a time from newest to oldest. If we do not
        find the fork point 5 deeper than our peak, we return False and do a long sync instead.

        Args:
            peer: peer to sync from
            peak_height: height of our peak
            target_height: target height
            target_unf_hash: partial hash of the unfinished block of the target

        Returns:
            True iff we found the fork point, and we do not need to long sync.
        """
        try:
            if peer.peer_node_id not in self.sync_store.backtrack_syncing:
                self.sync_store.backtrack_syncing[peer.peer_node_id] = 0
            self.sync_store.backtrack_syncing[peer.peer_node_id] += 1

            unfinished_block: Optional[UnfinishedBlock] = self.full_node_store.get_unfinished_block(target_unf_hash)
            curr_height: int = target_height
            found_fork_point = False
            responses = []
            while curr_height > peak_height - 5:
                # If we already have the unfinished block, don't fetch the transactions. In the normal case, we will
                # already have the unfinished block, from when it was broadcast, so we just need to download the header,
                # but not the transactions
                fetch_tx: bool = unfinished_block is None or curr_height != target_height
                curr = await peer.request_block(full_node_protocol.RequestBlock(uint32(curr_height), fetch_tx))
                if curr is None:
                    raise ValueError(f"Failed to fetch block {curr_height} from {peer.get_peer_info()}, timed out")
                if curr is None or not isinstance(curr, full_node_protocol.RespondBlock):
                    raise ValueError(
                        f"Failed to fetch block {curr_height} from {peer.get_peer_info()}, wrong type {type(curr)}"
                    )
                responses.append(curr)
                if self.blockchain.contains_block(curr.block.prev_header_hash) or curr_height == 0:
                    found_fork_point = True
                    break
                curr_height -= 1
            if found_fork_point:
                for response in reversed(responses):
                    await self.respond_block(response, peer)
        except Exception as e:
            self.sync_store.backtrack_syncing[peer.peer_node_id] -= 1
            raise e

        self.sync_store.backtrack_syncing[peer.peer_node_id] -= 1
        return found_fork_point

    async def _refresh_ui_connections(self, sleep_before: float = 0):
        if sleep_before > 0:
            await asyncio.sleep(sleep_before)
        self._state_changed("peer_changed_peak")

    async def new_peak(self, request: full_node_protocol.NewPeak, peer: ws.WSChiaConnection):
        """
        We have received a notification of a new peak from a peer. This happens either when we have just connected,
        or when the peer has updated their peak.

        Args:
            request: information about the new peak
            peer: peer that sent the message

        """

        try:
            seen_header_hash = self.sync_store.seen_header_hash(request.header_hash)
            # Updates heights in the UI. Sleeps 1.5s before, so other peers have time to update their peaks as well.
            # Limit to 3 refreshes.
            if not seen_header_hash and len(self._ui_tasks) < 3:
                self._ui_tasks.add(asyncio.create_task(self._refresh_ui_connections(1.5)))
            # Prune completed connect tasks
            self._ui_tasks = set(filter(lambda t: not t.done(), self._ui_tasks))
        except Exception as e:
            self.log.warning(f"Exception UI refresh task: {e}")

        # Store this peak/peer combination in case we want to sync to it, and to keep track of peers
        self.sync_store.peer_has_block(request.header_hash, peer.peer_node_id, request.weight, request.height, True)

        if self.blockchain.contains_block(request.header_hash):
            return None

        # Not interested in less heavy peaks
        peak: Optional[BlockRecord] = self.blockchain.get_peak()
        curr_peak_height = uint32(0) if peak is None else peak.height
        if peak is not None and peak.weight > request.weight:
            return None

        if self.sync_store.get_sync_mode():
            # If peer connects while we are syncing, check if they have the block we are syncing towards
            peak_sync_hash = self.sync_store.get_sync_target_hash()
            peak_sync_height = self.sync_store.get_sync_target_height()
            if peak_sync_hash is not None and request.header_hash != peak_sync_hash and peak_sync_height is not None:
                peak_peers: Set[bytes32] = self.sync_store.get_peers_that_have_peak([peak_sync_hash])
                # Don't ask if we already know this peer has the peak
                if peer.peer_node_id not in peak_peers:
                    target_peak_response: Optional[RespondBlock] = await peer.request_block(
                        full_node_protocol.RequestBlock(uint32(peak_sync_height), False), timeout=10
                    )
                    if target_peak_response is not None and isinstance(target_peak_response, RespondBlock):
                        self.sync_store.peer_has_block(
                            peak_sync_hash,
                            peer.peer_node_id,
                            target_peak_response.block.weight,
                            peak_sync_height,
                            False,
                        )
        else:
            if request.height <= curr_peak_height + self.config["short_sync_blocks_behind_threshold"]:
                # This is the normal case of receiving the next block
                if await self.short_sync_backtrack(
                    peer, curr_peak_height, request.height, request.unfinished_reward_block_hash
                ):
                    return None

            if request.height < self.constants.WEIGHT_PROOF_RECENT_BLOCKS:
                # This is the case of syncing up more than a few blocks, at the start of the chain
                self.log.debug("Doing batch sync, no backup")
                await self.short_sync_batch(peer, uint32(0), request.height)
                return None

            if request.height < curr_peak_height + self.config["sync_blocks_behind_threshold"]:
                # This case of being behind but not by so much
                if await self.short_sync_batch(peer, uint32(max(curr_peak_height - 6, 0)), request.height):
                    return None

            # This is the either the case where we were not able to sync successfully (for example, due to the fork
            # point being in the past), or we are very far behind. Performs a long sync.
            self._sync_task = asyncio.create_task(self._sync())

    async def send_peak_to_timelords(
        self, peak_block: Optional[FullBlock] = None, peer: Optional[ws.WSChiaConnection] = None
    ):
        """
        Sends current peak to timelords
        """
        if peak_block is None:
            peak_block = await self.blockchain.get_full_peak()
        if peak_block is not None:
            peak = self.blockchain.block_record(peak_block.header_hash)
            difficulty = self.blockchain.get_next_difficulty(peak.header_hash, False)
            ses: Optional[SubEpochSummary] = next_sub_epoch_summary(
                self.constants,
                self.blockchain,
                peak.required_iters,
                peak_block,
                True,
            )
            recent_rc = self.blockchain.get_recent_reward_challenges()

            curr = peak
            while not curr.is_challenge_block(self.constants) and not curr.first_in_sub_slot:
                curr = self.blockchain.block_record(curr.prev_hash)

            if curr.is_challenge_block(self.constants):
                last_csb_or_eos = curr.total_iters
            else:
                last_csb_or_eos = curr.ip_sub_slot_total_iters(self.constants)

            curr = peak
            passed_ses_height_but_not_yet_included = True
            while (curr.height % self.constants.SUB_EPOCH_BLOCKS) != 0:
                if curr.sub_epoch_summary_included:
                    passed_ses_height_but_not_yet_included = False
                curr = self.blockchain.block_record(curr.prev_hash)
            if curr.sub_epoch_summary_included or curr.height == 0:
                passed_ses_height_but_not_yet_included = False

            timelord_new_peak: timelord_protocol.NewPeakTimelord = timelord_protocol.NewPeakTimelord(
                peak_block.reward_chain_block,
                difficulty,
                peak.deficit,
                peak.sub_slot_iters,
                ses,
                recent_rc,
                last_csb_or_eos,
                passed_ses_height_but_not_yet_included,
            )

            msg = make_msg(ProtocolMessageTypes.new_peak_timelord, timelord_new_peak)
            if peer is None:
                await self.server.send_to_all([msg], NodeType.TIMELORD)
            else:
                await self.server.send_to_specific([msg], peer.peer_node_id)

    async def synced(self) -> bool:
        curr: Optional[BlockRecord] = self.blockchain.get_peak()
        if curr is None:
            return False

        while curr is not None and not curr.is_transaction_block:
            curr = self.blockchain.try_block_record(curr.prev_hash)

        now = time.time()
        if (
            curr is None
            or curr.timestamp is None
            or curr.timestamp < uint64(int(now - 60 * 7))
            or self.sync_store.get_sync_mode()
        ):
            return False
        else:
            return True

    async def on_connect(self, connection: ws.WSChiaConnection):
        """
        Whenever we connect to another node / wallet, send them our current heads. Also send heads to farmers
        and challenges to timelords.
        """

        self._state_changed("add_connection")
        self._state_changed("sync_mode")
        if self.full_node_peers is not None:
            asyncio.create_task(self.full_node_peers.on_connect(connection))

        if self.initialized is False:
            return None

        if connection.connection_type is NodeType.FULL_NODE:
            # Send filter to node and request mempool items that are not in it (Only if we are currently synced)
            synced = await self.synced()
            peak_height = self.blockchain.get_peak_height()
            current_time = int(time.time())
            if synced and peak_height is not None and current_time > self.constants.INITIAL_FREEZE_END_TIMESTAMP:
                my_filter = self.mempool_manager.get_filter()
                mempool_request = full_node_protocol.RequestMempoolTransactions(my_filter)

                msg = make_msg(ProtocolMessageTypes.request_mempool_transactions, mempool_request)
                await connection.send_message(msg)

        peak_full: Optional[FullBlock] = await self.blockchain.get_full_peak()

        if peak_full is not None:
            peak: BlockRecord = self.blockchain.block_record(peak_full.header_hash)
            if connection.connection_type is NodeType.FULL_NODE:
                request_node = full_node_protocol.NewPeak(
                    peak.header_hash,
                    peak.height,
                    peak.weight,
                    peak.height,
                    peak_full.reward_chain_block.get_unfinished().get_hash(),
                )
                await connection.send_message(make_msg(ProtocolMessageTypes.new_peak, request_node))

            elif connection.connection_type is NodeType.WALLET:
                # If connected to a wallet, send the Peak
                request_wallet = wallet_protocol.NewPeakWallet(
                    peak.header_hash,
                    peak.height,
                    peak.weight,
                    peak.height,
                )
                await connection.send_message(make_msg(ProtocolMessageTypes.new_peak_wallet, request_wallet))
            elif connection.connection_type is NodeType.TIMELORD:
                await self.send_peak_to_timelords()

    def on_disconnect(self, connection: ws.WSChiaConnection):
        self.log.info(f"peer disconnected {connection.get_peer_info()}")
        self._state_changed("close_connection")
        self._state_changed("sync_mode")
        if self.sync_store is not None:
            self.sync_store.peer_disconnected(connection.peer_node_id)

    def _num_needed_peers(self) -> int:
        assert self.server is not None
        assert self.server.all_connections is not None
        diff = self.config["target_peer_count"] - len(self.server.all_connections)
        return diff if diff >= 0 else 0

    def _close(self):
        self._shut_down = True
        if self._init_weight_proof is not None:
            self._init_weight_proof.cancel()
        if self.blockchain is not None:
            self.blockchain.shut_down()
        if self.mempool_manager is not None:
            self.mempool_manager.shut_down()
        if self.full_node_peers is not None:
            asyncio.create_task(self.full_node_peers.close())
        if self.uncompact_task is not None:
            self.uncompact_task.cancel()

    async def _await_closed(self):
        cancel_task_safe(self._sync_task, self.log)
        for task_id, task in list(self.full_node_store.tx_fetch_tasks.items()):
            cancel_task_safe(task, self.log)
        await self.connection.close()
        if self._init_weight_proof is not None:
            await asyncio.wait([self._init_weight_proof])

    async def _sync(self):
        """
        Performs a full sync of the blockchain up to the peak.
            - Wait a few seconds for peers to send us their peaks
            - Select the heaviest peak, and request a weight proof from a peer with that peak
            - Validate the weight proof, and disconnect from the peer if invalid
            - Find the fork point to see where to start downloading blocks
            - Download blocks in batch (and in parallel) and verify them one at a time
            - Disconnect peers that provide invalid blocks or don't have the blocks
        """
        if self.weight_proof_handler is None:
            return None
        # Ensure we are only syncing once and not double calling this method
        if self.sync_store.get_sync_mode():
            return None

        if self.sync_store.get_long_sync():
            self.log.debug("already in long sync")
            return None

        self.sync_store.set_long_sync(True)
        self.log.debug("long sync started")
        try:
            self.log.info("Starting to perform sync.")
            self.log.info("Waiting to receive peaks from peers.")

            # Wait until we have 3 peaks or up to a max of 30 seconds
            peaks = []
            for i in range(300):
                peaks = [tup[0] for tup in self.sync_store.get_peak_of_each_peer().values()]
                if len(self.sync_store.get_peers_that_have_peak(peaks)) < 3:
                    if self._shut_down:
                        return None
                    await asyncio.sleep(0.1)

            self.log.info(f"Collected a total of {len(peaks)} peaks.")
            self.sync_peers_handler = None

            # Based on responses from peers about the current peaks, see which peak is the heaviest
            # (similar to longest chain rule).
            target_peak = self.sync_store.get_heaviest_peak()

            if target_peak is None:
                raise RuntimeError("Not performing sync, no peaks collected")
            heaviest_peak_hash, heaviest_peak_height, heaviest_peak_weight = target_peak
            self.sync_store.set_peak_target(heaviest_peak_hash, heaviest_peak_height)

            self.log.info(f"Selected peak {heaviest_peak_height}, {heaviest_peak_hash}")
            # Check which peers are updated to this height

            peers = []
            coroutines = []
            for peer in self.server.all_connections.values():
                if peer.connection_type == NodeType.FULL_NODE:
                    peers.append(peer.peer_node_id)
                    coroutines.append(
                        peer.request_block(
                            full_node_protocol.RequestBlock(uint32(heaviest_peak_height), True), timeout=10
                        )
                    )
            for i, target_peak_response in enumerate(await asyncio.gather(*coroutines)):
                if target_peak_response is not None and isinstance(target_peak_response, RespondBlock):
                    self.sync_store.peer_has_block(
                        heaviest_peak_hash, peers[i], heaviest_peak_weight, heaviest_peak_height, False
                    )
            # TODO: disconnect from peer which gave us the heaviest_peak, if nobody has the peak

            peer_ids: Set[bytes32] = self.sync_store.get_peers_that_have_peak([heaviest_peak_hash])
            peers_with_peak: List = [c for c in self.server.all_connections.values() if c.peer_node_id in peer_ids]

            # Request weight proof from a random peer
            self.log.info(f"Total of {len(peers_with_peak)} peers with peak {heaviest_peak_height}")
            weight_proof_peer = random.choice(peers_with_peak)
            self.log.info(
                f"Requesting weight proof from peer {weight_proof_peer.peer_host} up to height"
                f" {heaviest_peak_height}"
            )

            if self.blockchain.get_peak() is not None and heaviest_peak_weight <= self.blockchain.get_peak().weight:
                raise ValueError("Not performing sync, already caught up.")

            wp_timeout = 360
            if "weight_proof_timeout" in self.config:
                wp_timeout = self.config["weight_proof_timeout"]
            self.log.debug(f"weight proof timeout is {wp_timeout} sec")
            capabilities = weight_proof_peer.capabilities
            self.log.debug(f"capabilities {capabilities} ")
            weight_proof_v2 = False
            if capabilities is not None and (uint16(Capability.WP.value), "1") in capabilities:
                weight_proof_v2 = True
                self.log.info("using new weight proof format")
            if weight_proof_v2:
                request = full_node_protocol.RequestProofOfWeightV2(heaviest_peak_height, heaviest_peak_hash)
                response = await weight_proof_peer.request_proof_of_weight_v2(request, timeout=wp_timeout)
            else:
                request = full_node_protocol.RequestProofOfWeight(heaviest_peak_height, heaviest_peak_hash)
                response = await weight_proof_peer.request_proof_of_weight(request, timeout=wp_timeout)

            # Disconnect from this peer, because they have not behaved properly
            if response is None or not (
                isinstance(response, full_node_protocol.RespondProofOfWeight)
                or isinstance(response, full_node_protocol.RespondProofOfWeightV2)
            ):
                await weight_proof_peer.close(600)
                raise RuntimeError(f"Weight proof did not arrive in time from peer: {weight_proof_peer.peer_host}")
            if response.wp.recent_chain_data[-1].reward_chain_block.height != heaviest_peak_height:
                await weight_proof_peer.close(600)
                raise RuntimeError(f"Weight proof had the wrong height: {weight_proof_peer.peer_host}")
            if response.wp.recent_chain_data[-1].reward_chain_block.weight != heaviest_peak_weight:
                await weight_proof_peer.close(600)
                raise RuntimeError(f"Weight proof had the wrong weight: {weight_proof_peer.peer_host}")

            # dont sync to wp if local peak is heavier,
            # dont ban peer, we asked for this peak
            current_peak = self.blockchain.get_peak()
            if current_peak is not None:
                if response.wp.recent_chain_data[-1].reward_chain_block.weight <= current_peak.weight:
                    raise RuntimeError(f"current peak is heavier than Weight proof peek: {weight_proof_peer.peer_host}")

            try:
                if weight_proof_v2:
                    validated, fork_point, summaries = await self.weight_proof_handler_v2.validate_weight_proof(
                        response.wp
                    )
                else:
                    validated, fork_point, summaries = await self.weight_proof_handler.validate_weight_proof(
                        response.wp
                    )
            except Exception as e:
                await weight_proof_peer.close(600)
                raise ValueError(f"Weight proof validation threw an error {e}")

            if not validated:
                await weight_proof_peer.close(600)
                raise ValueError("Weight proof validation failed")

            self.log.info(f"Re-checked peers: total of {len(peers_with_peak)} peers with peak {heaviest_peak_height}")
            self.sync_store.set_sync_mode(True)
            self._state_changed("sync_mode")
            # Ensures that the fork point does not change
            async with self.blockchain.lock:
                await self.blockchain.warmup(fork_point)
                await self.sync_from_fork_point(fork_point, heaviest_peak_height, heaviest_peak_hash, summaries)
        except asyncio.CancelledError:
            self.log.warning("Syncing failed, CancelledError")
        except Exception as e:
            tb = traceback.format_exc()
            self.log.error(f"Error with syncing: {type(e)}{tb}")
        finally:
            if self._shut_down:
                return None
            await self._finish_sync()

    async def sync_from_fork_point(
        self,
        fork_point_height: int,
        target_peak_sb_height: uint32,
        peak_hash: bytes32,
        summaries: List[SubEpochSummary],
    ):
        self.log.info(f"Start syncing from fork point at {fork_point_height} up to {target_peak_sb_height}")
        peer_ids: Set[bytes32] = self.sync_store.get_peers_that_have_peak([peak_hash])
        peers_with_peak: List = [c for c in self.server.all_connections.values() if c.peer_node_id in peer_ids]

        if len(peers_with_peak) == 0:
            raise RuntimeError(f"Not syncing, no peers with header_hash {peak_hash} ")
        advanced_peak = False
        batch_size = self.constants.MAX_BLOCK_COUNT_PER_REQUESTS

        our_peak_height = self.blockchain.get_peak_height()
        ses_heigths = self.blockchain.get_ses_heights()
        if len(ses_heigths) > 2 and our_peak_height is not None:
            ses_heigths.sort()
            max_fork_ses_height = ses_heigths[-3]
            # This is the fork point in SES in the case where no fork was detected
            if self.blockchain.get_peak_height() is not None and fork_point_height == max_fork_ses_height:
                for peer in peers_with_peak:
                    # Grab a block at peak + 1 and check if fork point is actually our current height
                    block_response: Optional[Any] = await peer.request_block(
                        full_node_protocol.RequestBlock(uint32(our_peak_height + 1), True)
                    )
                    if block_response is not None and isinstance(block_response, full_node_protocol.RespondBlock):
                        peak = self.blockchain.get_peak()
                        if peak is not None and block_response.block.prev_header_hash == peak.header_hash:
                            fork_point_height = our_peak_height
                        break

        for i in range(fork_point_height, target_peak_sb_height, batch_size):
            start_height = i
            end_height = min(target_peak_sb_height, start_height + batch_size)
            request = RequestBlocks(uint32(start_height), uint32(end_height), True)
            self.log.info(f"Requesting blocks: {start_height} to {end_height}")
            batch_added = False
            to_remove = []
            for peer in peers_with_peak:
                if peer.closed:
                    to_remove.append(peer)
                    continue
                response = await peer.request_blocks(request, timeout=60)
                if response is None:
                    await peer.close()
                    to_remove.append(peer)
                    continue
                if isinstance(response, RejectBlocks):
                    to_remove.append(peer)
                    continue
                elif isinstance(response, RespondBlocks):
                    success, advanced_peak, _ = await self.receive_block_batch(
                        response.blocks, peer, None if advanced_peak else uint32(fork_point_height), summaries
                    )
                    if success is False:
                        await peer.close(600)
                        continue
                    else:
                        batch_added = True
                        break

            peak = self.blockchain.get_peak()
            assert peak is not None
            msg = make_msg(
                ProtocolMessageTypes.new_peak_wallet,
                wallet_protocol.NewPeakWallet(
                    peak.header_hash,
                    peak.height,
                    peak.weight,
                    uint32(max(peak.height - 1, uint32(0))),
                ),
            )
            await self.server.send_to_all([msg], NodeType.WALLET)

            for peer in to_remove:
                peers_with_peak.remove(peer)

            if self.sync_store.peers_changed.is_set():
                peer_ids = self.sync_store.get_peers_that_have_peak([peak_hash])
                peers_with_peak = [c for c in self.server.all_connections.values() if c.peer_node_id in peer_ids]
                self.log.info(f"Number of peers we are syncing from: {len(peers_with_peak)}")
                self.sync_store.peers_changed.clear()

            if batch_added is False:
                self.log.info(f"Failed to fetch blocks {start_height} to {end_height} from peers: {peers_with_peak}")
                break
            else:
                self.log.info(f"Added blocks {start_height} to {end_height}")
                self.blockchain.clean_block_record(
                    min(
                        end_height - self.constants.BLOCKS_CACHE_SIZE,
                        peak.height - self.constants.BLOCKS_CACHE_SIZE,
                    )
                )

    async def receive_block_batch(
        self,
        all_blocks: List[FullBlock],
        peer: ws.WSChiaConnection,
        fork_point: Optional[uint32],
        wp_summaries: Optional[List[SubEpochSummary]] = None,
    ) -> Tuple[bool, bool, Optional[uint32]]:
        advanced_peak = False
        fork_height: Optional[uint32] = uint32(0)

        blocks_to_validate: List[FullBlock] = []
        for i, block in enumerate(all_blocks):
            if not self.blockchain.contains_block(block.header_hash):
                blocks_to_validate = all_blocks[i:]
                break
        if len(blocks_to_validate) == 0:
            return True, False, fork_height

        pre_validate_start = time.time()
        pre_validation_results: Optional[
            List[PreValidationResult]
        ] = await self.blockchain.pre_validate_blocks_multiprocessing(blocks_to_validate, {}, wp_summaries=wp_summaries)
        self.log.debug(f"Block pre-validation time: {time.time() - pre_validate_start}")
        if pre_validation_results is None:
            return False, False, None
        for i, block in enumerate(blocks_to_validate):
            if pre_validation_results[i].error is not None:
                self.log.error(
                    f"Invalid block from peer: {peer.get_peer_info()} {Err(pre_validation_results[i].error)}"
                )
                return False, advanced_peak, fork_height

        for i, block in enumerate(blocks_to_validate):
            assert pre_validation_results[i].required_iters is not None
            (result, error, fork_height,) = await self.blockchain.receive_block(
                block, pre_validation_results[i], None if advanced_peak else fork_point
            )
            if result == ReceiveBlockResult.NEW_PEAK:
                advanced_peak = True
            elif result == ReceiveBlockResult.INVALID_BLOCK or result == ReceiveBlockResult.DISCONNECTED_BLOCK:
                if error is not None:
                    self.log.error(f"Error: {error}, Invalid block from peer: {peer.get_peer_info()} ")
                return False, advanced_peak, fork_height
            block_record = self.blockchain.block_record(block.header_hash)
            if block_record.sub_epoch_summary_included is not None:
                if self.weight_proof_handler is not None:
                    await self.weight_proof_handler.create_prev_sub_epoch_segments()
                if self.weight_proof_handler_v2 is not None:
                    await self.weight_proof_handler_v2.create_prev_sub_epoch_segments()
        if advanced_peak:
            self._state_changed("new_peak")
            self.log.debug(
                f"Total time for {len(blocks_to_validate)} blocks: {time.time() - pre_validate_start}, "
                f"advanced: {advanced_peak}"
            )
        return True, advanced_peak, fork_height

    async def _finish_sync(self):
        """
        Finalize sync by setting sync mode to False, clearing all sync information, and adding any final
        blocks that we have finalized recently.
        """
        self.log.info("long sync done")
        self.sync_store.set_long_sync(False)
        self.sync_store.set_sync_mode(False)
        self._state_changed("sync_mode")
        if self.server is None:
            return None

        peak: Optional[BlockRecord] = self.blockchain.get_peak()
        async with self.blockchain.lock:
            await self.sync_store.clear_sync_info()

            peak_fb: FullBlock = await self.blockchain.get_full_peak()
            if peak is not None:
                await self.peak_post_processing(peak_fb, peak, peak.height - 1, None)

        if peak is not None and self.weight_proof_handler is not None:
            await self.weight_proof_handler.get_proof_of_weight(peak.header_hash)
            self._state_changed("block")

    def has_valid_pool_sig(self, block: Union[UnfinishedBlock, FullBlock]):
        if (
            block.foliage.foliage_block_data.pool_target
            == PoolTarget(self.constants.GENESIS_PRE_FARM_POOL_PUZZLE_HASH, uint32(0))
            and block.foliage.prev_block_hash != self.constants.GENESIS_CHALLENGE
            and block.reward_chain_block.proof_of_space.pool_public_key is not None
        ):
            if not AugSchemeMPL.verify(
                block.reward_chain_block.proof_of_space.pool_public_key,
                bytes(block.foliage.foliage_block_data.pool_target),
                block.foliage.foliage_block_data.pool_signature,
            ):
                return False
        return True

    async def signage_point_post_processing(
        self,
        request: full_node_protocol.RespondSignagePoint,
        peer: ws.WSChiaConnection,
        ip_sub_slot: Optional[EndOfSubSlotBundle],
    ):
        self.log.info(
            f"⏲️  Finished signage point {request.index_from_challenge}/"
            f"{self.constants.NUM_SPS_SUB_SLOT}: "
            f"CC: {request.challenge_chain_vdf.output.get_hash()} "
            f"RC: {request.reward_chain_vdf.output.get_hash()} "
        )
        self.signage_point_times[request.index_from_challenge] = time.time()
        sub_slot_tuple = self.full_node_store.get_sub_slot(request.challenge_chain_vdf.challenge)
        if sub_slot_tuple is not None:
            prev_challenge = sub_slot_tuple[0].challenge_chain.challenge_chain_end_of_slot_vdf.challenge
        else:
            prev_challenge = None

        # Notify nodes of the new signage point
        broadcast = full_node_protocol.NewSignagePointOrEndOfSubSlot(
            prev_challenge,
            request.challenge_chain_vdf.challenge,
            request.index_from_challenge,
            request.reward_chain_vdf.challenge,
        )
        msg = make_msg(ProtocolMessageTypes.new_signage_point_or_end_of_sub_slot, broadcast)
        await self.server.send_to_all_except([msg], NodeType.FULL_NODE, peer.peer_node_id)

        peak = self.blockchain.get_peak()
        if peak is not None and peak.height > self.constants.MAX_SUB_SLOT_BLOCKS:
            sub_slot_iters = peak.sub_slot_iters
            difficulty = uint64(peak.weight - self.blockchain.block_record(peak.prev_hash).weight)
            # Makes sure to potentially update the difficulty if we are past the peak (into a new sub-slot)
            assert ip_sub_slot is not None
            if request.challenge_chain_vdf.challenge != ip_sub_slot.challenge_chain.get_hash():
                next_difficulty = self.blockchain.get_next_difficulty(peak.header_hash, True)
                next_sub_slot_iters = self.blockchain.get_next_slot_iters(peak.header_hash, True)
                difficulty = next_difficulty
                sub_slot_iters = next_sub_slot_iters
        else:
            difficulty = self.constants.DIFFICULTY_STARTING
            sub_slot_iters = self.constants.SUB_SLOT_ITERS_STARTING

        # Notify farmers of the new signage point
        broadcast_farmer = farmer_protocol.NewSignagePoint(
            request.challenge_chain_vdf.challenge,
            request.challenge_chain_vdf.output.get_hash(),
            request.reward_chain_vdf.output.get_hash(),
            difficulty,
            sub_slot_iters,
            request.index_from_challenge,
        )
        msg = make_msg(ProtocolMessageTypes.new_signage_point, broadcast_farmer)
        await self.server.send_to_all([msg], NodeType.FARMER)

    async def peak_post_processing(
        self, block: FullBlock, record: BlockRecord, fork_height: uint32, peer: Optional[ws.WSChiaConnection]
    ):
        """
        Must be called under self.blockchain.lock. This updates the internal state of the full node with the
        latest peak information. It also notifies peers about the new peak.
        """
        difficulty = self.blockchain.get_next_difficulty(record.header_hash, False)
        sub_slot_iters = self.blockchain.get_next_slot_iters(record.header_hash, False)

        self.log.info(
            f"🌱 Updated peak to height {record.height}, weight {record.weight}, "
            f"hh {record.header_hash}, "
            f"forked at {fork_height}, rh: {record.reward_infusion_new_challenge}, "
            f"total iters: {record.total_iters}, "
            f"overflow: {record.overflow}, "
            f"deficit: {record.deficit}, "
            f"difficulty: {difficulty}, "
            f"sub slot iters: {sub_slot_iters}, "
            f"Generator size: "
            f"{len(bytes(block.transactions_generator)) if  block.transactions_generator else 'No tx'}, "
            f"Generator ref list size: "
            f"{len(block.transactions_generator_ref_list) if block.transactions_generator else 'No tx'}"
        )

        sub_slots = await self.blockchain.get_sp_and_ip_sub_slots(record.header_hash)
        assert sub_slots is not None

        if not self.sync_store.get_sync_mode():
            self.blockchain.clean_block_records()

        fork_block: Optional[BlockRecord] = None
        if fork_height != block.height - 1 and block.height != 0:
            # This is a reorg
            fork_block = self.blockchain.block_record(self.blockchain.height_to_hash(fork_height))

        added_eos, new_sps, new_ips = self.full_node_store.new_peak(
            record,
            block,
            sub_slots[0],
            sub_slots[1],
            fork_block,
            self.blockchain,
        )
        if sub_slots[1] is None:
            assert record.ip_sub_slot_total_iters(self.constants) == 0
        # Ensure the signage point is also in the store, for consistency
        self.full_node_store.new_signage_point(
            record.signage_point_index,
            self.blockchain,
            record,
            record.sub_slot_iters,
            SignagePoint(
                block.reward_chain_block.challenge_chain_sp_vdf,
                block.challenge_chain_sp_proof,
                block.reward_chain_block.reward_chain_sp_vdf,
                block.reward_chain_sp_proof,
            ),
            skip_vdf_validation=True,
        )

        # Update the mempool (returns successful pending transactions added to the mempool)
        for bundle, result, spend_name in await self.mempool_manager.new_peak(self.blockchain.get_peak()):
            self.log.debug(f"Added transaction to mempool: {spend_name}")
            mempool_item = self.mempool_manager.get_mempool_item(spend_name)
            assert mempool_item is not None
            fees = mempool_item.fee
            assert fees >= 0
            assert mempool_item.cost is not None
            new_tx = full_node_protocol.NewTransaction(
                spend_name,
                mempool_item.cost,
                uint64(bundle.fees()),
            )
            msg = make_msg(ProtocolMessageTypes.new_transaction, new_tx)
            await self.server.send_to_all([msg], NodeType.FULL_NODE)

        # If there were pending end of slots that happen after this peak, broadcast them if they are added
        if added_eos is not None:
            broadcast = full_node_protocol.NewSignagePointOrEndOfSubSlot(
                added_eos.challenge_chain.challenge_chain_end_of_slot_vdf.challenge,
                added_eos.challenge_chain.get_hash(),
                uint8(0),
                added_eos.reward_chain.end_of_slot_vdf.challenge,
            )
            msg = make_msg(ProtocolMessageTypes.new_signage_point_or_end_of_sub_slot, broadcast)
            await self.server.send_to_all([msg], NodeType.FULL_NODE)

        if new_sps is not None and peer is not None:
            for index, sp in new_sps:
                assert (
                    sp.cc_vdf is not None
                    and sp.cc_proof is not None
                    and sp.rc_vdf is not None
                    and sp.rc_proof is not None
                )
                await self.signage_point_post_processing(
                    RespondSignagePoint(index, sp.cc_vdf, sp.cc_proof, sp.rc_vdf, sp.rc_proof), peer, sub_slots[1]
                )

        # TODO: maybe add and broadcast new IPs as well

        if record.height % 1000 == 0:
            # Occasionally clear data in full node store to keep memory usage small
            self.full_node_store.clear_seen_unfinished_blocks()
            self.full_node_store.clear_old_cache_entries()

        if self.sync_store.get_sync_mode() is False:
            await self.send_peak_to_timelords(block)

            # Tell full nodes about the new peak
            msg = make_msg(
                ProtocolMessageTypes.new_peak,
                full_node_protocol.NewPeak(
                    record.header_hash,
                    record.height,
                    record.weight,
                    fork_height,
                    block.reward_chain_block.get_unfinished().get_hash(),
                ),
            )
            if peer is not None:
                await self.server.send_to_all_except([msg], NodeType.FULL_NODE, peer.peer_node_id)
            else:
                await self.server.send_to_all([msg], NodeType.FULL_NODE)

        # Tell wallets about the new peak
        msg = make_msg(
            ProtocolMessageTypes.new_peak_wallet,
            wallet_protocol.NewPeakWallet(
                record.header_hash,
                record.height,
                record.weight,
                fork_height,
            ),
        )
        await self.server.send_to_all([msg], NodeType.WALLET)

        # Check if we detected a spent transaction, to load up our generator cache
        if block.transactions_generator is not None and self.full_node_store.previous_generator is None:
            generator_arg = detect_potential_template_generator(block.height, block.transactions_generator)
            if generator_arg:
                self.log.info(f"Saving previous generator for height {block.height}")
                self.full_node_store.previous_generator = generator_arg

        self._state_changed("new_peak")

    async def respond_block(
        self,
        respond_block: full_node_protocol.RespondBlock,
        peer: Optional[ws.WSChiaConnection] = None,
    ) -> Optional[Message]:
        """
        Receive a full block from a peer full node (or ourselves).
        """
        block: FullBlock = respond_block.block
        if self.sync_store.get_sync_mode():
            return None

        # Adds the block to seen, and check if it's seen before (which means header is in memory)
        header_hash = block.header_hash
        if self.blockchain.contains_block(header_hash):
            return None

        pre_validation_result: Optional[PreValidationResult] = None
        if (
            block.is_transaction_block()
            and block.transactions_info is not None
            and block.transactions_info.generator_root != bytes([0] * 32)
            and block.transactions_generator is None
        ):
            # This is the case where we already had the unfinished block, and asked for this block without
            # the transactions (since we already had them). Therefore, here we add the transactions.
            unfinished_rh: bytes32 = block.reward_chain_block.get_unfinished().get_hash()
            unf_block: Optional[UnfinishedBlock] = self.full_node_store.get_unfinished_block(unfinished_rh)
            if (
                unf_block is not None
                and unf_block.transactions_generator is not None
                and unf_block.foliage_transaction_block == block.foliage_transaction_block
            ):
                pre_validation_result = self.full_node_store.get_unfinished_block_result(unfinished_rh)
                assert pre_validation_result is not None
                block = dataclasses.replace(
                    block,
                    transactions_generator=unf_block.transactions_generator,
                    transactions_generator_ref_list=unf_block.transactions_generator_ref_list,
                )
            else:
                # We still do not have the correct information for this block, perhaps there is a duplicate block
                # with the same unfinished block hash in the cache, so we need to fetch the correct one
                if peer is None:
                    return None

                block_response: Optional[Any] = await peer.request_block(
                    full_node_protocol.RequestBlock(block.height, True)
                )
                if block_response is None or not isinstance(block_response, full_node_protocol.RespondBlock):
                    self.log.warning(
                        f"Was not able to fetch the correct block for height {block.height} {block_response}"
                    )
                    return None
                new_block: FullBlock = block_response.block
                if new_block.foliage_transaction_block != block.foliage_transaction_block:
                    self.log.warning(f"Received the wrong block for height {block.height} {new_block.header_hash}")
                    return None
                assert new_block.transactions_generator is not None

                self.log.debug(
                    f"Wrong info in the cache for bh {new_block.header_hash}, there might be multiple blocks from the "
                    f"same farmer with the same pospace."
                )
                # This recursion ends here, we cannot recurse again because transactions_generator is not None
                return await self.respond_block(block_response, peer)

        async with self.blockchain.lock:
            # After acquiring the lock, check again, because another asyncio thread might have added it
            if self.blockchain.contains_block(header_hash):
                return None
            validation_start = time.time()
            # Tries to add the block to the blockchain, if we already validated transactions, don't do it again
            npc_results = {}
            if pre_validation_result is not None and pre_validation_result.npc_result is not None:
                npc_results[block.height] = pre_validation_result.npc_result
            pre_validation_results: Optional[
                List[PreValidationResult]
            ] = await self.blockchain.pre_validate_blocks_multiprocessing([block], npc_results)
            if pre_validation_results is None:
                raise ValueError(f"Failed to validate block {header_hash} height {block.height}")
            if pre_validation_results[0].error is not None:
                if Err(pre_validation_results[0].error) == Err.INVALID_PREV_BLOCK_HASH:
                    added: ReceiveBlockResult = ReceiveBlockResult.DISCONNECTED_BLOCK
                    error_code: Optional[Err] = Err.INVALID_PREV_BLOCK_HASH
                    fork_height: Optional[uint32] = None
                else:
                    raise ValueError(
                        f"Failed to validate block {header_hash} height "
                        f"{block.height}: {Err(pre_validation_results[0].error).name}"
                    )
            else:
                result_to_validate = (
                    pre_validation_results[0] if pre_validation_result is None else pre_validation_result
                )
                assert result_to_validate.required_iters == pre_validation_results[0].required_iters
                added, error_code, fork_height = await self.blockchain.receive_block(block, result_to_validate, None)
                if (
                    self.full_node_store.previous_generator is not None
                    and fork_height is not None
                    and fork_height < self.full_node_store.previous_generator.block_height
                ):
                    self.full_node_store.previous_generator = None
            validation_time = time.time() - validation_start

            if added == ReceiveBlockResult.ALREADY_HAVE_BLOCK:
                return None
            elif added == ReceiveBlockResult.INVALID_BLOCK:
                assert error_code is not None
                self.log.error(f"Block {header_hash} at height {block.height} is invalid with code {error_code}.")
                raise ConsensusError(error_code, header_hash)

            elif added == ReceiveBlockResult.DISCONNECTED_BLOCK:
                self.log.info(f"Disconnected block {header_hash} at height {block.height}")
                return None
            elif added == ReceiveBlockResult.NEW_PEAK:
                # Only propagate blocks which extend the blockchain (becomes one of the heads)
                new_peak: Optional[BlockRecord] = self.blockchain.get_peak()
                assert new_peak is not None and fork_height is not None

                await self.peak_post_processing(block, new_peak, fork_height, peer)

            elif added == ReceiveBlockResult.ADDED_AS_ORPHAN:
                self.log.info(
                    f"Received orphan block of height {block.height} rh " f"{block.reward_chain_block.get_hash()}"
                )
            else:
                # Should never reach here, all the cases are covered
                raise RuntimeError(f"Invalid result from receive_block {added}")
        percent_full_str = (
            (
                ", percent full: "
                + str(round(100.0 * float(block.transactions_info.cost) / self.constants.MAX_BLOCK_COST_CLVM, 3))
                + "%"
            )
            if block.transactions_info is not None
            else ""
        )
        self.log.info(
            f"Block validation time: {validation_time}, "
            f"cost: {block.transactions_info.cost if block.transactions_info is not None else 'None'}"
            f"{percent_full_str}"
        )

        # This code path is reached if added == ADDED_AS_ORPHAN or NEW_TIP
        peak = self.blockchain.get_peak()
        assert peak is not None

        # Removes all temporary data for old blocks
        clear_height = uint32(max(0, peak.height - 50))
        self.full_node_store.clear_candidate_blocks_below(clear_height)
        self.full_node_store.clear_unfinished_blocks_below(clear_height)
        if peak.height % 1000 == 0 and not self.sync_store.get_sync_mode():
            await self.sync_store.clear_sync_info()  # Occasionally clear sync peer info
        self._state_changed("block")
        record = self.blockchain.block_record(block.header_hash)
        if self.weight_proof_handler is not None and record.sub_epoch_summary_included is not None:
            if self._segment_task is None or self._segment_task.done():
                self._segment_task = asyncio.create_task(self.weight_proof_handler.create_prev_sub_epoch_segments())
        return None

    async def respond_unfinished_block(
        self,
        respond_unfinished_block: full_node_protocol.RespondUnfinishedBlock,
        peer: Optional[ws.WSChiaConnection],
        farmed_block: bool = False,
    ):
        """
        We have received an unfinished block, either created by us, or from another peer.
        We can validate it and if it's a good block, propagate it to other peers and
        timelords.
        """
        block = respond_unfinished_block.unfinished_block

        if block.prev_header_hash != self.constants.GENESIS_CHALLENGE and not self.blockchain.contains_block(
            block.prev_header_hash
        ):
            # No need to request the parent, since the peer will send it to us anyway, via NewPeak
            self.log.debug("Received a disconnected unfinished block")
            return None

        # Adds the unfinished block to seen, and check if it's seen before, to prevent
        # processing it twice. This searches for the exact version of the unfinished block (there can be many different
        # foliages for the same trunk). This is intentional, to prevent DOS attacks.
        # Note that it does not require that this block was successfully processed
        if self.full_node_store.seen_unfinished_block(block.get_hash()):
            return None

        block_hash = block.reward_chain_block.get_hash()

        # This searched for the trunk hash (unfinished reward hash). If we have already added a block with the same
        # hash, return
        if self.full_node_store.get_unfinished_block(block_hash) is not None:
            return None

        peak: Optional[BlockRecord] = self.blockchain.get_peak()
        if peak is not None:
            if block.total_iters < peak.sp_total_iters(self.constants):
                # This means this unfinished block is pretty far behind, it will not add weight to our chain
                return None

        if block.prev_header_hash == self.constants.GENESIS_CHALLENGE:
            prev_b = None
        else:
            prev_b = self.blockchain.block_record(block.prev_header_hash)

        # Count the blocks in sub slot, and check if it's a new epoch
        if len(block.finished_sub_slots) > 0:
            num_blocks_in_ss = 1  # Curr
        else:
            curr = self.blockchain.try_block_record(block.prev_header_hash)
            num_blocks_in_ss = 2  # Curr and prev
            while (curr is not None) and not curr.first_in_sub_slot:
                curr = self.blockchain.try_block_record(curr.prev_hash)
                num_blocks_in_ss += 1

        if num_blocks_in_ss > self.constants.MAX_SUB_SLOT_BLOCKS:
            # TODO: potentially allow overflow blocks here, which count for the next slot
            self.log.warning("Too many blocks added, not adding block")
            return None

        async with self.blockchain.lock:
            # TODO: pre-validate VDFs outside of lock
            validation_start = time.time()
            validate_result = await self.blockchain.validate_unfinished_block(block)
            if validate_result.error is not None:
                if validate_result.error == Err.COIN_AMOUNT_NEGATIVE.value:
                    # TODO: remove in the future, hotfix for 1.1.5 peers to not disconnect older peers
                    self.log.info(f"Consensus error {validate_result.error}, not disconnecting")
                    return
                raise ConsensusError(Err(validate_result.error))
            validation_time = time.time() - validation_start

        assert validate_result.required_iters is not None

        # Perform another check, in case we have already concurrently added the same unfinished block
        if self.full_node_store.get_unfinished_block(block_hash) is not None:
            return None

        if block.prev_header_hash == self.constants.GENESIS_CHALLENGE:
            height = uint32(0)
        else:
            height = uint32(self.blockchain.block_record(block.prev_header_hash).height + 1)

        ses: Optional[SubEpochSummary] = next_sub_epoch_summary(
            self.constants,
            self.blockchain,
            validate_result.required_iters,
            block,
            True,
        )

        self.full_node_store.add_unfinished_block(height, block, validate_result)
        if farmed_block is True:
            self.log.info(
                f"🍀 ️Farmed unfinished_block {block_hash}, SP: {block.reward_chain_block.signage_point_index}, "
                f"validation time: {validation_time}, "
                f"cost: {block.transactions_info.cost if block.transactions_info else 'None'}"
            )
        else:
            percent_full_str = (
                (
                    ", percent full: "
                    + str(round(100.0 * float(block.transactions_info.cost) / self.constants.MAX_BLOCK_COST_CLVM, 3))
                    + "%"
                )
                if block.transactions_info is not None
                else ""
            )
            self.log.info(
                f"Added unfinished_block {block_hash}, not farmed by us,"
                f" SP: {block.reward_chain_block.signage_point_index} farmer response time: "
                f"{time.time() - self.signage_point_times[block.reward_chain_block.signage_point_index]}, "
                f"Pool pk {encode_puzzle_hash(block.foliage.foliage_block_data.pool_target.puzzle_hash, 'xch')}, "
                f"validation time: {validation_time}, "
                f"cost: {block.transactions_info.cost if block.transactions_info else 'None'}"
                f"{percent_full_str}"
            )

        sub_slot_iters, difficulty = get_next_sub_slot_iters_and_difficulty(
            self.constants,
            len(block.finished_sub_slots) > 0,
            prev_b,
            self.blockchain,
        )

        if block.reward_chain_block.signage_point_index == 0:
            res = self.full_node_store.get_sub_slot(block.reward_chain_block.pos_ss_cc_challenge_hash)
            if res is None:
                if block.reward_chain_block.pos_ss_cc_challenge_hash == self.constants.GENESIS_CHALLENGE:
                    rc_prev = self.constants.GENESIS_CHALLENGE
                else:
                    self.log.warning(f"Do not have sub slot {block.reward_chain_block.pos_ss_cc_challenge_hash}")
                    return None
            else:
                rc_prev = res[0].reward_chain.get_hash()
        else:
            assert block.reward_chain_block.reward_chain_sp_vdf is not None
            rc_prev = block.reward_chain_block.reward_chain_sp_vdf.challenge

        timelord_request = timelord_protocol.NewUnfinishedBlockTimelord(
            block.reward_chain_block,
            difficulty,
            sub_slot_iters,
            block.foliage,
            ses,
            rc_prev,
        )

        timelord_msg = make_msg(ProtocolMessageTypes.new_unfinished_block_timelord, timelord_request)
        await self.server.send_to_all([timelord_msg], NodeType.TIMELORD)

        full_node_request = full_node_protocol.NewUnfinishedBlock(block.reward_chain_block.get_hash())
        msg = make_msg(ProtocolMessageTypes.new_unfinished_block, full_node_request)
        if peer is not None:
            await self.server.send_to_all_except([msg], NodeType.FULL_NODE, peer.peer_node_id)
        else:
            await self.server.send_to_all([msg], NodeType.FULL_NODE)
        self._state_changed("unfinished_block")

    async def new_infusion_point_vdf(
        self, request: timelord_protocol.NewInfusionPointVDF, timelord_peer: Optional[ws.WSChiaConnection] = None
    ) -> Optional[Message]:
        # Lookup unfinished blocks
        unfinished_block: Optional[UnfinishedBlock] = self.full_node_store.get_unfinished_block(
            request.unfinished_reward_hash
        )

        if unfinished_block is None:
            self.log.warning(
                f"Do not have unfinished reward chain block {request.unfinished_reward_hash}, cannot finish."
            )
            return None

        prev_b: Optional[BlockRecord] = None

        target_rc_hash = request.reward_chain_ip_vdf.challenge
        last_slot_cc_hash = request.challenge_chain_ip_vdf.challenge

        # Backtracks through end of slot objects, should work for multiple empty sub slots
        for eos, _, _ in reversed(self.full_node_store.finished_sub_slots):
            if eos is not None and eos.reward_chain.get_hash() == target_rc_hash:
                target_rc_hash = eos.reward_chain.end_of_slot_vdf.challenge
        if target_rc_hash == self.constants.GENESIS_CHALLENGE:
            prev_b = None
        else:
            # Find the prev block, starts looking backwards from the peak. target_rc_hash must be the hash of a block
            # and not an end of slot (since we just looked through the slots and backtracked)
            curr: Optional[BlockRecord] = self.blockchain.get_peak()

            for _ in range(10):
                if curr is None:
                    break
                if curr.reward_infusion_new_challenge == target_rc_hash:
                    # Found our prev block
                    prev_b = curr
                    break
                curr = self.blockchain.try_block_record(curr.prev_hash)

            # If not found, cache keyed on prev block
            if prev_b is None:
                self.full_node_store.add_to_future_ip(request)
                self.log.warning(f"Previous block is None, infusion point {request.reward_chain_ip_vdf.challenge}")
                return None

        finished_sub_slots: Optional[List[EndOfSubSlotBundle]] = self.full_node_store.get_finished_sub_slots(
            self.blockchain,
            prev_b,
            last_slot_cc_hash,
        )
        if finished_sub_slots is None:
            return None

        sub_slot_iters, difficulty = get_next_sub_slot_iters_and_difficulty(
            self.constants,
            len(finished_sub_slots) > 0,
            prev_b,
            self.blockchain,
        )

        if unfinished_block.reward_chain_block.pos_ss_cc_challenge_hash == self.constants.GENESIS_CHALLENGE:
            sub_slot_start_iters = uint128(0)
        else:
            ss_res = self.full_node_store.get_sub_slot(unfinished_block.reward_chain_block.pos_ss_cc_challenge_hash)
            if ss_res is None:
                self.log.warning(f"Do not have sub slot {unfinished_block.reward_chain_block.pos_ss_cc_challenge_hash}")
                return None
            _, _, sub_slot_start_iters = ss_res
        sp_total_iters = uint128(
            sub_slot_start_iters
            + calculate_sp_iters(
                self.constants,
                sub_slot_iters,
                unfinished_block.reward_chain_block.signage_point_index,
            )
        )

        block: FullBlock = unfinished_block_to_full_block(
            unfinished_block,
            request.challenge_chain_ip_vdf,
            request.challenge_chain_ip_proof,
            request.reward_chain_ip_vdf,
            request.reward_chain_ip_proof,
            request.infused_challenge_chain_ip_vdf,
            request.infused_challenge_chain_ip_proof,
            finished_sub_slots,
            prev_b,
            self.blockchain,
            sp_total_iters,
            difficulty,
        )
        if not self.has_valid_pool_sig(block):
            self.log.warning("Trying to make a pre-farm block but height is not 0")
            return None
        try:
            await self.respond_block(full_node_protocol.RespondBlock(block))
        except Exception as e:
            self.log.warning(f"Consensus error validating block: {e}")
            if timelord_peer is not None:
                # Only sends to the timelord who sent us this VDF, to reset them to the correct peak
                await self.send_peak_to_timelords(peer=timelord_peer)
        return None

    async def respond_end_of_sub_slot(
        self, request: full_node_protocol.RespondEndOfSubSlot, peer: ws.WSChiaConnection
    ) -> Tuple[Optional[Message], bool]:

        fetched_ss = self.full_node_store.get_sub_slot(request.end_of_slot_bundle.challenge_chain.get_hash())
        if fetched_ss is not None:
            # Already have the sub-slot
            return None, True

        async with self.timelord_lock:
            fetched_ss = self.full_node_store.get_sub_slot(
                request.end_of_slot_bundle.challenge_chain.challenge_chain_end_of_slot_vdf.challenge
            )
            if (
                (fetched_ss is None)
                and request.end_of_slot_bundle.challenge_chain.challenge_chain_end_of_slot_vdf.challenge
                != self.constants.GENESIS_CHALLENGE
            ):
                # If we don't have the prev, request the prev instead
                full_node_request = full_node_protocol.RequestSignagePointOrEndOfSubSlot(
                    request.end_of_slot_bundle.challenge_chain.challenge_chain_end_of_slot_vdf.challenge,
                    uint8(0),
                    bytes([0] * 32),
                )
                return (
                    make_msg(ProtocolMessageTypes.request_signage_point_or_end_of_sub_slot, full_node_request),
                    False,
                )

            peak = self.blockchain.get_peak()
            if peak is not None and peak.height > 2:
                next_sub_slot_iters = self.blockchain.get_next_slot_iters(peak.header_hash, True)
                next_difficulty = self.blockchain.get_next_difficulty(peak.header_hash, True)
            else:
                next_sub_slot_iters = self.constants.SUB_SLOT_ITERS_STARTING
                next_difficulty = self.constants.DIFFICULTY_STARTING

            # Adds the sub slot and potentially get new infusions
            new_infusions = self.full_node_store.new_finished_sub_slot(
                request.end_of_slot_bundle,
                self.blockchain,
                peak,
                await self.blockchain.get_full_peak(),
            )
            # It may be an empty list, even if it's not None. Not None means added successfully
            if new_infusions is not None:
                self.log.info(
                    f"⏲️  Finished sub slot, SP {self.constants.NUM_SPS_SUB_SLOT}/{self.constants.NUM_SPS_SUB_SLOT}, "
                    f"{request.end_of_slot_bundle.challenge_chain.get_hash()}, "
                    f"number of sub-slots: {len(self.full_node_store.finished_sub_slots)}, "
                    f"RC hash: {request.end_of_slot_bundle.reward_chain.get_hash()}, "
                    f"Deficit {request.end_of_slot_bundle.reward_chain.deficit}"
                )
                # Notify full nodes of the new sub-slot
                broadcast = full_node_protocol.NewSignagePointOrEndOfSubSlot(
                    request.end_of_slot_bundle.challenge_chain.challenge_chain_end_of_slot_vdf.challenge,
                    request.end_of_slot_bundle.challenge_chain.get_hash(),
                    uint8(0),
                    request.end_of_slot_bundle.reward_chain.end_of_slot_vdf.challenge,
                )
                msg = make_msg(ProtocolMessageTypes.new_signage_point_or_end_of_sub_slot, broadcast)
                await self.server.send_to_all_except([msg], NodeType.FULL_NODE, peer.peer_node_id)

                for infusion in new_infusions:
                    await self.new_infusion_point_vdf(infusion)

                # Notify farmers of the new sub-slot
                broadcast_farmer = farmer_protocol.NewSignagePoint(
                    request.end_of_slot_bundle.challenge_chain.get_hash(),
                    request.end_of_slot_bundle.challenge_chain.get_hash(),
                    request.end_of_slot_bundle.reward_chain.get_hash(),
                    next_difficulty,
                    next_sub_slot_iters,
                    uint8(0),
                )
                msg = make_msg(ProtocolMessageTypes.new_signage_point, broadcast_farmer)
                await self.server.send_to_all([msg], NodeType.FARMER)
                return None, True
            else:
                self.log.info(
                    f"End of slot not added CC challenge "
                    f"{request.end_of_slot_bundle.challenge_chain.challenge_chain_end_of_slot_vdf.challenge}"
                )
        return None, False

    async def respond_transaction(
        self,
        transaction: SpendBundle,
        spend_name: bytes32,
        peer: Optional[ws.WSChiaConnection] = None,
        test: bool = False,
    ) -> Tuple[MempoolInclusionStatus, Optional[Err]]:
        if self.sync_store.get_sync_mode():
            return MempoolInclusionStatus.FAILED, Err.NO_TRANSACTIONS_WHILE_SYNCING
        if not test and not (await self.synced()):
            return MempoolInclusionStatus.FAILED, Err.NO_TRANSACTIONS_WHILE_SYNCING

        # No transactions in mempool in initial client. Remove 6 weeks after launch
        if int(time.time()) <= self.constants.INITIAL_FREEZE_END_TIMESTAMP:
            return MempoolInclusionStatus.FAILED, Err.INITIAL_TRANSACTION_FREEZE

        if self.mempool_manager.seen(spend_name):
            return MempoolInclusionStatus.FAILED, Err.ALREADY_INCLUDING_TRANSACTION
        self.mempool_manager.add_and_maybe_pop_seen(spend_name)
        self.log.debug(f"Processing transaction: {spend_name}")
        # Ignore if syncing
        if self.sync_store.get_sync_mode():
            status = MempoolInclusionStatus.FAILED
            error: Optional[Err] = Err.NO_TRANSACTIONS_WHILE_SYNCING
            self.mempool_manager.remove_seen(spend_name)
        else:
            try:
                cost_result = await self.mempool_manager.pre_validate_spendbundle(transaction)
            except Exception as e:
                self.mempool_manager.remove_seen(spend_name)
                raise e
            async with self.mempool_manager.lock:
                if self.mempool_manager.get_spendbundle(spend_name) is not None:
                    self.mempool_manager.remove_seen(spend_name)
                    return MempoolInclusionStatus.FAILED, Err.ALREADY_INCLUDING_TRANSACTION
                cost, status, error = await self.mempool_manager.add_spendbundle(transaction, cost_result, spend_name)
            if status == MempoolInclusionStatus.SUCCESS:
                self.log.debug(
                    f"Added transaction to mempool: {spend_name} mempool size: "
                    f"{self.mempool_manager.mempool.total_mempool_cost}"
                )
                # Only broadcast successful transactions, not pending ones. Otherwise it's a DOS
                # vector.
                mempool_item = self.mempool_manager.get_mempool_item(spend_name)
                assert mempool_item is not None
                fees = mempool_item.fee
                assert fees >= 0
                assert cost is not None
                new_tx = full_node_protocol.NewTransaction(
                    spend_name,
                    cost,
                    fees,
                )
                msg = make_msg(ProtocolMessageTypes.new_transaction, new_tx)
                if peer is None:
                    await self.server.send_to_all([msg], NodeType.FULL_NODE)
                else:
                    await self.server.send_to_all_except([msg], NodeType.FULL_NODE, peer.peer_node_id)
            else:
                self.mempool_manager.remove_seen(spend_name)
                self.log.debug(
                    f"Wasn't able to add transaction with id {spend_name}, " f"status {status} error: {error}"
                )
        return status, error

    async def _needs_compact_proof(
        self, vdf_info: VDFInfo, header_block: HeaderBlock, field_vdf: CompressibleVDFField
    ) -> bool:
        if field_vdf == CompressibleVDFField.CC_EOS_VDF:
            for sub_slot in header_block.finished_sub_slots:
                if sub_slot.challenge_chain.challenge_chain_end_of_slot_vdf == vdf_info:
                    if (
                        sub_slot.proofs.challenge_chain_slot_proof.witness_type == 0
                        and sub_slot.proofs.challenge_chain_slot_proof.normalized_to_identity
                    ):
                        return False
                    return True
        if field_vdf == CompressibleVDFField.ICC_EOS_VDF:
            for sub_slot in header_block.finished_sub_slots:
                if (
                    sub_slot.infused_challenge_chain is not None
                    and sub_slot.infused_challenge_chain.infused_challenge_chain_end_of_slot_vdf == vdf_info
                ):
                    assert sub_slot.proofs.infused_challenge_chain_slot_proof is not None
                    if (
                        sub_slot.proofs.infused_challenge_chain_slot_proof.witness_type == 0
                        and sub_slot.proofs.infused_challenge_chain_slot_proof.normalized_to_identity
                    ):
                        return False
                    return True
        if field_vdf == CompressibleVDFField.CC_SP_VDF:
            if header_block.reward_chain_block.challenge_chain_sp_vdf is None:
                return False
            if vdf_info == header_block.reward_chain_block.challenge_chain_sp_vdf:
                assert header_block.challenge_chain_sp_proof is not None
                if (
                    header_block.challenge_chain_sp_proof.witness_type == 0
                    and header_block.challenge_chain_sp_proof.normalized_to_identity
                ):
                    return False
                return True
        if field_vdf == CompressibleVDFField.CC_IP_VDF:
            if vdf_info == header_block.reward_chain_block.challenge_chain_ip_vdf:
                if (
                    header_block.challenge_chain_ip_proof.witness_type == 0
                    and header_block.challenge_chain_ip_proof.normalized_to_identity
                ):
                    return False
                return True
        return False

    async def _can_accept_compact_proof(
        self,
        vdf_info: VDFInfo,
        vdf_proof: VDFProof,
        height: uint32,
        header_hash: bytes32,
        field_vdf: CompressibleVDFField,
    ) -> bool:
        """
        - Checks if the provided proof is indeed compact.
        - Checks if proof verifies given the vdf_info from the start of sub-slot.
        - Checks if the provided vdf_info is correct, assuming it refers to the start of sub-slot.
        - Checks if the existing proof was non-compact. Ignore this proof if we already have a compact proof.
        """
        is_fully_compactified = await self.block_store.is_fully_compactified(header_hash)
        if is_fully_compactified is None or is_fully_compactified:
            self.log.info(f"Already compactified block: {header_hash}. Ignoring.")
            return False
        if vdf_proof.witness_type > 0 or not vdf_proof.normalized_to_identity:
            self.log.error(f"Received vdf proof is not compact: {vdf_proof}.")
            return False
        if not vdf_proof.is_valid(self.constants, ClassgroupElement.get_default_element(), vdf_info):
            self.log.error(f"Received compact vdf proof is not valid: {vdf_proof}.")
            return False
        header_block = await self.blockchain.get_header_block_by_height(height, header_hash, tx_filter=False)
        if header_block is None:
            self.log.error(f"Can't find block for given compact vdf. Height: {height} Header hash: {header_hash}")
            return False
        is_new_proof = await self._needs_compact_proof(vdf_info, header_block, field_vdf)
        if not is_new_proof:
            self.log.info(f"Duplicate compact proof. Height: {height}. Header hash: {header_hash}.")
        return is_new_proof

    async def _replace_proof(
        self,
        vdf_info: VDFInfo,
        vdf_proof: VDFProof,
        height: uint32,
        field_vdf: CompressibleVDFField,
    ) -> bool:
        full_blocks = await self.block_store.get_full_blocks_at([height])
        assert len(full_blocks) > 0
        replaced = False
        for block in full_blocks:
            new_block = None
            block_record = await self.blockchain.get_block_record_from_db(self.blockchain.height_to_hash(height))
            assert block_record is not None

            if field_vdf == CompressibleVDFField.CC_EOS_VDF:
                for index, sub_slot in enumerate(block.finished_sub_slots):
                    if sub_slot.challenge_chain.challenge_chain_end_of_slot_vdf == vdf_info:
                        new_proofs = dataclasses.replace(sub_slot.proofs, challenge_chain_slot_proof=vdf_proof)
                        new_subslot = dataclasses.replace(sub_slot, proofs=new_proofs)
                        new_finished_subslots = block.finished_sub_slots
                        new_finished_subslots[index] = new_subslot
                        new_block = dataclasses.replace(block, finished_sub_slots=new_finished_subslots)
                        break
            if field_vdf == CompressibleVDFField.ICC_EOS_VDF:
                for index, sub_slot in enumerate(block.finished_sub_slots):
                    if (
                        sub_slot.infused_challenge_chain is not None
                        and sub_slot.infused_challenge_chain.infused_challenge_chain_end_of_slot_vdf == vdf_info
                    ):
                        new_proofs = dataclasses.replace(sub_slot.proofs, infused_challenge_chain_slot_proof=vdf_proof)
                        new_subslot = dataclasses.replace(sub_slot, proofs=new_proofs)
                        new_finished_subslots = block.finished_sub_slots
                        new_finished_subslots[index] = new_subslot
                        new_block = dataclasses.replace(block, finished_sub_slots=new_finished_subslots)
                        break
            if field_vdf == CompressibleVDFField.CC_SP_VDF:
                if block.reward_chain_block.challenge_chain_sp_vdf == vdf_info:
                    assert block.challenge_chain_sp_proof is not None
                    new_block = dataclasses.replace(block, challenge_chain_sp_proof=vdf_proof)
            if field_vdf == CompressibleVDFField.CC_IP_VDF:
                if block.reward_chain_block.challenge_chain_ip_vdf == vdf_info:
                    new_block = dataclasses.replace(block, challenge_chain_ip_proof=vdf_proof)
            if new_block is None:
                continue
            async with self.db_wrapper.lock:
                await self.block_store.add_full_block(new_block.header_hash, new_block, block_record)
                await self.block_store.db_wrapper.commit_transaction()
                replaced = True
        return replaced

    async def respond_compact_proof_of_time(self, request: timelord_protocol.RespondCompactProofOfTime):
        field_vdf = CompressibleVDFField(int(request.field_vdf))
        if not await self._can_accept_compact_proof(
            request.vdf_info, request.vdf_proof, request.height, request.header_hash, field_vdf
        ):
            return None
        async with self.blockchain.compact_proof_lock:
            replaced = await self._replace_proof(request.vdf_info, request.vdf_proof, request.height, field_vdf)
        if not replaced:
            self.log.error(f"Could not replace compact proof: {request.height}")
            return None
        msg = make_msg(
            ProtocolMessageTypes.new_compact_vdf,
            full_node_protocol.NewCompactVDF(request.height, request.header_hash, request.field_vdf, request.vdf_info),
        )
        if self.server is not None:
            await self.server.send_to_all([msg], NodeType.FULL_NODE)

    async def new_compact_vdf(self, request: full_node_protocol.NewCompactVDF, peer: ws.WSChiaConnection):
        is_fully_compactified = await self.block_store.is_fully_compactified(request.header_hash)
        if is_fully_compactified is None or is_fully_compactified:
            return False
        header_block = await self.blockchain.get_header_block_by_height(
            request.height, request.header_hash, tx_filter=False
        )
        if header_block is None:
            return None
        field_vdf = CompressibleVDFField(int(request.field_vdf))
        if await self._needs_compact_proof(request.vdf_info, header_block, field_vdf):
            peer_request = full_node_protocol.RequestCompactVDF(
                request.height, request.header_hash, request.field_vdf, request.vdf_info
            )
            response = await peer.request_compact_vdf(peer_request, timeout=10)
            if response is not None and isinstance(response, full_node_protocol.RespondCompactVDF):
                await self.respond_compact_vdf(response, peer)

    async def request_compact_vdf(self, request: full_node_protocol.RequestCompactVDF, peer: ws.WSChiaConnection):
        header_block = await self.blockchain.get_header_block_by_height(
            request.height, request.header_hash, tx_filter=False
        )
        if header_block is None:
            return None
        vdf_proof: Optional[VDFProof] = None
        field_vdf = CompressibleVDFField(int(request.field_vdf))
        if field_vdf == CompressibleVDFField.CC_EOS_VDF:
            for sub_slot in header_block.finished_sub_slots:
                if sub_slot.challenge_chain.challenge_chain_end_of_slot_vdf == request.vdf_info:
                    vdf_proof = sub_slot.proofs.challenge_chain_slot_proof
                    break
        if field_vdf == CompressibleVDFField.ICC_EOS_VDF:
            for sub_slot in header_block.finished_sub_slots:
                if (
                    sub_slot.infused_challenge_chain is not None
                    and sub_slot.infused_challenge_chain.infused_challenge_chain_end_of_slot_vdf == request.vdf_info
                ):
                    vdf_proof = sub_slot.proofs.infused_challenge_chain_slot_proof
                    break
        if (
            field_vdf == CompressibleVDFField.CC_SP_VDF
            and header_block.reward_chain_block.challenge_chain_sp_vdf == request.vdf_info
        ):
            vdf_proof = header_block.challenge_chain_sp_proof
        if (
            field_vdf == CompressibleVDFField.CC_IP_VDF
            and header_block.reward_chain_block.challenge_chain_ip_vdf == request.vdf_info
        ):
            vdf_proof = header_block.challenge_chain_ip_proof
        if vdf_proof is None or vdf_proof.witness_type > 0 or not vdf_proof.normalized_to_identity:
            self.log.error(f"{peer} requested compact vdf we don't have, height: {request.height}.")
            return None
        compact_vdf = full_node_protocol.RespondCompactVDF(
            request.height,
            request.header_hash,
            request.field_vdf,
            request.vdf_info,
            vdf_proof,
        )
        msg = make_msg(ProtocolMessageTypes.respond_compact_vdf, compact_vdf)
        await peer.send_message(msg)

    async def respond_compact_vdf(self, request: full_node_protocol.RespondCompactVDF, peer: ws.WSChiaConnection):
        field_vdf = CompressibleVDFField(int(request.field_vdf))
        if not await self._can_accept_compact_proof(
            request.vdf_info, request.vdf_proof, request.height, request.header_hash, field_vdf
        ):
            return None
        async with self.blockchain.compact_proof_lock:
            if self.blockchain.seen_compact_proofs(request.vdf_info, request.height):
                return None
            replaced = await self._replace_proof(request.vdf_info, request.vdf_proof, request.height, field_vdf)
        if not replaced:
            self.log.error(f"Could not replace compact proof: {request.height}")
            return None
        msg = make_msg(
            ProtocolMessageTypes.new_compact_vdf,
            full_node_protocol.NewCompactVDF(request.height, request.header_hash, request.field_vdf, request.vdf_info),
        )
        if self.server is not None:
            await self.server.send_to_all_except([msg], NodeType.FULL_NODE, peer.peer_node_id)

    async def broadcast_uncompact_blocks(
        self, uncompact_interval_scan: int, target_uncompact_proofs: int, sanitize_weight_proof_only: bool
    ):
        min_height: Optional[int] = 0
        try:
            while not self._shut_down:
                while self.sync_store.get_sync_mode():
                    if self._shut_down:
                        return None
                    await asyncio.sleep(30)

                broadcast_list: List[timelord_protocol.RequestCompactProofOfTime] = []
                new_min_height = None
                max_height = self.blockchain.get_peak_height()
                if max_height is None:
                    await asyncio.sleep(30)
                    continue
                # Calculate 'min_height' correctly the first time this task is launched, using the db
                assert min_height is not None
                min_height = await self.block_store.get_first_not_compactified(min_height)
                if min_height is None or min_height > max(0, max_height - 1000):
                    min_height = max(0, max_height - 1000)
                batches_finished = 0
                self.log.info("Scanning the blockchain for uncompact blocks.")
                assert max_height is not None
                assert min_height is not None
                for h in range(min_height, max_height, 100):
                    # Got 10 times the target header count, sampling the target headers should contain
                    # enough randomness to split the work between blueboxes.
                    if len(broadcast_list) > target_uncompact_proofs * 10:
                        break
                    stop_height = min(h + 99, max_height)
                    assert min_height is not None
                    headers = await self.blockchain.get_header_blocks_in_range(min_height, stop_height, tx_filter=False)
                    records: Dict[bytes32, BlockRecord] = {}
                    if sanitize_weight_proof_only:
                        records = await self.blockchain.get_block_records_in_range(min_height, stop_height)
                    for header in headers.values():
                        prev_broadcast_list_len = len(broadcast_list)
                        expected_header_hash = self.blockchain.height_to_hash(header.height)
                        if header.header_hash != expected_header_hash:
                            continue
                        if sanitize_weight_proof_only:
                            assert header.header_hash in records
                            record = records[header.header_hash]
                        for sub_slot in header.finished_sub_slots:
                            if (
                                sub_slot.proofs.challenge_chain_slot_proof.witness_type > 0
                                or not sub_slot.proofs.challenge_chain_slot_proof.normalized_to_identity
                            ):
                                broadcast_list.append(
                                    timelord_protocol.RequestCompactProofOfTime(
                                        sub_slot.challenge_chain.challenge_chain_end_of_slot_vdf,
                                        header.header_hash,
                                        header.height,
                                        uint8(CompressibleVDFField.CC_EOS_VDF),
                                    )
                                )
                            if sub_slot.proofs.infused_challenge_chain_slot_proof is not None and (
                                sub_slot.proofs.infused_challenge_chain_slot_proof.witness_type > 0
                                or not sub_slot.proofs.infused_challenge_chain_slot_proof.normalized_to_identity
                            ):
                                assert sub_slot.infused_challenge_chain is not None
                                broadcast_list.append(
                                    timelord_protocol.RequestCompactProofOfTime(
                                        sub_slot.infused_challenge_chain.infused_challenge_chain_end_of_slot_vdf,
                                        header.header_hash,
                                        header.height,
                                        uint8(CompressibleVDFField.ICC_EOS_VDF),
                                    )
                                )
                        # Running in 'sanitize_weight_proof_only' ignores CC_SP_VDF and CC_IP_VDF
                        # unless this is a challenge block.
                        if sanitize_weight_proof_only:
                            if not record.is_challenge_block(self.constants):
                                # Calculates 'new_min_height' as described below.
                                if (
                                    prev_broadcast_list_len == 0
                                    and len(broadcast_list) > 0
                                    and h <= max(0, max_height - 1000)
                                ):
                                    new_min_height = header.height
                                # Skip calculations for CC_SP_VDF and CC_IP_VDF.
                                continue
                        if header.challenge_chain_sp_proof is not None and (
                            header.challenge_chain_sp_proof.witness_type > 0
                            or not header.challenge_chain_sp_proof.normalized_to_identity
                        ):
                            assert header.reward_chain_block.challenge_chain_sp_vdf is not None
                            broadcast_list.append(
                                timelord_protocol.RequestCompactProofOfTime(
                                    header.reward_chain_block.challenge_chain_sp_vdf,
                                    header.header_hash,
                                    header.height,
                                    uint8(CompressibleVDFField.CC_SP_VDF),
                                )
                            )

                        if (
                            header.challenge_chain_ip_proof.witness_type > 0
                            or not header.challenge_chain_ip_proof.normalized_to_identity
                        ):
                            broadcast_list.append(
                                timelord_protocol.RequestCompactProofOfTime(
                                    header.reward_chain_block.challenge_chain_ip_vdf,
                                    header.header_hash,
                                    header.height,
                                    uint8(CompressibleVDFField.CC_IP_VDF),
                                )
                            )
                        # This is the first header with uncompact proofs. Store its height so next time we iterate
                        # only from here. Fix header block iteration window to at least 1000, so reorgs will be
                        # handled correctly.
                        if prev_broadcast_list_len == 0 and len(broadcast_list) > 0 and h <= max(0, max_height - 1000):
                            new_min_height = header.height

                    # Small sleep between batches.
                    batches_finished += 1
                    if batches_finished % 10 == 0:
                        await asyncio.sleep(1)

                # We have no uncompact blocks, but mentain the block iteration window to at least 1000 blocks.
                if new_min_height is None:
                    new_min_height = max(0, max_height - 1000)
                min_height = new_min_height
                if len(broadcast_list) > target_uncompact_proofs:
                    random.shuffle(broadcast_list)
                    broadcast_list = broadcast_list[:target_uncompact_proofs]
                if self.sync_store.get_sync_mode():
                    continue
                if self.server is not None:
                    for new_pot in broadcast_list:
                        msg = make_msg(ProtocolMessageTypes.request_compact_proof_of_time, new_pot)
                        await self.server.send_to_all([msg], NodeType.TIMELORD)
                await asyncio.sleep(uncompact_interval_scan)
        except Exception as e:
            error_stack = traceback.format_exc()
            self.log.error(f"Exception in broadcast_uncompact_blocks: {e}")
            self.log.error(f"Exception Stack: {error_stack}")<|MERGE_RESOLUTION|>--- conflicted
+++ resolved
@@ -82,11 +82,8 @@
     timelord_lock: asyncio.Lock
     initialized: bool
     weight_proof_handler: Optional[WeightProofHandler]
-<<<<<<< HEAD
     weight_proof_handler_v2: Optional[WeightProofHandlerV2]
-=======
     _ui_tasks: Set[asyncio.Task]
->>>>>>> ab4f4417
 
     def __init__(
         self,
@@ -134,12 +131,8 @@
         self.blockchain = await Blockchain.create(self.coin_store, self.block_store, self.constants)
         self.mempool_manager = MempoolManager(self.coin_store, self.constants)
         self.weight_proof_handler = None
-<<<<<<< HEAD
         self.weight_proof_handler_v2 = None
         asyncio.create_task(self.initialize_weight_proof())
-=======
-        self._init_weight_proof = asyncio.create_task(self.initialize_weight_proof())
->>>>>>> ab4f4417
 
         if self.config.get("enable_profiler", False):
             asyncio.create_task(profile_task(self.root_path, "node", self.log))
@@ -189,16 +182,13 @@
     def set_server(self, server: ChiaServer):
         self.server = server
         dns_servers = []
-<<<<<<< HEAD
-        server.set_capabilities([(uint16(Capability.BASE.value), "1"), (uint16(Capability.WP.value), "1")])
-=======
         try:
             network_name = self.config["selected_network"]
             default_port = self.config["network_overrides"]["config"][network_name]["default_full_node_port"]
         except Exception:
             self.log.info("Default port field not found in config.")
             default_port = None
->>>>>>> ab4f4417
+        server.set_capabilities([(uint16(Capability.BASE.value), "1"), (uint16(Capability.WP.value), "1")])
         if "dns_servers" in self.config:
             dns_servers = self.config["dns_servers"]
         elif self.config["port"] == 8444:
