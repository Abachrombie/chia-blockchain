--- conflicted
+++ resolved
@@ -515,12 +515,7 @@
             origin_id=None,
             coins=None,
             primaries=None,
-<<<<<<< HEAD
-            ignore_max_send_amount=False,
             extra_conditions=extra_conditions,
-=======
-            coin_announcements_to_consume=coin_announcements,
->>>>>>> 55f519df
         )
         return fee_tx
 
@@ -706,11 +701,6 @@
             fee,
             coins,
             None,
-<<<<<<< HEAD
-            False,
-=======
-            announcement_set,
->>>>>>> 55f519df
             origin_id=launcher_parent.name(),
             extra_conditions=(
                 *extra_conditions,
