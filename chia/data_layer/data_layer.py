--- conflicted
+++ resolved
@@ -196,71 +196,35 @@
         try:
             yield
         finally:
-<<<<<<< HEAD
             with anyio.CancelScope(shield=True):
-                self._close()
-                await self._await_closed()
-=======
-            # TODO: review for anything else we need to do here
-            self._shut_down = True
-            if self._wallet_rpc is not None:
-                self.wallet_rpc.close()
-
-            if self.periodically_manage_data_task is not None:
-                try:
-                    self.periodically_manage_data_task.cancel()
-                except asyncio.CancelledError:
-                    pass
-            if self._data_store is not None:
-                await self.data_store.close()
-            if self._wallet_rpc is not None:
-                await self.wallet_rpc.await_closed()
->>>>>>> 3c918813
-
-    def _set_state_changed_callback(self, callback: StateChangedProtocol) -> None:
-        self.state_changed_callback = callback
-
-    async def on_connect(self, connection: WSChiaConnection) -> None:
-        pass
-
-    def get_connections(self, request_node_type: Optional[NodeType]) -> List[Dict[str, Any]]:
-        return default_get_connections(server=self.server, request_node_type=request_node_type)
-
-    def set_server(self, server: ChiaServer) -> None:
-        self._server = server
-
-<<<<<<< HEAD
-    async def _start(self) -> None:
-        sql_log_path: Optional[Path] = None
-        if self.config.get("log_sqlite_cmds", False):
-            sql_log_path = path_from_root(self.root_path, "log/data_sql.log")
-            self.log.info(f"logging SQL commands to {sql_log_path}")
-
-        self._data_store = await DataStore.create(database=self.db_path, sql_log_path=sql_log_path)
-        self._wallet_rpc = await self.wallet_rpc_init
-
-        self.periodically_manage_data_task = asyncio.create_task(self.periodically_manage_data())
-
-    def _close(self) -> None:
-        # TODO: review for anything else we need to do here
-        self._shut_down = True
-        if self._wallet_rpc is not None:
-            self.wallet_rpc.close()
-
-    async def _await_closed(self) -> None:
-        if self.periodically_manage_data_task is not None:
-            try:
-                self.periodically_manage_data_task.cancel()
-            except asyncio.CancelledError:
-                # TODO: ack! consuming cancellation
-                pass
+                # TODO: review for anything else we need to do here
+                self._shut_down = True
+                if self._wallet_rpc is not None:
+                    self.wallet_rpc.close()
+
+                if self.periodically_manage_data_task is not None:
+                    try:
+                        self.periodically_manage_data_task.cancel()
+                    except asyncio.CancelledError:
+                        # TODO: ack! consuming cancellation
+                        pass
         if self._data_store is not None:
             await self.data_store.close()
         if self._wallet_rpc is not None:
             await self.wallet_rpc.await_closed()
 
-=======
->>>>>>> 3c918813
+    def _set_state_changed_callback(self, callback: StateChangedProtocol) -> None:
+        self.state_changed_callback = callback
+
+    async def on_connect(self, connection: WSChiaConnection) -> None:
+        pass
+
+    def get_connections(self, request_node_type: Optional[NodeType]) -> List[Dict[str, Any]]:
+        return default_get_connections(server=self.server, request_node_type=request_node_type)
+
+    def set_server(self, server: ChiaServer) -> None:
+        self._server = server
+
     async def wallet_log_in(self, fingerprint: int) -> int:
         result = await self.wallet_rpc.log_in(fingerprint)
         if not result.get("success", False):
