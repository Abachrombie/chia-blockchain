--- conflicted
+++ resolved
@@ -5,11 +5,6 @@
 from typing import Any, Dict
 
 import aiohttp
-<<<<<<< HEAD
-from aiohttp import web  # lgtm [py/import and import from]
-=======
-import aiosqlite
->>>>>>> 8f82ba10
 
 from chia.data_layer.data_layer_types import InsertionData, TerminalNode
 from chia.data_layer.data_store import DataStore, create_db_wrapper
