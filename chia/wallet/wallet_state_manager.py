--- conflicted
+++ resolved
@@ -56,10 +56,6 @@
 from chia.wallet.did_wallet.did_info import DIDInfo
 from chia.wallet.did_wallet.did_wallet import DIDWallet
 from chia.wallet.did_wallet.did_wallet_puzzles import DID_INNERPUZ_MOD, match_did_puzzle
-<<<<<<< HEAD
-from chia.wallet.singleton import create_fullpuz
-=======
->>>>>>> 97230ca3
 from chia.wallet.key_val_store import KeyValStore
 from chia.wallet.nft_wallet.nft_info import NFTWalletInfo
 from chia.wallet.nft_wallet.nft_puzzles import get_metadata_and_phs, get_new_owner_did
@@ -1236,7 +1232,9 @@
                         if record.wallet_type in [WalletType.POOLING_WALLET, WalletType.DAO]:
                             wallet_type_to_class = {WalletType.POOLING_WALLET: PoolWallet, WalletType.DAO: DAOWallet}
                             if coin_state.spent_height is not None and coin_state.coin.amount == uint64(1):
-                                singleton_wallet = self.get_wallet(id=uint32(record.wallet_id), required_type=wallet_type_to_class[record.wallet_type])
+                                singleton_wallet = self.get_wallet(
+                                    id=uint32(record.wallet_id), required_type=wallet_type_to_class[record.wallet_type]
+                                )
                                 curr_coin_state: CoinState = coin_state
 
                                 while curr_coin_state.spent_height is not None:
@@ -1298,7 +1296,7 @@
                         for child in children:
                             if child.coin.puzzle_hash != SINGLETON_LAUNCHER_HASH:
                                 continue
-                            if await self.have_a_pool_wallet_with_launched_id(child.coin.name()):#xxx
+                            if await self.have_a_pool_wallet_with_launched_id(child.coin.name()):  # xxx
                                 continue
                             if child.spent_height is None:
                                 # TODO handle spending launcher later block
@@ -1342,7 +1340,7 @@
                                 self.log.debug("solution_to_pool_state returned None, ignore and continue")
                                 continue
 
-                            pool_wallet = await PoolWallet.create(#xxx TODO ctrl-f pool_wallet
+                            pool_wallet = await PoolWallet.create(  # xxx TODO ctrl-f pool_wallet
                                 self,
                                 self.main_wallet,
                                 child.coin.name(),
