--- conflicted
+++ resolved
@@ -793,13 +793,6 @@
             payments.append(Payment(puzhash, amount, memos_with_hint))
 
         payment_sum = sum([p.amount for p in payments])
-<<<<<<< HEAD
-=======
-        if not ignore_max_send_amount:
-            max_send = await self.get_max_send_amount()
-            if payment_sum > max_send:
-                raise ValueError(f" Insufficient funds. Your max amount is {max_send} mojos in a single transaction.")
->>>>>>> 3bf117a2
         unsigned_spend_bundle, chia_tx = await self.generate_unsigned_spendbundle(
             payments,
             tx_config,
