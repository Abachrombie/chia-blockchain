--- conflicted
+++ resolved
@@ -1,14 +1,8 @@
 from __future__ import annotations
-<<<<<<< HEAD
-import logging
-import time
-from typing import Dict, List, Optional, Set, TYPE_CHECKING
-=======
 
 import logging
 import time
 from typing import TYPE_CHECKING, Any, Dict, List, Optional, Set, Tuple
->>>>>>> 8bf2d2ff
 
 from blspy import AugSchemeMPL, G1Element, G2Element
 
@@ -54,8 +48,6 @@
 
 if TYPE_CHECKING:
     from chia.server.ws_connection import WSChiaConnection
-
-if TYPE_CHECKING:
     from chia.wallet.wallet_state_manager import WalletStateManager
 
 
