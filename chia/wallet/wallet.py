from __future__ import annotations

import logging
import time
from typing import TYPE_CHECKING, Any, ClassVar, Dict, List, Optional, Set, Tuple, cast

from blspy import AugSchemeMPL, G1Element, G2Element
from typing_extensions import Unpack

from chia.types.blockchain_format.coin import Coin
from chia.types.blockchain_format.program import Program
from chia.types.blockchain_format.serialized_program import SerializedProgram
from chia.types.blockchain_format.sized_bytes import bytes32
from chia.types.coin_spend import CoinSpend
from chia.types.signing_mode import CHIP_0002_SIGN_MESSAGE_PREFIX, SigningMode
from chia.types.spend_bundle import SpendBundle
from chia.util.hash import std_hash
from chia.util.ints import uint32, uint64, uint128
from chia.util.streamable import Streamable
from chia.wallet.coin_selection import select_coins
from chia.wallet.conditions import AssertCoinAnnouncement, Condition, CreateCoinAnnouncement, parse_timelock_info
from chia.wallet.derivation_record import DerivationRecord
from chia.wallet.payment import Payment
from chia.wallet.puzzles.clawback.metadata import ClawbackMetadata
from chia.wallet.puzzles.p2_delegated_puzzle_or_hidden_puzzle import (
    DEFAULT_HIDDEN_PUZZLE_HASH,
    calculate_synthetic_secret_key,
    puzzle_for_pk,
    puzzle_hash_for_pk,
    solution_for_conditions,
)
from chia.wallet.puzzles.puzzle_utils import make_create_coin_condition, make_reserve_fee_condition
from chia.wallet.transaction_record import TransactionRecord
from chia.wallet.util.compute_memos import compute_memos
from chia.wallet.util.puzzle_decorator import PuzzleDecoratorManager
from chia.wallet.util.transaction_type import TransactionType
from chia.wallet.util.tx_config import CoinSelectionConfig, TXConfig
from chia.wallet.util.wallet_types import WalletIdentifier, WalletType
from chia.wallet.wallet_coin_record import WalletCoinRecord
from chia.wallet.wallet_info import WalletInfo
from chia.wallet.wallet_protocol import GSTOptionalArgs, WalletProtocol

if TYPE_CHECKING:
    from chia.server.ws_connection import WSChiaConnection
    from chia.wallet.wallet_state_manager import WalletStateManager


class Wallet:
    if TYPE_CHECKING:
        _protocol_check: ClassVar[WalletProtocol[ClawbackMetadata]] = cast("Wallet", None)

    wallet_info: WalletInfo
    wallet_state_manager: WalletStateManager
    log: logging.Logger
    wallet_id: uint32

    @staticmethod
    async def create(
        wallet_state_manager: Any,
        info: WalletInfo,
        name: str = __name__,
    ) -> Wallet:
        self = Wallet()
        self.log = logging.getLogger(name)
        self.wallet_state_manager = wallet_state_manager
        self.wallet_id = info.id

        return self

    @property
    def cost_of_single_tx(self) -> int:
        return 11000000  # Estimate

    async def get_max_send_amount(self, records: Optional[Set[WalletCoinRecord]] = None) -> uint128:
        spendable: List[WalletCoinRecord] = list(
            await self.wallet_state_manager.get_spendable_coins_for_wallet(self.id(), records)
        )
        if len(spendable) == 0:
            return uint128(0)
        spendable.sort(reverse=True, key=lambda record: record.coin.amount)

        max_cost = self.wallet_state_manager.constants.MAX_BLOCK_COST_CLVM / 5  # avoid full block TXs
        current_cost = 0
        total_amount = 0
        total_coin_count = 0
        for record in spendable:
            current_cost += self.cost_of_single_tx
            total_amount += record.coin.amount
            total_coin_count += 1
            if current_cost + self.cost_of_single_tx > max_cost:
                break

        return uint128(total_amount)

    @classmethod
    def type(cls) -> WalletType:
        return WalletType.STANDARD_WALLET

    def id(self) -> uint32:
        return self.wallet_id

    async def get_confirmed_balance(self, record_list: Optional[Set[WalletCoinRecord]] = None) -> uint128:
        return await self.wallet_state_manager.get_confirmed_balance_for_wallet(self.id(), record_list)

    async def get_unconfirmed_balance(self, unspent_records: Optional[Set[WalletCoinRecord]] = None) -> uint128:
        return await self.wallet_state_manager.get_unconfirmed_balance(self.id(), unspent_records)

    async def get_spendable_balance(self, unspent_records: Optional[Set[WalletCoinRecord]] = None) -> uint128:
        spendable = await self.wallet_state_manager.get_confirmed_spendable_balance_for_wallet(
            self.id(), unspent_records
        )
        return spendable

    async def get_pending_change_balance(self) -> uint64:
        unconfirmed_tx: List[TransactionRecord] = await self.wallet_state_manager.tx_store.get_unconfirmed_for_wallet(
            self.id()
        )
        addition_amount = 0

        for record in unconfirmed_tx:
            if not record.is_in_mempool():
                if record.spend_bundle is not None:
                    self.log.warning(
                        f"TransactionRecord SpendBundle ID: {record.spend_bundle.name()} not in mempool. "
                        f"(peer, included, error) list: {record.sent_to}"
                    )
                continue
            our_spend = False
            for coin in record.removals:
                if await self.wallet_state_manager.does_coin_belong_to_wallet(coin, self.id()):
                    our_spend = True
                    break

            if our_spend is not True:
                continue

            for coin in record.additions:
                if await self.wallet_state_manager.does_coin_belong_to_wallet(coin, self.id()):
                    addition_amount += coin.amount

        return uint64(addition_amount)

    def require_derivation_paths(self) -> bool:
        return True

    def puzzle_for_pk(self, pubkey: G1Element) -> Program:
        return puzzle_for_pk(pubkey)

    def puzzle_hash_for_pk(self, pubkey: G1Element) -> bytes32:
        return puzzle_hash_for_pk(pubkey)

    async def convert_puzzle_hash(self, puzzle_hash: bytes32) -> bytes32:
        return puzzle_hash  # Looks unimpressive, but it's more complicated in other wallets

    async def puzzle_for_puzzle_hash(self, puzzle_hash: bytes32) -> Program:
        secret_key = await self.wallet_state_manager.get_private_key(puzzle_hash)
        return puzzle_for_pk(secret_key.get_g1())

    async def get_new_puzzle(self) -> Program:
        dr = await self.wallet_state_manager.get_unused_derivation_record(self.id())
        puzzle = puzzle_for_pk(dr.pubkey)
        return puzzle

    async def get_puzzle(self, new: bool) -> Program:
        if new:
            return await self.get_new_puzzle()
        else:
            record: Optional[
                DerivationRecord
            ] = await self.wallet_state_manager.get_current_derivation_record_for_wallet(self.id())
            if record is None:
                return await self.get_new_puzzle()  # pragma: no cover
            puzzle = puzzle_for_pk(record.pubkey)
            return puzzle

    async def get_puzzle_hash(self, new: bool) -> bytes32:
        if new:
            return await self.get_new_puzzlehash()
        else:
            record: Optional[
                DerivationRecord
            ] = await self.wallet_state_manager.get_current_derivation_record_for_wallet(self.id())
            if record is None:
                return await self.get_new_puzzlehash()
            return record.puzzle_hash

    async def get_new_puzzlehash(self) -> bytes32:
        puzhash = (await self.wallet_state_manager.get_unused_derivation_record(self.id())).puzzle_hash
        return puzhash

    def make_solution(
        self,
        primaries: List[Payment],
        conditions: Tuple[Condition, ...] = tuple(),
        fee: uint64 = uint64(0),
    ) -> Program:
        assert fee >= 0
        condition_list: List[Any] = [condition.to_program() for condition in conditions]
        if len(primaries) > 0:
            for primary in primaries:
                condition_list.append(make_create_coin_condition(primary.puzzle_hash, primary.amount, primary.memos))
        if fee:
            condition_list.append(make_reserve_fee_condition(fee))

        return solution_for_conditions(condition_list)

    def add_condition_to_solution(self, condition: Program, solution: Program) -> Program:
        python_program = solution.as_python()
        python_program[1].append(condition)
        return cast(Program, Program.to(python_program))

    async def select_coins(
        self,
        amount: uint64,
        coin_selection_config: CoinSelectionConfig,
    ) -> Set[Coin]:
        """
        Returns a set of coins that can be used for generating a new transaction.
        Note: Must be called under wallet state manager lock
        """
        spendable_amount: uint128 = await self.get_spendable_balance()
        spendable_coins: List[WalletCoinRecord] = list(
            await self.wallet_state_manager.get_spendable_coins_for_wallet(self.id())
        )

        # Try to use coins from the store, if there isn't enough of "unused"
        # coins use change coins that are not confirmed yet
        unconfirmed_removals: Dict[bytes32, Coin] = await self.wallet_state_manager.unconfirmed_removals_for_wallet(
            self.id()
        )
        coins = await select_coins(
            spendable_amount,
            coin_selection_config,
            spendable_coins,
            unconfirmed_removals,
            self.log,
            uint128(amount),
        )
        assert sum(c.amount for c in coins) >= amount
        return coins

    async def _generate_unsigned_transaction(
        self,
        amount: uint64,
        newpuzzlehash: bytes32,
        tx_config: TXConfig,
        fee: uint64 = uint64(0),
        origin_id: Optional[bytes32] = None,
        coins: Optional[Set[Coin]] = None,
        primaries_input: Optional[List[Payment]] = None,
<<<<<<< HEAD
        coin_announcements_to_consume: Optional[Set[Announcement]] = None,
        puzzle_announcements_to_consume: Optional[Set[Announcement]] = None,
=======
        ignore_max_send_amount: bool = False,
>>>>>>> f96aaee6
        memos: Optional[List[bytes]] = None,
        negative_change_allowed: bool = False,
        puzzle_decorator_override: Optional[List[Dict[str, Any]]] = None,
        extra_conditions: Tuple[Condition, ...] = tuple(),
    ) -> List[CoinSpend]:
        """
        Generates a unsigned transaction in form of List(Puzzle, Solutions)
        Note: this must be called under a wallet state manager lock
        """
        decorator_manager: PuzzleDecoratorManager = self.wallet_state_manager.decorator_manager
        if puzzle_decorator_override is not None:
            decorator_manager = PuzzleDecoratorManager.create(puzzle_decorator_override)

        primaries = []
        if primaries_input is not None:
            primaries.extend(primaries_input)

        total_amount = amount + sum(primary.amount for primary in primaries) + fee
        total_balance = await self.get_spendable_balance()
        if coins is None:
            if total_amount > total_balance:
                raise ValueError(
                    f"Can't spend more than wallet balance: {total_balance} mojos, tried to spend: {total_amount} mojos"
                )
            coins = await self.select_coins(
                uint64(total_amount),
                tx_config.coin_selection_config,
            )

        assert len(coins) > 0
        self.log.info(f"coins is not None {coins}")
        spend_value = sum([coin.amount for coin in coins])
        self.log.info(f"spend_value is {spend_value} and total_amount is {total_amount}")
        change = spend_value - total_amount
        if negative_change_allowed:
            change = max(0, change)

        assert change >= 0

        spends: List[CoinSpend] = []
        primary_announcement: Optional[AssertCoinAnnouncement] = None

        # Check for duplicates
        all_primaries_list = [(p.puzzle_hash, p.amount) for p in primaries]
        if len(set(all_primaries_list)) != len(all_primaries_list):
            raise ValueError("Cannot create two identical coins")
        for coin in coins:
            # Only one coin creates outputs
            if origin_id in (None, coin.name()):
                origin_id = coin.name()
                inner_puzzle = await self.puzzle_for_puzzle_hash(coin.puzzle_hash)
                decorated_target_puzzle_hash = decorator_manager.decorate_target_puzzle_hash(
                    inner_puzzle, newpuzzlehash
                )
                target_primary: List[Payment] = []
                if memos is None:
                    memos = []
                memos = decorator_manager.decorate_memos(inner_puzzle, newpuzzlehash, memos)
                if (primaries_input is None and amount > 0) or primaries_input is not None:
                    primaries.append(Payment(decorated_target_puzzle_hash, amount, memos))
                    target_primary.append(Payment(newpuzzlehash, amount, memos))

                if change > 0:
                    if tx_config.reuse_puzhash:
                        change_puzzle_hash: bytes32 = coin.puzzle_hash
                        for primary in primaries:
                            if change_puzzle_hash == primary.puzzle_hash and change == primary.amount:
                                # We cannot create two coins has same id, create a new puzhash for the change:
                                change_puzzle_hash = await self.get_new_puzzlehash()
                                break
                    else:
                        change_puzzle_hash = await self.get_new_puzzlehash()
                    primaries.append(Payment(change_puzzle_hash, uint64(change)))
                message_list: List[bytes32] = [c.name() for c in coins]
                for primary in primaries:
                    message_list.append(Coin(coin.name(), primary.puzzle_hash, primary.amount).name())
                message: bytes32 = std_hash(b"".join(message_list))
                puzzle: Program = await self.puzzle_for_puzzle_hash(coin.puzzle_hash)
                solution: Program = self.make_solution(
                    primaries=primaries,
                    fee=fee,
                    conditions=(*extra_conditions, CreateCoinAnnouncement(message)),
                )
                solution = decorator_manager.solve(inner_puzzle, target_primary, solution)
                primary_announcement = AssertCoinAnnouncement(asserted_id=coin.name(), asserted_msg=message)

                spends.append(
                    CoinSpend(
                        coin, SerializedProgram.from_bytes(bytes(puzzle)), SerializedProgram.from_bytes(bytes(solution))
                    )
                )
                break
        else:
            raise ValueError("origin_id is not in the set of selected coins")

        # Process the non-origin coins now that we have the primary announcement hash
        for coin in coins:
            if coin.name() == origin_id:
                continue
            puzzle = await self.puzzle_for_puzzle_hash(coin.puzzle_hash)
            solution = self.make_solution(primaries=[], conditions=(primary_announcement,))
            solution = decorator_manager.solve(puzzle, [], solution)
            spends.append(
                CoinSpend(
                    coin, SerializedProgram.from_bytes(bytes(puzzle)), SerializedProgram.from_bytes(bytes(solution))
                )
            )

        self.log.debug(f"Spends is {spends}")
        return spends

    async def sign_message(self, message: str, puzzle_hash: bytes32, mode: SigningMode) -> Tuple[G1Element, G2Element]:
        # CHIP-0002 message signing as documented at:
        # https://github.com/Chia-Network/chips/blob/80e4611fe52b174bf1a0382b9dff73805b18b8c6/CHIPs/chip-0002.md#signmessage
        private = await self.wallet_state_manager.get_private_key(puzzle_hash)
        synthetic_secret_key = calculate_synthetic_secret_key(private, DEFAULT_HIDDEN_PUZZLE_HASH)
        synthetic_pk = synthetic_secret_key.get_g1()
        if mode == SigningMode.CHIP_0002_HEX_INPUT:
            hex_message: bytes = Program.to((CHIP_0002_SIGN_MESSAGE_PREFIX, bytes.fromhex(message))).get_tree_hash()
        elif mode == SigningMode.BLS_MESSAGE_AUGMENTATION_UTF8_INPUT:
            hex_message = bytes(message, "utf-8")
        elif mode == SigningMode.BLS_MESSAGE_AUGMENTATION_HEX_INPUT:
            hex_message = bytes.fromhex(message)
        else:
            hex_message = Program.to((CHIP_0002_SIGN_MESSAGE_PREFIX, message)).get_tree_hash()
        return synthetic_pk, AugSchemeMPL.sign(synthetic_secret_key, hex_message)

    async def generate_signed_transaction(
        self,
        amount: uint64,
        puzzle_hash: bytes32,
        tx_config: TXConfig,
        fee: uint64 = uint64(0),
        coins: Optional[Set[Coin]] = None,
        primaries: Optional[List[Payment]] = None,
<<<<<<< HEAD
        coin_announcements_to_consume: Optional[Set[Announcement]] = None,
        puzzle_announcements_to_consume: Optional[Set[Announcement]] = None,
=======
        ignore_max_send_amount: bool = False,
>>>>>>> f96aaee6
        memos: Optional[List[bytes]] = None,
        puzzle_decorator_override: Optional[List[Dict[str, Any]]] = None,
        extra_conditions: Tuple[Condition, ...] = tuple(),
        **kwargs: Unpack[GSTOptionalArgs],
    ) -> List[TransactionRecord]:
        origin_id: Optional[bytes32] = kwargs.get("origin_id", None)
        negative_change_allowed: bool = kwargs.get("negative_change_allowed", False)
        """
        Use this to generate transaction.
        Note: this must be called under a wallet state manager lock
        The first output is (amount, puzzle_hash, memos), and the rest of the outputs are in primaries.
        """
        if primaries is None:
            non_change_amount = amount
        else:
            non_change_amount = uint64(amount + sum(p.amount for p in primaries))

        self.log.debug("Generating transaction for: %s %s %s", puzzle_hash, amount, repr(coins))
        transaction = await self._generate_unsigned_transaction(
            amount,
            puzzle_hash,
            tx_config,
            fee,
            origin_id,
            coins,
            primaries,
<<<<<<< HEAD
            coin_announcements_to_consume,
            puzzle_announcements_to_consume,
=======
            ignore_max_send_amount,
>>>>>>> f96aaee6
            memos,
            negative_change_allowed,
            puzzle_decorator_override=puzzle_decorator_override,
            extra_conditions=extra_conditions,
        )
        assert len(transaction) > 0
        self.log.info("About to sign a transaction: %s", transaction)
        spend_bundle: SpendBundle = await self.wallet_state_manager.sign_transaction(transaction)

        now = uint64(int(time.time()))
        add_list: List[Coin] = list(spend_bundle.additions())
        rem_list: List[Coin] = list(spend_bundle.removals())

        output_amount = sum(a.amount for a in add_list) + fee
        input_amount = sum(r.amount for r in rem_list)
        if negative_change_allowed:
            assert output_amount >= input_amount
        else:
            assert output_amount == input_amount

        return [
            TransactionRecord(
                confirmed_at_height=uint32(0),
                created_at_time=now,
                to_puzzle_hash=puzzle_hash,
                amount=uint64(non_change_amount),
                fee_amount=uint64(fee),
                confirmed=False,
                sent=uint32(0),
                spend_bundle=spend_bundle,
                additions=add_list,
                removals=rem_list,
                wallet_id=self.id(),
                sent_to=[],
                trade_id=None,
                type=uint32(TransactionType.OUTGOING_TX.value),
                name=spend_bundle.name(),
                memos=list(compute_memos(spend_bundle).items()),
                valid_times=parse_timelock_info(extra_conditions),
            )
        ]

    async def create_tandem_xch_tx(
        self,
        fee: uint64,
        tx_config: TXConfig,
        extra_conditions: Tuple[Condition, ...] = tuple(),
    ) -> TransactionRecord:
        chia_coins = await self.select_coins(fee, tx_config.coin_selection_config)
        [chia_tx] = await self.generate_signed_transaction(
            uint64(0),
            (await self.get_puzzle_hash(not tx_config.reuse_puzhash)),
            tx_config,
            fee=fee,
            coins=chia_coins,
            extra_conditions=extra_conditions,
        )
        assert chia_tx.spend_bundle is not None
        return chia_tx

    async def push_transaction(self, tx: TransactionRecord) -> None:
        """Use this API to send transactions."""
        await self.wallet_state_manager.add_pending_transaction(tx)
        await self.wallet_state_manager.wallet_node.update_ui()

    async def get_coins_to_offer(
        self,
        asset_id: Optional[bytes32],
        amount: uint64,
        coin_selection_config: CoinSelectionConfig,
    ) -> Set[Coin]:
        if asset_id is not None:
            raise ValueError(f"The standard wallet cannot offer coins with asset id {asset_id}")
        balance = await self.get_spendable_balance()
        if balance < amount:
            raise Exception(f"insufficient funds in wallet {self.id()}")
        return await self.select_coins(amount, coin_selection_config)

    # WSChiaConnection is only imported for type checking
    async def coin_added(
        self, coin: Coin, height: uint32, peer: WSChiaConnection, coin_data: Optional[Streamable]
    ) -> None:  # pylint: disable=used-before-assignment
        pass

    def get_name(self) -> str:
        return "Standard Wallet"

    async def match_hinted_coin(self, coin: Coin, hint: bytes32) -> bool:
        if hint == coin.puzzle_hash:
            wallet_identifier: Optional[
                WalletIdentifier
            ] = await self.wallet_state_manager.puzzle_store.get_wallet_identifier_for_puzzle_hash(coin.puzzle_hash)
            if wallet_identifier is not None and wallet_identifier.id == self.id():
                return True
        return False<|MERGE_RESOLUTION|>--- conflicted
+++ resolved
@@ -248,12 +248,6 @@
         origin_id: Optional[bytes32] = None,
         coins: Optional[Set[Coin]] = None,
         primaries_input: Optional[List[Payment]] = None,
-<<<<<<< HEAD
-        coin_announcements_to_consume: Optional[Set[Announcement]] = None,
-        puzzle_announcements_to_consume: Optional[Set[Announcement]] = None,
-=======
-        ignore_max_send_amount: bool = False,
->>>>>>> f96aaee6
         memos: Optional[List[bytes]] = None,
         negative_change_allowed: bool = False,
         puzzle_decorator_override: Optional[List[Dict[str, Any]]] = None,
@@ -389,12 +383,6 @@
         fee: uint64 = uint64(0),
         coins: Optional[Set[Coin]] = None,
         primaries: Optional[List[Payment]] = None,
-<<<<<<< HEAD
-        coin_announcements_to_consume: Optional[Set[Announcement]] = None,
-        puzzle_announcements_to_consume: Optional[Set[Announcement]] = None,
-=======
-        ignore_max_send_amount: bool = False,
->>>>>>> f96aaee6
         memos: Optional[List[bytes]] = None,
         puzzle_decorator_override: Optional[List[Dict[str, Any]]] = None,
         extra_conditions: Tuple[Condition, ...] = tuple(),
@@ -421,12 +409,6 @@
             origin_id,
             coins,
             primaries,
-<<<<<<< HEAD
-            coin_announcements_to_consume,
-            puzzle_announcements_to_consume,
-=======
-            ignore_max_send_amount,
->>>>>>> f96aaee6
             memos,
             negative_change_allowed,
             puzzle_decorator_override=puzzle_decorator_override,
