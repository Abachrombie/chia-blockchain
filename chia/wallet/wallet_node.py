--- conflicted
+++ resolved
@@ -614,11 +614,6 @@
                     if trusted:
                         valid_states = inner_states
                     else:
-<<<<<<< HEAD
-                        valid = await self.validate_received_state_from_peer(inner_state, peer, cache, fork_height)
-                    if valid:
-                        self.log.info(f"new coin state received ({inner_idx + 1} / {len(items)})")
-=======
                         valid_states = [
                             inner_state
                             for inner_state in inner_states
@@ -629,8 +624,6 @@
                             f"new coin state received ({inner_idx_start}-"
                             f"{inner_idx_start + len(inner_states) - 1}/ {len(items) + 1})"
                         )
-                        assert self.new_state_lock is not None
->>>>>>> c8440160
                         async with self.new_state_lock:
                             await self.wallet_state_manager.new_coin_state(valid_states, peer, fork_height)
                         if update_finished_height:
@@ -659,15 +652,10 @@
                 self.log.error(f"Disconnected from peer {peer.peer_node_id} host {peer.peer_host}")
                 return False
             while num_concurrent_tasks >= target_concurrent_tasks:
-<<<<<<< HEAD
-                await asyncio.sleep(1)
+                await asyncio.sleep(0.1)
                 if self._shut_down:
                     break
-            all_tasks.append(asyncio.create_task(receive_and_validate(potential_state, idx)))
-=======
-                await asyncio.sleep(0.1)
             all_tasks.append(asyncio.create_task(receive_and_validate(states, idx)))
->>>>>>> c8440160
             num_concurrent_tasks += 1
             idx += len(states)
 
