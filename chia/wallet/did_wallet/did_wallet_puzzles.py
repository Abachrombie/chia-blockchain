<<<<<<< HEAD
from chia.types.blockchain_format.sized_bytes import bytes32
from chia.types.blockchain_format.program import Program
from typing import List, Optional, Tuple, Iterator
=======
from __future__ import annotations

from typing import Dict, Iterator, List, Optional, Tuple

>>>>>>> 745ae849
from blspy import G1Element

from chia.types.blockchain_format.coin import Coin
from chia.types.blockchain_format.program import Program
from chia.types.blockchain_format.sized_bytes import bytes32
from chia.types.coin_spend import CoinSpend
from chia.types.condition_opcodes import ConditionOpcode
from chia.util.ints import uint64
from chia.wallet.puzzles.load_clvm import load_clvm_maybe_recompile
<<<<<<< HEAD
from chia.types.condition_opcodes import ConditionOpcode
from chia.wallet.singleton import (
    SINGLETON_TOP_LAYER_MOD_HASH,
    SINGLETON_TOP_LAYER_MOD,
    LAUNCHER_PUZZLE_HASH,
    is_did_core,
)
=======
>>>>>>> 745ae849
from chia.wallet.util.curry_and_treehash import calculate_hash_of_quoted_mod_hash, curry_and_treehash

DID_INNERPUZ_MOD = load_clvm_maybe_recompile("did_innerpuz.clvm")
DID_INNERPUZ_MOD_HASH = DID_INNERPUZ_MOD.get_tree_hash()
INTERMEDIATE_LAUNCHER_MOD = load_clvm_maybe_recompile("nft_intermediate_launcher.clvm")


def create_innerpuz(
    p2_puzzle: Program,
    recovery_list: List[bytes32],
    num_of_backup_ids_needed: uint64,
    launcher_id: bytes32,
    metadata: Program = Program.to([]),
    recovery_list_hash: bytes32 = None,
) -> Program:
    """
    Create DID inner puzzle
    :param p2_puzzle: Standard P2 puzzle
    :param recovery_list: A list of DIDs used for the recovery
    :param num_of_backup_ids_needed: Need how many DIDs for the recovery
    :param launcher_id: ID of the launch coin
    :param metadata: DID customized metadata
    :param recovery_list_hash: Recovery list hash
    :return: DID inner puzzle
    """
    backup_ids_hash = Program(Program.to(recovery_list)).get_tree_hash()
    if recovery_list_hash is not None:
        backup_ids_hash = recovery_list_hash
    singleton_struct = Program.to((SINGLETON_TOP_LAYER_MOD_HASH, (launcher_id, LAUNCHER_PUZZLE_HASH)))
    return DID_INNERPUZ_MOD.curry(p2_puzzle, backup_ids_hash, num_of_backup_ids_needed, singleton_struct, metadata)


def get_inner_puzhash_by_p2(
    p2_puzhash: bytes32,
    recovery_list: List[bytes32],
    num_of_backup_ids_needed: uint64,
    launcher_id: bytes32,
    metadata: Program = Program.to([]),
) -> bytes32:
    """
    Calculate DID inner puzzle hash based on a P2 puzzle hash
    :param p2_puzhash: P2 puzzle hash
    :param recovery_list: A list of DIDs used for the recovery
    :param num_of_backup_ids_needed: Need how many DIDs for the recovery
    :param launcher_id: ID of the launch coin
    :param metadata: DID customized metadata
    :return: DID inner puzzle hash
    """

    backup_ids_hash = Program(Program.to(recovery_list)).get_tree_hash()
    singleton_struct = Program.to((SINGLETON_TOP_LAYER_MOD_HASH, (launcher_id, LAUNCHER_PUZZLE_HASH)))

    quoted_mod_hash = calculate_hash_of_quoted_mod_hash(DID_INNERPUZ_MOD_HASH)

    return curry_and_treehash(
        quoted_mod_hash,
        p2_puzhash,
        Program.to(backup_ids_hash).get_tree_hash(),
        Program.to(num_of_backup_ids_needed).get_tree_hash(),
        Program.to(singleton_struct).get_tree_hash(),
        metadata.get_tree_hash(),
    )


def is_did_innerpuz(inner_f: Program) -> bool:
    """
    Check if a puzzle is a DID inner mode
    :param inner_f: puzzle
    :return: Boolean
    """
    return inner_f == DID_INNERPUZ_MOD


def uncurry_innerpuz(puzzle: Program) -> Optional[Tuple[Program, Program, Program, Program, Program]]:
    """
    Uncurry a DID inner puzzle
    :param puzzle: DID puzzle
    :return: Curried parameters
    """
    r = puzzle.uncurry()
    if r is None:
        return r
    inner_f, args = r
    if not is_did_innerpuz(inner_f):
        return None

    p2_puzzle, id_list, num_of_backup_ids_needed, singleton_struct, metadata = list(args.as_iter())
    return p2_puzzle, id_list, num_of_backup_ids_needed, singleton_struct, metadata


def create_recovery_message_puzzle(recovering_coin_id: bytes32, newpuz: bytes32, pubkey: G1Element) -> Program:
    """
    Create attestment message puzzle
    :param recovering_coin_id: ID of the DID coin needs to recover
    :param newpuz: New wallet puzzle hash
    :param pubkey: New wallet pubkey
    :return: Message puzzle
    """
    return Program.to(
        (
            1,
            [
                [ConditionOpcode.CREATE_COIN_ANNOUNCEMENT, recovering_coin_id],
                [ConditionOpcode.AGG_SIG_UNSAFE, bytes(pubkey), newpuz],
            ],
        )
    )


def create_spend_for_message(
    parent_of_message: bytes32, recovering_coin: bytes32, newpuz: bytes32, pubkey: G1Element
) -> CoinSpend:
    """
    Create a CoinSpend for a atestment
    :param parent_of_message: Parent coin ID
    :param recovering_coin: ID of the DID coin needs to recover
    :param newpuz: New wallet puzzle hash
    :param pubkey: New wallet pubkey
    :return: CoinSpend
    """
    puzzle = create_recovery_message_puzzle(recovering_coin, newpuz, pubkey)
    coin = Coin(parent_of_message, puzzle.get_tree_hash(), uint64(0))
    solution = Program.to([])
    coinsol = CoinSpend(coin, puzzle, solution)
    return coinsol


def match_did_puzzle(mod: Program, curried_args: Program) -> Optional[Iterator[Program]]:
    """
        Given a puzzle test if it's a DID, if it is, return the curried arguments
    :param puzzle: Puzzle
    :return: Curried parameters
    """
    try:
        if mod == SINGLETON_TOP_LAYER_MOD:
            mod, curried_args = curried_args.rest().first().uncurry()
            if mod == DID_INNERPUZ_MOD:
                return curried_args.as_iter()
    except Exception:
        import traceback

        print(f"exception: {traceback.format_exc()}")
    return None


def check_is_did_puzzle(puzzle: Program) -> bool:
    """
    Check if a puzzle is a DID puzzle
    :param puzzle: Puzzle
    :return: Boolean
    """
    r = puzzle.uncurry()
    if r is None:
        return False
    inner_f, args = r
    return is_did_core(inner_f)<|MERGE_RESOLUTION|>--- conflicted
+++ resolved
@@ -1,13 +1,8 @@
-<<<<<<< HEAD
-from chia.types.blockchain_format.sized_bytes import bytes32
-from chia.types.blockchain_format.program import Program
-from typing import List, Optional, Tuple, Iterator
-=======
 from __future__ import annotations
 
-from typing import Dict, Iterator, List, Optional, Tuple
+from typing import Iterator, List, Optional, Tuple
 
->>>>>>> 745ae849
+
 from blspy import G1Element
 
 from chia.types.blockchain_format.coin import Coin
@@ -17,16 +12,12 @@
 from chia.types.condition_opcodes import ConditionOpcode
 from chia.util.ints import uint64
 from chia.wallet.puzzles.load_clvm import load_clvm_maybe_recompile
-<<<<<<< HEAD
-from chia.types.condition_opcodes import ConditionOpcode
 from chia.wallet.singleton import (
     SINGLETON_TOP_LAYER_MOD_HASH,
     SINGLETON_TOP_LAYER_MOD,
     LAUNCHER_PUZZLE_HASH,
     is_did_core,
 )
-=======
->>>>>>> 745ae849
 from chia.wallet.util.curry_and_treehash import calculate_hash_of_quoted_mod_hash, curry_and_treehash
 
 DID_INNERPUZ_MOD = load_clvm_maybe_recompile("did_innerpuz.clvm")
