from __future__ import annotations

import copy
import dataclasses
import json
import logging
import re
import time
from secrets import token_bytes
from typing import TYPE_CHECKING, Any, ClassVar, Dict, List, Optional, Set, Tuple, Union, cast

from blspy import AugSchemeMPL, G1Element, G2Element
from clvm.casts import int_from_bytes

import chia.wallet.singleton
from chia.full_node.full_node_api import FullNodeAPI

from chia.protocols.wallet_protocol import CoinState, RequestBlockHeader, RespondBlockHeader
from chia.server.ws_connection import WSChiaConnection
from chia.types.announcement import Announcement
from chia.types.blockchain_format.coin import Coin
from chia.types.blockchain_format.program import Program
from chia.types.blockchain_format.sized_bytes import bytes32
from chia.types.coin_spend import CoinSpend
from chia.types.condition_opcodes import ConditionOpcode
from chia.types.spend_bundle import SpendBundle
from chia.util.ints import uint32, uint64, uint128
from chia.wallet import singleton
from chia.wallet.cat_wallet.cat_utils import CAT_MOD, SpendableCAT, construct_cat_puzzle
from chia.wallet.cat_wallet.cat_utils import get_innerpuzzle_from_puzzle as get_innerpuzzle_from_cat_puzzle
from chia.wallet.cat_wallet.cat_utils import unsigned_spend_bundle_for_spendable_cats
from chia.wallet.cat_wallet.cat_wallet import CATWallet

from chia.wallet.cat_wallet.dao_cat_wallet import DAOCATWallet
from chia.wallet.coin_selection import select_coins
from chia.wallet.dao_wallet.dao_info import DAOInfo, DAORules, ProposalInfo
from chia.wallet.dao_wallet.dao_utils import (
    DAO_FINISHED_STATE,
    DAO_PROPOSAL_MOD,
    DAO_TREASURY_MOD,
    DAO_TREASURY_MOD_HASH,
    SINGLETON_LAUNCHER,
    create_cat_launcher_for_singleton_id,
    curry_cat_eve,
    curry_singleton,
    generate_cat_tail,
    get_active_votes_from_lockup_puzzle,
    get_asset_id_from_puzzle,
    get_curry_vals_from_proposal_puzzle,
    get_dao_rules_from_update_proposal,
    get_finished_state_puzzle,
    get_innerpuz_from_lockup_puzzle,
    get_new_puzzle_from_proposal_solution,
    get_new_puzzle_from_treasury_solution,
    get_p2_singleton_puzhash,
    get_p2_singleton_puzzle,
    get_proposal_args,
    get_proposal_puzzle,
    get_proposal_timer_puzzle,
    get_proposal_validator,
    get_proposed_puzzle_reveal_from_solution,
    get_spend_p2_singleton_puzzle,
    get_treasury_puzzle,
    get_treasury_rules_from_puzzle,
    get_update_proposal_puzzle,
    uncurry_proposal,
    uncurry_proposal_validator,
    uncurry_treasury,
)

from chia.wallet.lineage_proof import LineageProof
from chia.wallet.singleton import (  # get_singleton_id_from_puzzle,
    get_inner_puzzle_from_singleton,
    get_most_recent_singleton_coin_from_coin_spend,
    get_singleton_id_from_puzzle,
    get_singleton_struct_for_id,
)
from chia.wallet.singleton_record import SingletonRecord
from chia.wallet.transaction_record import TransactionRecord
from chia.wallet.util.transaction_type import TransactionType
from chia.wallet.util.wallet_sync_utils import fetch_coin_spend
from chia.wallet.util.wallet_types import WalletType
from chia.wallet.wallet import Wallet
from chia.wallet.wallet_coin_record import WalletCoinRecord
from chia.wallet.wallet_info import WalletInfo
from chia.wallet.wallet_protocol import WalletProtocol


class DAOWallet(WalletProtocol):
    """
    This is a wallet in the sense that it conforms to the interface needed by WalletStateManager.
    It is not a user-facing wallet. A user cannot spend or receive XCH though a wallet of this type.

    Wallets of type CAT and DAO_CAT are be the user-facing wallets which hold the voting tokens a user
    owns. The DAO Wallet is used for state-tracking of the Treasury Singleton and its associated
    Proposals.

    State change Spends (spends this user creates, either from DAOWallet or DAOCATWallet:
      * Create a proposal
      * Add more votes to a proposal
      * Lock / Unlock voting tokens
      * Collect finished state of a Proposal - spend to read the oracle result and Get our CAT coins back
      * Anyone can send money to the Treasury, whether in possession of a voting CAT or not

    Incoming spends we listen for:
      * Update Treasury state if treasury is spent
      * Hear about a finished proposal
      * Hear about a new proposal -- check interest threshold (how many votes)
      * Get Updated Proposal Data
    """

    if TYPE_CHECKING:
        from chia.wallet.wallet_protocol import WalletProtocol

        _protocol_check: ClassVar[WalletProtocol] = cast("DAOWallet", None)

    wallet_state_manager: Any
    log: logging.Logger
    wallet_info: WalletInfo
    dao_info: DAOInfo
    dao_rules: DAORules
    standard_wallet: Wallet
    wallet_id: uint32

    @staticmethod
    async def create_new_dao_and_wallet(
        wallet_state_manager: Any,
        wallet: Wallet,
        amount_of_cats: uint64,
        dao_rules: DAORules,
        filter_amount: uint64 = uint64(1),
        name: Optional[str] = None,
        fee: uint64 = uint64(0),
    ) -> DAOWallet:
        """
        Create a brand new DAO wallet
        This must be called under the wallet state manager lock
        :param wallet_state_manager: Wallet state manager
        :param wallet: Standard wallet
        :param amount_of_cats: Initial amount of voting CATs
        :param dao_rules: The rules which govern the DAO
        :param filter_amount: Min votes to see proposal (user defined)
        :param name: Wallet name
        :param fee: transaction fee
        :return: DAO wallet
        """

        self = DAOWallet()
        self.wallet_state_manager = wallet_state_manager
        if name is None:
            name = self.generate_wallet_name()

        self.standard_wallet = wallet
        self.log = logging.getLogger(name if name else __name__)
        std_wallet_id = self.standard_wallet.wallet_id
        bal = await wallet_state_manager.get_confirmed_balance_for_wallet(std_wallet_id)
        if amount_of_cats > bal:
            raise ValueError(f"Your balance of {bal} mojos is not enough to create {amount_of_cats} CATs")

        self.dao_info = DAOInfo(
            treasury_id=bytes32([0] * 32),
            cat_wallet_id=uint32(0),
            dao_cat_wallet_id=uint32(0),
            proposals_list=[],
            parent_info=[],
            current_treasury_coin=None,
            current_treasury_innerpuz=None,
            singleton_block_height=uint32(0),
            filter_below_vote_amount=filter_amount,
            assets=[],
            current_height=uint64(0),
        )
        self.dao_rules = dao_rules
        info_as_string = json.dumps(self.dao_info.to_json_dict())
        self.wallet_info = await wallet_state_manager.user_store.create_wallet(
            name, WalletType.DAO.value, info_as_string
        )
        self.wallet_id = self.wallet_info.id
        std_wallet_id = self.standard_wallet.wallet_id
        bal = await wallet_state_manager.get_confirmed_balance_for_wallet(std_wallet_id)

        try:
            await self.generate_new_dao(
                amount_of_cats,
                fee=fee,
            )
        except Exception as e_info:
            await wallet_state_manager.user_store.delete_wallet(self.id())
            self.log.error(f"Failed to create dao wallet: {e_info}")
            raise

        await self.wallet_state_manager.add_new_wallet(self)

        # Now the dao wallet is created we can create the dao_cat wallet
        cat_wallet: CATWallet = self.wallet_state_manager.wallets[self.dao_info.cat_wallet_id]
        cat_tail = cat_wallet.cat_info.limitations_program_hash
        new_dao_cat_wallet = await DAOCATWallet.get_or_create_wallet_for_cat(
            self.wallet_state_manager, self.standard_wallet, cat_tail.hex()
        )
        dao_cat_wallet_id = new_dao_cat_wallet.wallet_info.id
        dao_info = dataclasses.replace(self.dao_info, cat_wallet_id=cat_wallet.id(), dao_cat_wallet_id=dao_cat_wallet_id)
        await self.save_info(dao_info)

        return self

    @staticmethod
    async def create_new_dao_wallet_for_existing_dao(
        wallet_state_manager: Any,
        main_wallet: Wallet,
        treasury_id: bytes32,
        filter_amount: uint64 = uint64(1),
        name: Optional[str] = None,
    ) -> DAOWallet:
        """
        Create a DAO wallet for existing DAO
        :param wallet_state_manager: Wallet state manager
        :param main_wallet: Standard wallet
        :param treasury_id: The singleton ID of the DAO treasury coin
        :param filter_amount: Min votes to see proposal (user defined)
        :param name: Wallet name
        :return: DAO wallet
        """
        self = DAOWallet()
        self.wallet_state_manager = wallet_state_manager
        if name is None:
            name = self.generate_wallet_name()

        self.standard_wallet = main_wallet
        self.log = logging.getLogger(name if name else __name__)
        self.log.info("Creating DAO wallet for existent DAO ...")
        self.dao_info = DAOInfo(
            treasury_id=treasury_id,
            cat_wallet_id=uint32(0),
            dao_cat_wallet_id=uint32(0),
            proposals_list=[],
            parent_info=[],
            current_treasury_coin=None,
            current_treasury_innerpuz=None,
            singleton_block_height=uint32(0),
            filter_below_vote_amount=filter_amount,
            assets=[],
            current_height=uint64(0),
        )
        info_as_string = json.dumps(self.dao_info.to_json_dict())
        self.wallet_info = await wallet_state_manager.user_store.create_wallet(
            name, WalletType.DAO.value, info_as_string
        )
        await self.resync_treasury_state()
        await self.wallet_state_manager.add_new_wallet(self)
        await self.save_info(self.dao_info)
        if self.wallet_info is None:
            raise ValueError("Internal Error")
        self.wallet_id = self.wallet_info.id

        # Now the dao wallet is created we can create the dao_cat wallet
        cat_wallet: CATWallet = self.wallet_state_manager.wallets[self.dao_info.cat_wallet_id]
        cat_tail = cat_wallet.cat_info.limitations_program_hash
        new_dao_cat_wallet = await DAOCATWallet.get_or_create_wallet_for_cat(
            self.wallet_state_manager, self.standard_wallet, cat_tail.hex()
        )
        dao_cat_wallet_id = new_dao_cat_wallet.wallet_info.id
        dao_info = dataclasses.replace(self.dao_info, cat_wallet_id=cat_wallet.id(), dao_cat_wallet_id=dao_cat_wallet_id)
        await self.save_info(dao_info)

        # add treasury id to interested puzzle hashes so we can folllow treasury funds
        await self.wallet_state_manager.add_interested_puzzle_hashes([self.dao_info.treasury_id], [self.id()])
        return self

    @staticmethod
    async def create_new_dao_wallet_from_coin_spend(
        wallet_state_manager: Any,
        wallet: Wallet,
        launch_coin: Coin,
        inner_puzzle: Program,
        coin_spend: CoinSpend,
        block_height: Optional[int],
        name: Optional[str] = None,
    ) -> DAOWallet:
        """
        Create a DID wallet from a transfer
        :param wallet_state_manager: Wallet state manager
        :param wallet: Main wallet
        :param launch_coin: The launch coin of the DID
        :param inner_puzzle: DID inner puzzle
        :param coin_spend: DID transfer spend
        :param block_height: Included in CoinState, pass it in from WSM
        :param name: Wallet name
        :return: DID wallet
        """

        self = DAOWallet()
        self.wallet_state_manager = wallet_state_manager
        if name is None:
            name = self.generate_wallet_name()
        self.standard_wallet = wallet
        self.log = logging.getLogger(name if name else __name__)

        self.log.info(f"Creating DAO wallet from a coin spend {launch_coin.name()}  ...")
        # Create dao info from the coin spend
        curried_args = uncurry_treasury(inner_puzzle)
        if curried_args is None:
            raise ValueError("Cannot uncurry the DAO puzzle.")
        (
            DAO_TREASURY_MOD_HASH,
            proposal_validator,
            proposal_timelock,
            soft_close_length,
            attendance_required,
            pass_percentage,
            self_destruct_length,
            oracle_spend_delay,
        ) = curried_args
        curried_args = uncurry_proposal_validator(proposal_validator)
        (
            SINGLETON_STRUCT,
            PROPOSAL_MOD_HASH,
            PROPOSAL_TIMER_MOD_HASH,
            CAT_MOD_HASH,
            DAO_FINISHED_STATE_HASH,
            LOCKUP_MOD_HASH,
            TREASURY_MOD_HASH,
            CAT_TAIL_HASH,
            PROPOSAL_MINIMUM_AMOUNT,
            PAYOUT_PUZHASH,
        ) = curried_args.as_iter()

        # If you received CATs for a DAO you haven't subscribed to they will be recognised in the
        # CAT wallet being created here
        cat_wallet = await CATWallet.get_or_create_wallet_for_cat(
            wallet_state_manager,
            wallet,
            CAT_TAIL_HASH.as_atom().hex(),
        )

        dao_cat_wallet = await DAOCATWallet.get_or_create_wallet_for_cat(
            wallet_state_manager,
            wallet,
            CAT_TAIL_HASH.as_atom().hex(),
        )

        current_coin = get_most_recent_singleton_coin_from_coin_spend(coin_spend)
        self.dao_rules = get_treasury_rules_from_puzzle(inner_puzzle)
        assert isinstance(block_height, int)
        dao_info = DAOInfo(
            treasury_id=launch_coin.name(),
            cat_wallet_id=cat_wallet.id(),
            dao_cat_wallet_id=dao_cat_wallet.id(),
            proposals_list=[],
            parent_info=[],
            current_treasury_coin=current_coin,
            current_treasury_innerpuz=inner_puzzle,
            singleton_block_height=uint32(block_height),
            filter_below_vote_amount=uint64(1),  # Use default of 1, users can manually change this later
            assets=[],
            current_height=uint64(0),
        )

        info_as_string = json.dumps(dao_info.to_json_dict())

        self.wallet_info = await wallet_state_manager.user_store.create_wallet(
            name, WalletType.DAO.value, info_as_string
        )

        await self.wallet_state_manager.add_new_wallet(self)
        await self.wallet_state_manager.update_wallet_puzzle_hashes(self.wallet_info.id)

        self.log.info(f"New DAO wallet created {info_as_string}.")
        if self.wallet_info is None:
            # TODO: When we add support for this method, We will need to delete the CAT and DAO_CAT
            # wallets here
            raise ValueError("Internal Error")
        self.wallet_id = self.wallet_info.id
        return self

    @staticmethod
    async def create_new_dao_for_existing_cat(
        wallet_state_manager: Any,
        wallet: Wallet,
        tail_hash: bytes32,
        dao_rules: DAORules,
        filter_amount: uint64 = uint64(1),
        name: Optional[str] = None,
        fee: uint64 = uint64(0),
    ) -> DAOWallet:
        """
        Create a brand new DAO wallet
        This must be called under the wallet state manager lock
        :param wallet_state_manager: Wallet state manager
        :param wallet: Standard wallet
        :param tail_hash: The asset id of the cat to be used as a voting token
        :param dao_rules: The rules which govern the DAO
        :param filter_amount: Min votes to see proposal (user defined)
        :param name: Wallet name
        :param fee: transaction fee
        :return: DAO wallet
        """

        self = DAOWallet()
        self.wallet_state_manager = wallet_state_manager
        if name is None:
            name = self.generate_wallet_name()

        self.standard_wallet = wallet
        self.log = logging.getLogger(name if name else __name__)

        self.dao_info = DAOInfo(
            treasury_id=bytes32([0] * 32),
            cat_wallet_id=uint32(0),
            dao_cat_wallet_id=uint32(0),
            proposals_list=[],
            parent_info=[],
            current_treasury_coin=None,
            current_treasury_innerpuz=None,
            singleton_block_height=uint32(0),
            filter_below_vote_amount=filter_amount,
            assets=[],
            current_height=uint64(0),
        )
        self.dao_rules = dao_rules
        info_as_string = json.dumps(self.dao_info.to_json_dict())
        self.wallet_info = await wallet_state_manager.user_store.create_wallet(
            name, WalletType.DAO.value, info_as_string
        )
        self.wallet_id = self.wallet_info.id

        try:
            launcher_spend = await self.generate_new_dao(
                None,
                cat_tail_hash=tail_hash,
                fee=fee,
            )
        except Exception:
            await wallet_state_manager.user_store.delete_wallet(self.id())
            raise

        if launcher_spend is None:
            await wallet_state_manager.user_store.delete_wallet(self.id())
            raise ValueError("Failed to create spend.")
        await self.wallet_state_manager.add_new_wallet(self)

        # Now that the dao wallet is created we can create the dao_cat wallet
        cat_wallet: CATWallet = self.wallet_state_manager.wallets[self.dao_info.cat_wallet_id]
        cat_tail = cat_wallet.cat_info.limitations_program_hash
        new_dao_cat_wallet = await DAOCATWallet.get_or_create_wallet_for_cat(
            self.wallet_state_manager, self.standard_wallet, cat_tail.hex()
        )
        dao_cat_wallet_id = new_dao_cat_wallet.wallet_info.id

        dao_info = dataclasses.replace(self.dao_info, cat_wallet_id=cat_wallet.id(), dao_cat_wallet_id=dao_cat_wallet_id)
        await self.save_info(dao_info)

        # add treasury id to interested puzzle hashes so we can folllow treasury funds
        await self.wallet_state_manager.add_interested_puzzle_hashes([self.dao_info.treasury_id], [self.id()])

        return self

    @staticmethod
    async def create(
        wallet_state_manager: Any,
        wallet: Wallet,
        wallet_info: WalletInfo,
        name: Optional[str] = None,
    ) -> DAOWallet:
        """
        Create a DID wallet based on the local database
        :param wallet_state_manager: Wallet state manager
        :param wallet: Standard wallet
        :param wallet_info: Serialized WalletInfo
        :param name: Wallet name
        :return:
        """
        self = DAOWallet()
        self.log = logging.getLogger(name if name else __name__)
        self.wallet_state_manager = wallet_state_manager
        self.wallet_info = wallet_info
        self.wallet_id = wallet_info.id
        self.standard_wallet = wallet
        self.wallet_info = wallet_info
        self.dao_info = DAOInfo.from_json_dict(json.loads(wallet_info.data))
        self.dao_rules = get_treasury_rules_from_puzzle(self.dao_info.current_treasury_innerpuz)
        return self

    @classmethod
    def type(cls) -> WalletType:
        return WalletType.DAO

    def id(self) -> uint32:
        return self.wallet_info.id

    def puzzle_for_pk(self, pubkey: G1Element) -> Program:
        puz: Program = Program.to(0)
        return puz

    def puzzle_hash_for_pk(self, pubkey: G1Element) -> bytes32:
        puz_hash: bytes32 = bytes32(Program.to(0).get_tree_hash())
        return puz_hash

    async def get_new_puzzle(self) -> Program:
        puz: Program = Program.to(0)
        return puz

    async def set_name(self, new_name: str) -> None:
        new_info = dataclasses.replace(self.wallet_info, name=new_name)
        self.wallet_info = new_info
        await self.wallet_state_manager.user_store.update_wallet(self.wallet_info)

    def get_name(self) -> str:
        return self.wallet_info.name

    async def get_new_p2_inner_hash(self) -> bytes32:
        puzzle = await self.get_new_p2_inner_puzzle()
        return puzzle.get_tree_hash()

    async def get_new_p2_inner_puzzle(self) -> Program:
        return await self.standard_wallet.get_new_puzzle()

    def get_parent_for_coin(self, coin: Coin) -> Optional[LineageProof]:
        parent_info = None
        for name, ccparent in self.dao_info.parent_info:
            if name == coin.parent_coin_info:
                parent_info = ccparent
        return parent_info

    async def get_frozen_amount(self) -> uint64:
        return uint64(0)

    async def get_max_send_amount(self, records: Optional[Set[WalletCoinRecord]] = None) -> uint128:
        return uint128(0)

    async def get_spendable_balance(self, unspent_records: Optional[Set[WalletCoinRecord]] = None) -> uint128:
        spendable_am = await self.wallet_state_manager.get_confirmed_spendable_balance_for_wallet(
            self.wallet_info.id, unspent_records
        )
        return uint128(spendable_am)

    async def get_confirmed_balance(self, record_list: Optional[Set[WalletCoinRecord]] = None) -> uint128:
        if record_list is None:
            record_list = await self.wallet_state_manager.coin_store.get_unspent_coins_for_wallet(self.id())

        amount: uint128 = uint128(0)
        for record in record_list:
            parent = self.get_parent_for_coin(record.coin)
            if parent is not None:
                amount = uint128(amount + record.coin.amount)

        self.log.info(f"Confirmed balance for dao wallet is {amount}")
        return uint128(amount)

    async def select_coins(
        self,
        amount: uint64,
        exclude: Optional[List[Coin]] = None,
        min_coin_amount: Optional[uint64] = None,
        max_coin_amount: Optional[uint64] = None,
        excluded_coin_amounts: Optional[List[uint64]] = None,
    ) -> Set[Coin]:
        """
        Returns a set of coins that can be used for generating a new transaction.
        Note: Must be called under wallet state manager lock
        There is no need for max/min coin amount or excluded amount becuase the dao treasury should
        always be a single coin with amount 1
        """
        spendable_amount: uint128 = await self.get_spendable_balance()
        if amount > spendable_amount:
            self.log.warning(f"Can't select {amount}, from spendable {spendable_amount} for wallet id {self.id()}")
            return set()

        spendable_coins: List[WalletCoinRecord] = list(
            await self.wallet_state_manager.get_spendable_coins_for_wallet(self.wallet_info.id)
        )

        # Try to use coins from the store, if there isn't enough of "unused"
        # coins use change coins that are not confirmed yet
        unconfirmed_removals: Dict[bytes32, Coin] = await self.wallet_state_manager.unconfirmed_removals_for_wallet(
            self.wallet_info.id
        )
        if max_coin_amount is None:
            max_coin_amount = uint64(self.wallet_state_manager.constants.MAX_COIN_AMOUNT)
        coins = await select_coins(
            spendable_amount,
            max_coin_amount,
            spendable_coins,
            unconfirmed_removals,
            self.log,
            uint128(amount),
            exclude,
            min_coin_amount,
        )
        assert sum(c.amount for c in coins) >= amount
        return coins

    async def get_pending_change_balance(self) -> uint64:
        # No spendable or receivable value
        return uint64(0)

    async def get_unconfirmed_balance(self, record_list: Optional[Set[WalletCoinRecord]] = None) -> uint128:
        unc_bal = await self.wallet_state_manager.get_unconfirmed_balance(self.id(), record_list)
        return uint128(unc_bal)

    # if asset_id == None: then we get normal XCH
    async def get_balance_by_asset_type(self, asset_id: Optional[bytes32] = None) -> uint128:
        puzhash = get_p2_singleton_puzhash(self.dao_info.treasury_id, asset_id=asset_id)
        records = await self.wallet_state_manager.coin_store.get_coin_records_by_puzzle_hash(puzhash)
        return uint128(sum([record.coin.amount for record in records if not record.spent]))

    # if asset_id == None: then we get normal XCH
    async def select_coins_for_asset_type(self, amount: uint64, asset_id: Optional[bytes32] = None) -> List[Coin]:
        puzhash = get_p2_singleton_puzhash(self.dao_info.treasury_id, asset_id=asset_id)
        records = await self.wallet_state_manager.coin_store.get_coin_records_by_puzzle_hash(puzhash)
        # TODO: smarter coin selection algorithm
        total = 0
        coins = []
        for record in records:
            total += record.coin.amount
            coins.append(record.coin)
            if total >= amount:
                break
        if total < amount:
            raise ValueError(f"Not enough of that asset_id: {asset_id}")
        return coins

    async def coin_added(self, coin: Coin, height: uint32, peer: WSChiaConnection) -> None:
        """
        Notification from wallet state manager that a coin has been received.
        This can be either a treasury coin update or funds added to the treasury
        """
        self.log.info(f"DAOWallet.coin_added() called with the coin: {coin.name()}:{coin}.")
        wallet_node: Any = self.wallet_state_manager.wallet_node
        peer = wallet_node.get_full_node_peer()
        if peer is None:
            raise ValueError("Could not find any peers to request puzzle and solution from")
        try:
            # Get the parent coin spend
            cs = (await wallet_node.get_coin_state([coin.parent_coin_info], peer, height))[0]
            parent_spend = await fetch_coin_spend(cs.spent_height, cs.coin, peer)

            # check if it's a singleton and add to singleton_store
            singleton_id = get_singleton_id_from_puzzle(parent_spend.puzzle_reveal)
            if singleton_id:
                await self.wallet_state_manager.singleton_store.add_spend(self.id(), parent_spend, height)
            else:
                # funding coin
                asset_id = get_asset_id_from_puzzle(parent_spend.puzzle_reveal.to_program())
                if asset_id not in self.dao_info.assets:
                    new_asset_list = self.dao_info.assets.copy()
                    new_asset_list.append(asset_id)
                    dao_info = dataclasses.replace(self.dao_info, assets=new_asset_list)
                    await self.save_info(dao_info)
        except Exception as e:
            self.log.error(f"Error occurred during dao wallet coin addition: {e}")
        return

    def get_cat_tail_hash(self) -> bytes32:
        cat_wallet: CATWallet = self.wallet_state_manager.wallets[self.dao_info.cat_wallet_id]
        return cat_wallet.cat_info.limitations_program_hash

    async def adjust_filter_level(self, new_filter_level: uint64) -> None:
        dao_info = dataclasses.replace(self.dao_info, filter_below_vote_amount=new_filter_level)
        await self.save_info(dao_info)

    async def clear_finished_proposals_from_memory(self) -> None:
        dao_cat_wallet: DAOCATWallet = self.wallet_state_manager.wallets[self.dao_info.dao_cat_wallet_id]
        new_list = [
            prop_info for prop_info in self.dao_info.proposals_list
            if not prop_info.closed
            or prop_info.closed is None
            or any(prop_info.proposal_id in lci.active_votes for lci in dao_cat_wallet.dao_cat_info.locked_coins)
        ]
        dao_info = dataclasses.replace(self.dao_info, proposals_list=new_list)
        await self.save_info(dao_info)
        return

    async def resync_treasury_state(self) -> None:
        parent_coin_id: bytes32 = self.dao_info.treasury_id
        wallet_node: Any = self.wallet_state_manager.wallet_node
        peer: WSChiaConnection = wallet_node.get_full_node_peer()
        if peer is None:
            raise ValueError("Could not find any peers to request puzzle and solution from")

        children = await wallet_node.fetch_children(parent_coin_id, peer)
        parent_coin = None
        parent_parent_coin = None
        assert len(children) > 0
        while len(children) > 0:
            children = await wallet_node.fetch_children(parent_coin_id, peer)
            if len(children) == 0:
                break

            children_state_list: List[CoinState] = [child for child in children if child.coin.amount % 2 == 1]
            if len(children_state_list) == 0:
                raise RuntimeError("Could not retrieve child_state")
            children_state = children_state_list[0]
            assert children_state is not None
            child_coin = children_state.coin
            if parent_coin is not None:
                parent_parent_coin = parent_coin
            parent_coin = child_coin
            parent_coin_id = child_coin.name()

        if parent_parent_coin is None:
            raise RuntimeError("could not get parent_parent_coin of %s", children)

        # get lineage proof of parent spend, and also current innerpuz
        assert children_state.created_height
        parent_spend = await fetch_coin_spend(children_state.created_height, parent_parent_coin, peer)
        assert parent_spend is not None
        parent_inner_puz = chia.wallet.singleton.get_inner_puzzle_from_singleton(
            parent_spend.puzzle_reveal.to_program()
        )
        if parent_inner_puz is None:
            raise ValueError("get_innerpuzzle_from_puzzle failed")

        if parent_spend.puzzle_reveal.get_tree_hash() == child_coin.puzzle_hash:
            current_inner_puz = parent_inner_puz
        else:
            # extract the treasury solution from the full singleton solution
            inner_solution = parent_spend.solution.to_program().rest().rest().first()
            # reconstruct the treasury puzzle
            current_inner_puz = get_new_puzzle_from_treasury_solution(parent_inner_puz, inner_solution)
        # set the treasury rules
        self.dao_rules = get_treasury_rules_from_puzzle(current_inner_puz)

        current_lineage_proof = LineageProof(
            parent_parent_coin.parent_coin_info, parent_inner_puz.get_tree_hash(), parent_parent_coin.amount
        )
        await self.add_parent(parent_parent_coin.name(), current_lineage_proof)

        # Hack to find the cat tail hash from the memo of the genesis spend
        launcher_state = await wallet_node.get_coin_state([self.dao_info.treasury_id], peer)
        genesis_coin_id = launcher_state[0].coin.parent_coin_info
        genesis_state = await wallet_node.get_coin_state([genesis_coin_id], peer)
        genesis_spend = await fetch_coin_spend(genesis_state[0].spent_height, genesis_state[0].coin, peer)
        cat_tail_hash = None
        conds = genesis_spend.solution.to_program().at("rfr").as_iter()
        for cond in conds:
            if (cond.first().as_atom() == ConditionOpcode.CREATE_COIN) and (
                int_from_bytes(cond.at("rrf").as_atom()) == 1
            ):
                cat_tail_hash = bytes32(cond.at("rrrff").as_atom())
                break
        assert cat_tail_hash

        cat_wallet: Optional[CATWallet] = None

        # Get or create a cat wallet
        for wallet_id in self.wallet_state_manager.wallets:
            wallet = self.wallet_state_manager.wallets[wallet_id]
            if wallet.type() == WalletType.CAT:
                assert isinstance(wallet, CATWallet)
                if wallet.cat_info.limitations_program_hash == cat_tail_hash:
                    cat_wallet = wallet
                    break
        else:
            # Didn't find a cat wallet, so create one
            cat_wallet = await CATWallet.get_or_create_wallet_for_cat(
                self.wallet_state_manager, self.standard_wallet, cat_tail_hash.hex()
            )

        assert cat_wallet is not None
        cat_wallet_id = cat_wallet.wallet_info.id
        dao_info = dataclasses.replace(
            self.dao_info,
            cat_wallet_id=uint32(cat_wallet_id),
            dao_cat_wallet_id=uint32(0),
            current_treasury_coin=child_coin,
            current_treasury_innerpuz=current_inner_puz,
        )
        await self.save_info(dao_info)

        future_parent = LineageProof(
            child_coin.parent_coin_info,
            dao_info.current_treasury_innerpuz.get_tree_hash(),
            uint64(child_coin.amount),
        )
        await self.add_parent(child_coin.name(), future_parent)
        assert self.dao_info.parent_info is not None

        # get existing xch funds for treasury
        await self.wallet_state_manager.add_interested_puzzle_hashes([self.dao_info.treasury_id], [self.id()])
        await self.wallet_state_manager.add_interested_puzzle_hashes(
            [self.dao_info.current_treasury_coin.puzzle_hash], [self.id()]
        )

        # Resync the wallet from when the treasury was created to get the existing funds
        # TODO: Maybe split this out as an option for users since it may be slow?
        if not wallet_node.is_trusted(peer):
            request = RequestBlockHeader(children_state.created_height)
            response: Optional[RespondBlockHeader] = await peer.call_api(FullNodeAPI.request_block_header, request)
            await wallet_node.sync_from_untrusted_close_to_peak(response.header_block, peer)

        return

    async def create_tandem_xch_tx(
        self,
        fee: uint64,
        announcement_to_assert: Optional[Announcement] = None,
        reuse_puzhash: Optional[bool] = None,
    ) -> TransactionRecord:
        chia_coins = await self.standard_wallet.select_coins(fee)
        if reuse_puzhash is None:
            reuse_puzhash_config = self.wallet_state_manager.config.get("reuse_public_key_for_change", None)
            if reuse_puzhash_config is None:
                reuse_puzhash = False
            else:
                reuse_puzhash = reuse_puzhash_config.get(
                    str(self.wallet_state_manager.wallet_node.logged_in_fingerprint), False
                )
        chia_tx = await self.standard_wallet.generate_signed_transaction(
            uint64(0),
            (await self.standard_wallet.get_puzzle_hash(not reuse_puzhash)),
            fee=fee,
            coins=chia_coins,
            coin_announcements_to_consume={announcement_to_assert} if announcement_to_assert is not None else None,
            reuse_puzhash=reuse_puzhash,
        )
        assert chia_tx.spend_bundle is not None
        return chia_tx

    @staticmethod
    async def generate_new_dao_spend(
        wallet_state_manager: Any,
        standard_wallet: Wallet,
        dao_rules: DAORules,
        amount_of_cats_to_create: Optional[uint64],
        cat_tail_hash: Optional[bytes32] = None,
        fee: uint64 = uint64(0),
    ) -> Optional[SpendBundle]:
        """
        Create a new DAO treasury using the dao_rules object. This does the first spend to create the launcher
        and eve coins.
        The eve spend has to be completed in a separate tx using 'submit_eve_spend' once the number of blocks required
        by dao_rules.oracle_spend_delay has passed.
        This must be called under the wallet state manager lock
        """

        if amount_of_cats_to_create is not None and amount_of_cats_to_create < 0:
            raise ValueError("amount_of_cats must be >= 0, or None")
        if (amount_of_cats_to_create is None or amount_of_cats_to_create == 0) and cat_tail_hash is None:
            raise ValueError("amount_of_cats must be > 0 or cat_tail_hash must be specified")
        if amount_of_cats_to_create is not None and amount_of_cats_to_create > 0 and cat_tail_hash is not None:
            raise ValueError("cannot create voting cats and use existing cat_tail_hash")

        if amount_of_cats_to_create is not None and amount_of_cats_to_create > 0:
            coins = await standard_wallet.select_coins(uint64(amount_of_cats_to_create + fee + 1))
        else:
            coins = await standard_wallet.select_coins(uint64(fee + 1))

        if coins is None:
            return None
        # origin is normal coin which creates launcher coin
        origin = coins.copy().pop()

        genesis_launcher_puz = SINGLETON_LAUNCHER
        # launcher coin contains singleton launcher, launcher coin ID == singleton_id == treasury_id
        launcher_coin = Coin(origin.name(), genesis_launcher_puz.get_tree_hash(), 1)

        if cat_tail_hash is None:
            assert amount_of_cats_to_create is not None
            different_coins = await standard_wallet.select_coins(uint64(amount_of_cats_to_create), exclude=[origin])
            cat_origin = different_coins.copy().pop()
            assert origin.name() != cat_origin.name()
            cat_tail_hash = generate_cat_tail(cat_origin.name(), launcher_coin.name()).get_tree_hash()

        assert cat_tail_hash is not None

        new_cat_wallet = None
        # This will also mint the coins
        if amount_of_cats_to_create is not None and different_coins is not None:
            cat_tail_info = {
                "identifier": "genesis_by_id_or_singleton",
                "treasury_id": launcher_coin.name(),
                "coins": different_coins,
            }
            new_cat_wallet = await CATWallet.create_new_cat_wallet(
                wallet_state_manager,
                standard_wallet,
                cat_tail_info,
                amount_of_cats_to_create,
            )
            assert new_cat_wallet is not None
        else:
            for wallet in wallet_state_manager.wallets:
                if wallet_state_manager.wallets[wallet].type() == WalletType.CAT:
                    if wallet_state_manager.wallets[wallet].cat_info.limitations_program_hash == cat_tail_hash:
                        new_cat_wallet = wallet_state_manager.wallets[wallet]

        assert new_cat_wallet is not None

        assert cat_tail_hash == new_cat_wallet.cat_info.limitations_program_hash

        dao_treasury_puzzle = get_treasury_puzzle(dao_rules, launcher_coin.name(), cat_tail_hash)
        full_treasury_puzzle = curry_singleton(launcher_coin.name(), dao_treasury_puzzle)
        full_treasury_puzzle_hash = full_treasury_puzzle.get_tree_hash()

        announcement_set: Set[Announcement] = set()
        announcement_message = Program.to([full_treasury_puzzle_hash, 1, bytes(0x80)]).get_tree_hash()
        announcement_set.add(Announcement(launcher_coin.name(), announcement_message))

        tx_record: Optional[TransactionRecord] = await standard_wallet.generate_signed_transaction(
            uint64(1),
            genesis_launcher_puz.get_tree_hash(),
            fee,
            origin_id=origin.name(),
            coins=coins,
            coin_announcements_to_consume=announcement_set,
            memos=[new_cat_wallet.cat_info.limitations_program_hash],
        )

        genesis_launcher_solution = Program.to([full_treasury_puzzle_hash, 1, bytes(0x80)])

        launcher_cs = CoinSpend(launcher_coin, genesis_launcher_puz, genesis_launcher_solution)
        launcher_sb = SpendBundle([launcher_cs], AugSchemeMPL.aggregate([]))

        launcher_proof = LineageProof(
            bytes32(launcher_coin.parent_coin_info),
            None,
            uint64(launcher_coin.amount),
        )
        if tx_record is None or tx_record.spend_bundle is None:
            return None
        eve_coin = Coin(launcher_coin.name(), full_treasury_puzzle_hash, uint64(1))

        inner_sol = Program.to([0, 0, 0, 0, 0, get_singleton_struct_for_id(launcher_coin.name())])
        fullsol = Program.to(
            [
                launcher_proof.to_program(),
                eve_coin.amount,
                inner_sol,
            ]
        )
        eve_coin_spend = CoinSpend(eve_coin, full_treasury_puzzle, fullsol)
        eve_spend_bundle = SpendBundle([eve_coin_spend], G2Element())
        full_spend = SpendBundle.aggregate([tx_record.spend_bundle, launcher_sb, eve_spend_bundle])

        treasury_record = TransactionRecord(
            confirmed_at_height=uint32(0),
            created_at_time=uint64(int(time.time())),
            to_puzzle_hash=dao_treasury_puzzle.get_tree_hash(),
            amount=uint64(1),
            fee_amount=fee,
            confirmed=False,
            sent=uint32(10),
            spend_bundle=full_spend,
            additions=full_spend.additions(),
            removals=full_spend.removals(),
            wallet_id=standard_wallet.id(),
            sent_to=[],
            trade_id=None,
            type=uint32(TransactionType.INCOMING_TX.value),
            name=bytes32(token_bytes()),
            memos=[],
        )
        regular_record = dataclasses.replace(tx_record, spend_bundle=None)
        await wallet_state_manager.add_pending_transaction(regular_record)
        await wallet_state_manager.add_pending_transaction(treasury_record)

        await wallet_state_manager.add_interested_coin_ids([eve_coin.name(), launcher_coin.name()])
        return full_spend

    async def generate_new_dao(
        self,
        amount_of_cats_to_create: Optional[uint64],
        cat_tail_hash: Optional[bytes32] = None,
        fee: uint64 = uint64(0),
    ) -> Optional[SpendBundle]:
        """
        Create a new DAO treasury using the dao_rules object. This does the first spend to create the launcher
        and eve coins.
        The eve spend has to be completed in a separate tx using 'submit_eve_spend' once the number of blocks required
        by dao_rules.oracle_spend_delay has passed.
        This must be called under the wallet state manager lock
        """

        if amount_of_cats_to_create is not None and amount_of_cats_to_create < 0:
            raise ValueError("amount_of_cats must be >= 0, or None")
        if (amount_of_cats_to_create is None or amount_of_cats_to_create == 0) and cat_tail_hash is None:
            raise ValueError("amount_of_cats must be > 0 or cat_tail_hash must be specified")
        if amount_of_cats_to_create is not None and amount_of_cats_to_create > 0 and cat_tail_hash is not None:
            raise ValueError("cannot create voting cats and use existing cat_tail_hash")
        if self.dao_rules.pass_percentage > 10000 or self.dao_rules.pass_percentage < 0:
            raise ValueError("proposal pass percentage must be between 0 and 10000")

        if amount_of_cats_to_create is not None and amount_of_cats_to_create > 0:
            coins = await self.standard_wallet.select_coins(uint64(amount_of_cats_to_create + fee + 1))
        else:
            coins = await self.standard_wallet.select_coins(uint64(fee + 1))

        if coins is None:
            return None
        # origin is normal coin which creates launcher coin
        origin = coins.copy().pop()

        genesis_launcher_puz = SINGLETON_LAUNCHER
        # launcher coin contains singleton launcher, launcher coin ID == singleton_id == treasury_id
        launcher_coin = Coin(origin.name(), genesis_launcher_puz.get_tree_hash(), 1)

        if cat_tail_hash is None:
            assert amount_of_cats_to_create is not None
            different_coins = await self.standard_wallet.select_coins(
                uint64(amount_of_cats_to_create), exclude=[origin]
            )
            cat_origin = different_coins.copy().pop()
            assert origin.name() != cat_origin.name()
            cat_tail = generate_cat_tail(cat_origin.name(), launcher_coin.name())
            cat_tail_hash = cat_tail.get_tree_hash()

        assert cat_tail_hash is not None

        dao_info: DAOInfo = DAOInfo(
            launcher_coin.name(),
            self.dao_info.cat_wallet_id,
            self.dao_info.dao_cat_wallet_id,
            self.dao_info.proposals_list,
            self.dao_info.parent_info,
            None,
            None,
            uint32(0),
            self.dao_info.filter_below_vote_amount,
            self.dao_info.assets,
            self.dao_info.current_height,
        )
        await self.save_info(dao_info)
        new_cat_wallet = None
        # This will also mint the coins
        if amount_of_cats_to_create is not None and different_coins is not None:
            cat_tail_info = {
                "identifier": "genesis_by_id_or_singleton",
                "treasury_id": launcher_coin.name(),
                "coins": different_coins,
            }
            new_cat_wallet = await CATWallet.create_new_cat_wallet(
                self.wallet_state_manager,
                self.standard_wallet,
                cat_tail_info,
                amount_of_cats_to_create,
            )
            assert new_cat_wallet is not None
        else:
            for wallet in self.wallet_state_manager.wallets:
                if self.wallet_state_manager.wallets[wallet].type() == WalletType.CAT:
                    if self.wallet_state_manager.wallets[wallet].cat_info.limitations_program_hash == cat_tail_hash:
                        new_cat_wallet = self.wallet_state_manager.wallets[wallet]

        assert new_cat_wallet is not None
        cat_wallet_id = new_cat_wallet.wallet_info.id

        assert cat_tail_hash == new_cat_wallet.cat_info.limitations_program_hash
        await new_cat_wallet.set_tail_program(bytes(cat_tail).hex())
        dao_info = DAOInfo(
            self.dao_info.treasury_id,
            cat_wallet_id,
            self.dao_info.dao_cat_wallet_id,
            self.dao_info.proposals_list,
            self.dao_info.parent_info,
            None,
            None,
            uint32(0),
            self.dao_info.filter_below_vote_amount,
            self.dao_info.assets,
            self.dao_info.current_height,
        )

        await self.save_info(dao_info)

        dao_treasury_puzzle = get_treasury_puzzle(self.dao_rules, launcher_coin.name(), cat_tail_hash)
        full_treasury_puzzle = curry_singleton(launcher_coin.name(), dao_treasury_puzzle)
        full_treasury_puzzle_hash = full_treasury_puzzle.get_tree_hash()

        announcement_set: Set[Announcement] = set()
        announcement_message = Program.to([full_treasury_puzzle_hash, 1, bytes(0x80)]).get_tree_hash()
        announcement_set.add(Announcement(launcher_coin.name(), announcement_message))
        tx_record: Optional[TransactionRecord] = await self.standard_wallet.generate_signed_transaction(
            uint64(1),
            genesis_launcher_puz.get_tree_hash(),
            fee,
            origin_id=origin.name(),
            coins=set(coins),
            coin_announcements_to_consume=announcement_set,
            memos=[new_cat_wallet.cat_info.limitations_program_hash],
        )

        genesis_launcher_solution = Program.to([full_treasury_puzzle_hash, 1, bytes(0x80)])

        launcher_cs = CoinSpend(launcher_coin, genesis_launcher_puz, genesis_launcher_solution)
        launcher_sb = SpendBundle([launcher_cs], AugSchemeMPL.aggregate([]))

        launcher_proof = LineageProof(
            bytes32(launcher_coin.parent_coin_info),
            None,
            uint64(launcher_coin.amount),
        )
        await self.add_parent(launcher_coin.name(), launcher_proof)

        if tx_record is None or tx_record.spend_bundle is None:
            return None

        eve_coin = Coin(launcher_coin.name(), full_treasury_puzzle_hash, uint64(1))
        dao_info = DAOInfo(
            launcher_coin.name(),
            cat_wallet_id,
            self.dao_info.dao_cat_wallet_id,
            self.dao_info.proposals_list,
            self.dao_info.parent_info,
            eve_coin,
            dao_treasury_puzzle,
            self.dao_info.singleton_block_height,
            self.dao_info.filter_below_vote_amount,
            self.dao_info.assets,
            self.dao_info.current_height,
        )
        await self.save_info(dao_info)
        eve_spend = await self.generate_treasury_eve_spend(dao_treasury_puzzle, eve_coin)

        full_spend = SpendBundle.aggregate([tx_record.spend_bundle, launcher_sb, eve_spend])

        treasury_record = TransactionRecord(
            confirmed_at_height=uint32(0),
            created_at_time=uint64(int(time.time())),
            to_puzzle_hash=dao_treasury_puzzle.get_tree_hash(),
            amount=uint64(1),
            fee_amount=fee,
            confirmed=False,
            sent=uint32(10),
            spend_bundle=full_spend,
            additions=full_spend.additions(),
            removals=full_spend.removals(),
            wallet_id=self.id(),
            sent_to=[],
            trade_id=None,
            type=uint32(TransactionType.INCOMING_TX.value),
            name=bytes32(token_bytes()),
            memos=[],
        )
        regular_record = dataclasses.replace(tx_record, spend_bundle=None)
        await self.wallet_state_manager.add_pending_transaction(regular_record)
        await self.wallet_state_manager.add_pending_transaction(treasury_record)
        await self.wallet_state_manager.add_interested_puzzle_hashes([launcher_coin.name()], [self.id()])
        await self.wallet_state_manager.add_interested_coin_ids([launcher_coin.name()], [self.wallet_id])

        await self.wallet_state_manager.add_interested_coin_ids([eve_coin.name()], [self.wallet_id])
        return full_spend

    async def generate_treasury_eve_spend(
        self, inner_puz: Program, eve_coin: Coin, fee: uint64 = uint64(0)
    ) -> SpendBundle:
        """
        Create the eve spend of the treasury
        This can only be completed after a number of blocks > oracle_spend_delay have been farmed
        """
        if self.dao_info.current_treasury_innerpuz is None:
            raise ValueError("generate_treasury_eve_spend called with nil self.dao_info.current_treasury_innerpuz")
        full_treasury_puzzle = curry_singleton(self.dao_info.treasury_id, inner_puz)
        launcher_id, launcher_proof = self.dao_info.parent_info[0]
        assert launcher_proof
        assert inner_puz
        inner_sol = Program.to([0, 0, 0, 0, get_singleton_struct_for_id(launcher_id)])
        fullsol = Program.to(
            [
                launcher_proof.to_program(),
                eve_coin.amount,
                inner_sol,
            ]
        )
        eve_coin_spend = CoinSpend(eve_coin, full_treasury_puzzle, fullsol)
        eve_spend_bundle = SpendBundle([eve_coin_spend], G2Element())

        next_proof = LineageProof(
            eve_coin.parent_coin_info,
            inner_puz.get_tree_hash(),
            uint64(eve_coin.amount),
        )
        next_coin = Coin(eve_coin.name(), eve_coin.puzzle_hash, eve_coin.amount)
        await self.add_parent(eve_coin.name(), next_proof)
        await self.wallet_state_manager.add_interested_coin_ids([next_coin.name()], [self.wallet_id])

        dao_info = dataclasses.replace(self.dao_info, current_treasury_coin=next_coin)
        await self.save_info(dao_info)
        await self.wallet_state_manager.singleton_store.add_spend(self.id(), eve_coin_spend)
        return eve_spend_bundle

    # This has to be in the wallet because we are taking an ID and then searching our stored proposals for that ID
    def get_proposal_curry_values(self, proposal_id: bytes32) -> Tuple[Program, Program, Program]:
        for prop in self.dao_info.proposals_list:
            if prop.proposal_id == proposal_id:
                return get_curry_vals_from_proposal_puzzle(prop.inner_puzzle)
        raise ValueError("proposal not found")

    def generate_simple_proposal_innerpuz(
        self,
        recipient_puzhashes: List[bytes32],
        amounts: List[uint64],
        asset_types: List[Optional[bytes32]] = [None],
    ) -> Program:
        if len(recipient_puzhashes) != len(amounts) != len(asset_types):
            raise ValueError("Mismatch in the number of recipients, amounts, or asset types")
        conditions = {None: []}
        for recipient_puzhash, amount, asset_type in zip(recipient_puzhashes, amounts, asset_types):
            conditions.setdefault(asset_type, []).append([51, recipient_puzhash, amount])
        puzzle = get_spend_p2_singleton_puzzle(self.dao_info.treasury_id, Program.to(conditions.pop(None, [])), list(conditions.values()))
        return puzzle

    async def generate_update_proposal_innerpuz(
        self,
        new_dao_rules: DAORules,
        new_proposal_validator: Optional[Program] = None,
    ) -> Program:
        if not new_proposal_validator:
            assert isinstance(self.dao_info.current_treasury_innerpuz, Program)
            new_proposal_validator = get_proposal_validator(self.dao_info.current_treasury_innerpuz)
        return get_update_proposal_puzzle(new_dao_rules, new_proposal_validator)

    async def generate_mint_proposal_innerpuz(
        self,
        amount_of_cats_to_create: uint64,
        cats_new_innerpuzhash: bytes32,
    ) -> Program:
        cat_launcher = create_cat_launcher_for_singleton_id(self.dao_info.treasury_id)

        cat_wallet: CATWallet = self.wallet_state_manager.wallets[self.dao_info.cat_wallet_id]
        cat_tail_hash = cat_wallet.cat_info.limitations_program_hash
        eve_puz_hash = curry_cat_eve(cats_new_innerpuzhash)
        full_puz = construct_cat_puzzle(CAT_MOD, cat_tail_hash, eve_puz_hash)
        xch_conditions = [
            [
                51,
                cat_launcher.get_tree_hash(),
                uint64(amount_of_cats_to_create),
                [cats_new_innerpuzhash],
            ],  # create cat_launcher coin
            [
                60,
                Program.to(["m", full_puz.get_tree_hash()]).get_tree_hash(),
            ],  # make an announcement for the launcher to assert
        ]
        puzzle = get_spend_p2_singleton_puzzle(self.dao_info.treasury_id, Program.to(xch_conditions), [])
        return puzzle

    async def generate_new_proposal(
        self,
        proposed_puzzle: Program,
        vote_amount: Optional[uint64] = None,
        fee: uint64 = uint64(0),
        reuse_puzhash: Optional[bool] = None,
        push: bool = True,
    ) -> SpendBundle:
        dao_rules = get_treasury_rules_from_puzzle(self.dao_info.current_treasury_innerpuz)
        coins = await self.standard_wallet.select_coins(uint64(fee + dao_rules.proposal_minimum_amount))
        if coins is None:
            return None
        # origin is normal coin which creates launcher coin
        origin = coins.copy().pop()
        genesis_launcher_puz = SINGLETON_LAUNCHER
        # launcher coin contains singleton launcher, launcher coin ID == singleton_id == treasury_id
        launcher_coin = Coin(origin.name(), genesis_launcher_puz.get_tree_hash(), dao_rules.proposal_minimum_amount)

        cat_wallet: CATWallet = self.wallet_state_manager.wallets[self.dao_info.cat_wallet_id]

        if vote_amount is None:
            dao_cat_wallet = self.wallet_state_manager.get_wallet(
                id=self.dao_info.dao_cat_wallet_id, required_type=DAOCATWallet
            )
            vote_amount = await dao_cat_wallet.get_spendable_balance()
        assert vote_amount is not None
        cat_tail_hash = cat_wallet.cat_info.limitations_program_hash
        assert cat_tail_hash
        dao_proposal_puzzle = get_proposal_puzzle(
            proposal_id=launcher_coin.name(),
            cat_tail_hash=cat_tail_hash,
            treasury_id=self.dao_info.treasury_id,
            votes_sum=uint64(0),
            total_votes=uint64(0),
            proposed_puzzle_hash=proposed_puzzle.get_tree_hash(),
        )

        full_proposal_puzzle = curry_singleton(launcher_coin.name(), dao_proposal_puzzle)
        full_proposal_puzzle_hash = full_proposal_puzzle.get_tree_hash()

        announcement_set: Set[Announcement] = set()
        announcement_message = Program.to(
            [full_proposal_puzzle_hash, dao_rules.proposal_minimum_amount, bytes(0x80)]
        ).get_tree_hash()
        announcement_set.add(Announcement(launcher_coin.name(), announcement_message))

        tx_record: Optional[TransactionRecord] = await self.standard_wallet.generate_signed_transaction(
            uint64(dao_rules.proposal_minimum_amount),
            genesis_launcher_puz.get_tree_hash(),
            fee,
            origin_id=origin.name(),
            coins=coins,
            coin_announcements_to_consume=announcement_set,
            reuse_puzhash=reuse_puzhash,
        )

        genesis_launcher_solution = Program.to(
            [full_proposal_puzzle_hash, dao_rules.proposal_minimum_amount, bytes(0x80)]
        )

        launcher_cs = CoinSpend(launcher_coin, genesis_launcher_puz, genesis_launcher_solution)
        launcher_sb = SpendBundle([launcher_cs], AugSchemeMPL.aggregate([]))
        eve_coin = Coin(launcher_coin.name(), full_proposal_puzzle_hash, dao_rules.proposal_minimum_amount)

        future_parent = LineageProof(
            eve_coin.parent_coin_info,
            dao_proposal_puzzle.get_tree_hash(),
            uint64(eve_coin.amount),
        )
        eve_parent = LineageProof(
            bytes32(launcher_coin.parent_coin_info),
            bytes32(launcher_coin.puzzle_hash),
            uint64(launcher_coin.amount),
        )

        await self.add_parent(bytes32(eve_coin.parent_coin_info), eve_parent)
        await self.add_parent(eve_coin.name(), future_parent)

        eve_spend = await self.generate_proposal_eve_spend(
            eve_coin=eve_coin,
            full_proposal_puzzle=full_proposal_puzzle,
            dao_proposal_puzzle=dao_proposal_puzzle,
            proposed_puzzle_reveal=proposed_puzzle,
            launcher_coin=launcher_coin,
            vote_amount=vote_amount,
        )
        assert tx_record
        assert tx_record.spend_bundle is not None

        full_spend = SpendBundle.aggregate([tx_record.spend_bundle, eve_spend, launcher_sb])
        if push:
            record = TransactionRecord(
                confirmed_at_height=uint32(0),
                created_at_time=uint64(int(time.time())),
                to_puzzle_hash=full_proposal_puzzle.get_tree_hash(),
                amount=uint64(dao_rules.proposal_minimum_amount),
                fee_amount=fee,
                confirmed=False,
                sent=uint32(10),
                spend_bundle=full_spend,
                additions=full_spend.additions(),
                removals=full_spend.removals(),
                wallet_id=self.id(),
                sent_to=[],
                trade_id=None,
                type=uint32(TransactionType.INCOMING_TX.value),
                name=bytes32(token_bytes()),
                memos=[],
            )
            await self.wallet_state_manager.add_pending_transaction(record)
            return record
        return full_spend

    async def generate_proposal_eve_spend(
        self,
        *,
        eve_coin: Coin,
        full_proposal_puzzle: Program,
        dao_proposal_puzzle: Program,
        proposed_puzzle_reveal: Program,
        launcher_coin: Coin,
        vote_amount: uint64,
    ) -> SpendBundle:
        cat_wallet: CATWallet = self.wallet_state_manager.wallets[self.dao_info.cat_wallet_id]
        cat_tail = cat_wallet.cat_info.limitations_program_hash
        dao_cat_wallet = await DAOCATWallet.get_or_create_wallet_for_cat(
            self.wallet_state_manager, self.standard_wallet, cat_tail.hex()
        )
        assert dao_cat_wallet is not None

        curry_vals = get_curry_vals_from_proposal_puzzle(dao_proposal_puzzle)
        dao_cat_spend = await dao_cat_wallet.create_vote_spend(
            vote_amount, launcher_coin.name(), True, curry_vals=curry_vals
        )
        vote_amounts = []
        vote_coins = []
        previous_votes = []
        lockup_inner_puzhashes = []
        for spend in dao_cat_spend.coin_spends:
            vote_amounts.append(vote_amount)
            vote_coins.append(spend.coin.name())
            previous_votes.append(
                get_active_votes_from_lockup_puzzle(
                    get_innerpuzzle_from_cat_puzzle(Program.from_bytes(bytes(spend.puzzle_reveal)))
                )
            )
            lockup_inner_puzhashes.append(
                get_innerpuz_from_lockup_puzzle(
                    get_innerpuzzle_from_cat_puzzle(Program.from_bytes(bytes(spend.puzzle_reveal)))
                ).get_tree_hash()
            )
        inner_sol = Program.to(
            [
                vote_amounts,
                1,
                vote_coins,
                previous_votes,
                lockup_inner_puzhashes,
                proposed_puzzle_reveal,
                0,
                0,
                0,
                0,
                eve_coin.amount,
            ]
        )
        # full solution is (lineage_proof my_amount inner_solution)
        fullsol = Program.to(
            [
                [launcher_coin.parent_coin_info, launcher_coin.amount],
                eve_coin.amount,
                inner_sol,
            ]
        )
        list_of_coinspends = [CoinSpend(eve_coin, full_proposal_puzzle, fullsol)]
        unsigned_spend_bundle = SpendBundle(list_of_coinspends, G2Element())
        return unsigned_spend_bundle.aggregate([unsigned_spend_bundle, dao_cat_spend])

    async def generate_proposal_vote_spend(
        self,
        proposal_id: bytes32,
        vote_amount: Optional[uint64],
        is_yes_vote: bool,
        fee: uint64 = uint64(0),
        reuse_puzhash: Optional[bool] = None,
        push: bool = True,
    ) -> SpendBundle:
        self.log.info(f"Trying to create a proposal close spend with ID: {proposal_id}")
        proposal_info = None
        for pi in self.dao_info.proposals_list:
            if pi.proposal_id == proposal_id:
                proposal_info = pi
                break
        if proposal_info is None:
            raise ValueError("Unable to find a proposal with that ID.")
        if (proposal_info.timer_coin is None) and (
            proposal_info.current_innerpuz == get_finished_state_puzzle(proposal_info.proposal_id)
        ):
            raise ValueError("This proposal is already closed. Feel free to unlock your coins.")
        # TODO: we may well want to add in options for more specificity later, but for now this will do
        cat_wallet: CATWallet = self.wallet_state_manager.wallets[self.dao_info.cat_wallet_id]
        cat_tail = cat_wallet.cat_info.limitations_program_hash
        dao_cat_wallet = await DAOCATWallet.get_or_create_wallet_for_cat(
            self.wallet_state_manager, self.standard_wallet, cat_tail.hex()
        )
        assert dao_cat_wallet is not None
        assert proposal_info.current_innerpuz is not None
        curry_vals = get_curry_vals_from_proposal_puzzle(proposal_info.current_innerpuz)
        if vote_amount is None:
            vote_amount = await dao_cat_wallet.get_votable_balance(proposal_id)
        assert vote_amount is not None
        dao_cat_spend = await dao_cat_wallet.create_vote_spend(
            vote_amount, proposal_id, is_yes_vote, curry_vals=curry_vals
        )
        vote_amounts = []
        vote_coins = []
        previous_votes = []
        lockup_inner_puzhashes = []
        assert dao_cat_spend is not None
        for spend in dao_cat_spend.coin_spends:
            vote_amounts.append(
                Program.from_bytes(bytes(spend.solution)).at("frrrrrrf")
            )  # this is the vote_amount field of the solution
            vote_coins.append(spend.coin.name())
            previous_votes.append(
                get_active_votes_from_lockup_puzzle(
                    get_innerpuzzle_from_cat_puzzle(Program.from_bytes(bytes(spend.puzzle_reveal)))
                )
            )
            lockup_inner_puzhashes.append(
                get_innerpuz_from_lockup_puzzle(
                    get_innerpuzzle_from_cat_puzzle(Program.from_bytes(bytes(spend.puzzle_reveal)))
                ).get_tree_hash()
            )
        inner_sol = Program.to(
            [
                vote_amounts,
                1 if is_yes_vote else 0,
                vote_coins,
                previous_votes,
                lockup_inner_puzhashes,
                0,
                0,
                0,
                0,
                0,
                proposal_info.current_coin.amount,
            ]
        )
        parent_info = self.get_parent_for_coin(proposal_info.current_coin)
        assert parent_info is not None
        # full solution is (lineage_proof my_amount inner_solution)
        fullsol = Program.to(
            [
                [
                    parent_info.parent_name,
                    parent_info.inner_puzzle_hash,
                    parent_info.amount,
                ],
                proposal_info.current_coin.amount,
                inner_sol,
            ]
        )
        full_proposal_puzzle = curry_singleton(proposal_id, proposal_info.current_innerpuz)
        list_of_coinspends = [CoinSpend(proposal_info.current_coin, full_proposal_puzzle, fullsol)]
        unsigned_spend_bundle = SpendBundle(list_of_coinspends, G2Element())
        if fee > 0:
            chia_tx = await self.create_tandem_xch_tx(fee, reuse_puzhash=reuse_puzhash)
            assert chia_tx.spend_bundle is not None
            spend_bundle = unsigned_spend_bundle.aggregate([unsigned_spend_bundle, dao_cat_spend, chia_tx.spend_bundle])
        spend_bundle = unsigned_spend_bundle.aggregate([unsigned_spend_bundle, dao_cat_spend])
        if push:
            record = TransactionRecord(
                confirmed_at_height=uint32(0),
                created_at_time=uint64(int(time.time())),
                to_puzzle_hash=full_proposal_puzzle.get_tree_hash(),
                amount=uint64(1),
                fee_amount=fee,
                confirmed=False,
                sent=uint32(10),
                spend_bundle=spend_bundle,
                additions=spend_bundle.additions(),
                removals=spend_bundle.removals(),
                wallet_id=self.id(),
                sent_to=[],
                trade_id=None,
                type=uint32(TransactionType.INCOMING_TX.value),
                name=bytes32(token_bytes()),
                memos=[],
            )
            await self.wallet_state_manager.add_pending_transaction(record)
        return spend_bundle

    async def create_proposal_close_spend(
        self,
        proposal_id: bytes32,
        genesis_id: Optional[bytes32] = None,
        fee: uint64 = uint64(0),
        push: bool = True,
        self_destruct: bool = False,
        reuse_puzhash: Optional[bool] = None,
    ) -> SpendBundle:
        self.log.info(f"Trying to create a proposal close spend with ID: {proposal_id}")
        proposal_info = None
        for pi in self.dao_info.proposals_list:
            if pi.proposal_id == proposal_id:
                proposal_info = pi
                break
        if proposal_info is None:
            raise ValueError("Unable to find a proposal with that ID.")
        if proposal_info.timer_coin is None:
            # TODO: we should also check the current_inner is finished puzzle
            raise ValueError("This proposal is already closed. Feel free to unlock your coins.")
        assert self.dao_info.current_treasury_innerpuz is not None
        curried_args = uncurry_treasury(self.dao_info.current_treasury_innerpuz)
        (
            _DAO_TREASURY_MOD_HASH,
            proposal_validator,
            proposal_timelock,
            soft_close_length,
            attendance_required,
            pass_percentage,
            self_destruct_length,
            oracle_spend_delay,
        ) = curried_args
        proposal_state = await self.get_proposal_state(proposal_id)
        if not proposal_state["closable"]:
            raise ValueError(f"This proposal is not ready to be closed. proposal_id: {proposal_id}")
        if proposal_state["passed"]:
            self.log.info(f"Closing passed proposal: {proposal_id}")
        else:
            self.log.info(f"Closing failed proposal: {proposal_id}")
        assert proposal_info.current_innerpuz is not None
        full_proposal_puzzle = curry_singleton(proposal_id, proposal_info.current_innerpuz)
        assert proposal_info.current_coin.puzzle_hash == full_proposal_puzzle.get_tree_hash()
        solution = Program.to(
            [
                proposal_validator.get_tree_hash(),
                0,
                proposal_timelock,
                pass_percentage,
                attendance_required,
                0,
                soft_close_length,
                self_destruct_length,
                oracle_spend_delay,
                1 if self_destruct else 0,
            ]
        )
        parent_info = self.get_parent_for_coin(proposal_info.current_coin)
        assert parent_info is not None
        fullsol = Program.to(
            [
                [
                    parent_info.parent_name,
                    parent_info.inner_puzzle_hash,
                    parent_info.amount,
                ],
                proposal_info.current_coin.amount,
                solution,
            ]
        )
        proposal_cs = CoinSpend(proposal_info.current_coin, full_proposal_puzzle, fullsol)
        if not self_destruct:
            timer_puzzle = get_proposal_timer_puzzle(
                self.get_cat_tail_hash(),
                proposal_info.proposal_id,
                self.dao_info.treasury_id,
            )
            curried_args = uncurry_proposal(proposal_info.current_innerpuz)
            (
                SINGLETON_STRUCT,
                PROPOSAL_MOD_HASH,
                PROPOSAL_TIMER_MOD_HASH,
                CAT_MOD_HASH,
                DAO_FINISHED_STATE_HASH,
                TREASURY_MOD_HASH,
                LOCKUP_MOD_HASH,
                CAT_TAIL_HASH,
                TREASURY_ID,
                YES_VOTES,
                TOTAL_VOTES,
                PROPOSED_PUZ_HASH,  # this is what runs if this proposal is successful
            ) = curried_args.as_iter()

            if TOTAL_VOTES.as_int() < attendance_required.as_int():
                raise ValueError("Unable to pass this proposal as it has not met the minimum vote attendance.")

            if (YES_VOTES.as_int() * 10000) // TOTAL_VOTES.as_int() < pass_percentage.as_int():
                raise ValueError("Unable to pass this proposal as it has insufficient yes votes.")

            timer_solution = Program.to(
                [
                    DAO_TREASURY_MOD_HASH,
                    YES_VOTES,
                    TOTAL_VOTES,
                    PROPOSED_PUZ_HASH,
                    proposal_timelock,
                    proposal_id,
                    proposal_info.current_coin.amount,
                ]
            )
            timer_cs = CoinSpend(proposal_info.timer_coin, timer_puzzle, timer_solution)

        full_treasury_puz = curry_singleton(self.dao_info.treasury_id, self.dao_info.current_treasury_innerpuz)
        cat_spend_bundle = None
        delegated_puzzle_sb = None
        puzzle_reveal = await self.fetch_proposed_puzzle_reveal(proposal_id)
        if proposal_state["passed"] and not self_destruct:
            validator_solution = Program.to(
                [
                    proposal_id,
                    TOTAL_VOTES,
                    YES_VOTES,
                    proposal_info.current_coin.parent_coin_info,
                    proposal_info.current_coin.amount,
                ]
            )

            proposal_type, curried_args = get_proposal_args(puzzle_reveal)
            if proposal_type == "spend":
                (
                    _,
                    _,
                    CONDITIONS,
                    LIST_OF_TAILHASH_CONDITIONS,
                    P2_SINGLETON_VIA_DELEGATED_PUZZLE_PUZHASH,
                ) = curried_args.as_iter()

                sum = 0
                coin_spends = []
                xch_parent_amount_list = []
                tailhash_parent_amount_list = []
                treasury_inner_puzhash = self.dao_info.current_treasury_innerpuz.get_tree_hash()
                p2_singleton_puzzle = get_p2_singleton_puzzle(self.dao_info.treasury_id)
                cat_launcher = create_cat_launcher_for_singleton_id(self.dao_info.treasury_id)

                # handle CAT minting
                for cond in CONDITIONS.as_iter():
                    if cond.first().as_int() == 51:
                        if cond.rest().first().as_atom() == cat_launcher.get_tree_hash():
                            cat_wallet: CATWallet = self.wallet_state_manager.wallets[self.dao_info.cat_wallet_id]
                            cat_tail_hash = cat_wallet.cat_info.limitations_program_hash
                            mint_amount = cond.rest().rest().first().as_int()
                            new_cat_puzhash = cond.rest().rest().rest().first().first().as_atom()
                            eve_puzzle = curry_cat_eve(new_cat_puzhash)
                            if genesis_id is None:
                                tail_reconstruction = cat_wallet.cat_info.my_tail
                            else:
                                tail_reconstruction = generate_cat_tail(genesis_id, self.dao_info.treasury_id)
                            assert tail_reconstruction is not None
                            assert tail_reconstruction.get_tree_hash() == cat_tail_hash
                            assert isinstance(self.dao_info.current_treasury_coin, Coin)
                            cat_launcher_coin = Coin(
                                self.dao_info.current_treasury_coin.name(), cat_launcher.get_tree_hash(), mint_amount
                            )
                            full_puz = construct_cat_puzzle(CAT_MOD, cat_tail_hash, eve_puzzle)

                            solution = Program.to(
                                [
                                    treasury_inner_puzhash,
                                    self.dao_info.current_treasury_coin.parent_coin_info,
                                    full_puz.get_tree_hash(),
                                    mint_amount,
                                ]
                            )
                            coin_spends.append(CoinSpend(cat_launcher_coin, cat_launcher, solution))
                            eve_coin = Coin(cat_launcher_coin.name(), full_puz.get_tree_hash(), mint_amount)
                            tail_solution = Program.to(
                                [treasury_inner_puzhash, cat_launcher_coin.parent_coin_info, cat_launcher_coin.amount]
                            )
                            solution = Program.to([mint_amount, tail_reconstruction, tail_solution])
                            new_spendable_cat = SpendableCAT(
                                eve_coin,
                                cat_tail_hash,
                                eve_puzzle,
                                solution,
                            )
                            if cat_spend_bundle is None:
                                cat_spend_bundle = unsigned_spend_bundle_for_spendable_cats(
                                    CAT_MOD, [new_spendable_cat]
                                )
                            else:
                                cat_spend_bundle = cat_spend_bundle.aggregate(
                                    [cat_spend_bundle, unsigned_spend_bundle_for_spendable_cats([new_spendable_cat])]
                                )

                for condition_statement in CONDITIONS.as_iter():
                    if condition_statement.first().as_int() == 51:
                        sum += condition_statement.rest().rest().first().as_int()
                if sum > 0:
                    xch_coins = await self.select_coins_for_asset_type(uint64(sum))
                    for xch_coin in xch_coins:
                        xch_parent_amount_list.append([xch_coin.parent_coin_info, xch_coin.amount])
                        solution = Program.to(
                            [
                                0,
                                treasury_inner_puzhash,
                                0,
                                0,
                                xch_coin.name(),
                            ]
                        )
                        coin_spends.append(CoinSpend(xch_coin, p2_singleton_puzzle, solution))
                    delegated_puzzle_sb = SpendBundle(coin_spends, AugSchemeMPL.aggregate([]))
                for tail_hash_conditions_pair in LIST_OF_TAILHASH_CONDITIONS.as_iter():
                    tail_hash: bytes32 = tail_hash_conditions_pair.first().as_atom()
                    conditions: Program = tail_hash_conditions_pair.rest().first()
                    sum_of_conditions = 0
                    sum_of_coins = 0
                    spendable_cat_list = []
                    for condition in conditions.as_iter():
                        if condition.first().as_int() == 51:
                            sum_of_conditions += condition.rest().rest().first().as_int()
                    cat_coins = await self.select_coins_for_asset_type(uint64(sum), tail_hash)
                    parent_amount_list = []
                    for cat_coin in cat_coins:
                        sum_of_coins += cat_coin.amount
                        parent_amount_list.append([cat_coin.parent_coin_info, cat_coin.amount])
                        lineage_proof = await self.fetch_cat_lineage_proof(cat_coin)
                        if cat_coin == cat_coins[-1]:  # the last coin is the one that makes the conditions
                            change_condition = Program.to(
                                [51, p2_singleton_puzzle.get_tree_hash(), sum_of_coins - sum_of_conditions]
                            )
                            delegated_puzzle = Program.to((1, change_condition.cons(conditions)))
                            solution = Program.to(
                                [
                                    treasury_inner_puzhash,
                                    delegated_puzzle,
                                    0,
                                    cat_coin.name(),
                                    0,
                                ]
                            )
                        else:
                            solution = Program.to(
                                [
                                    treasury_inner_puzhash,
                                    0,
                                    0,
                                    cat_coin.name(),
                                    0,
                                ]
                            )
                        new_spendable_cat = SpendableCAT(
                            cat_coin,
                            tail_hash,
                            p2_singleton_puzzle,
                            solution,
                            lineage_proof=lineage_proof,
                        )
                        spendable_cat_list.append(new_spendable_cat)
                    # create or merge with other CAT spends
                    if cat_spend_bundle is None:
                        cat_spend_bundle = unsigned_spend_bundle_for_spendable_cats(CAT_MOD, spendable_cat_list)
                    else:
                        cat_spend_bundle = cat_spend_bundle.aggregate(
                            [cat_spend_bundle, unsigned_spend_bundle_for_spendable_cats(CAT_MOD, spendable_cat_list)]
                        )
                    tailhash_parent_amount_list.append([tail_hash, parent_amount_list])

                delegated_solution = Program.to(
                    [
                        xch_parent_amount_list,
                        tailhash_parent_amount_list,
                        treasury_inner_puzhash,
                    ]
                )

            elif proposal_type == "update":
                (
                    _,
                    PROPOSAL_VALIDATOR,
                    PROPOSAL_LENGTH,
                    PROPOSAL_SOFTCLOSE_LENGTH,
                    ATTENDANCE_REQUIRED,
                    PASS_MARGIN,
                    PROPOSAL_SELF_DESTRUCT_TIME,
                    ORACLE_SPEND_DELAY,
                ) = curried_args.as_iter()
                coin_spends = []
                treasury_inner_puzhash = self.dao_info.current_treasury_innerpuz.get_tree_hash()
                delegated_solution = Program.to([])

            treasury_solution = Program.to(
                [
                    [proposal_info.current_coin.name(), PROPOSED_PUZ_HASH.as_atom(), 0],
                    validator_solution,
                    puzzle_reveal,
                    delegated_solution,
                ]
            )
        else:
            treasury_solution = Program.to([0, 0, 0, 0, 0, 0])

        assert self.dao_info.current_treasury_coin is not None
        parent_info = self.get_parent_for_coin(self.dao_info.current_treasury_coin)
        assert parent_info is not None
        full_treasury_solution = Program.to(
            [
                [
                    parent_info.parent_name,
                    parent_info.inner_puzzle_hash,
                    parent_info.amount,
                ],
                self.dao_info.current_treasury_coin.amount,
                treasury_solution,
            ]
        )

        treasury_cs = CoinSpend(self.dao_info.current_treasury_coin, full_treasury_puz, full_treasury_solution)

        if self_destruct:
            spend_bundle = SpendBundle([proposal_cs, treasury_cs], AugSchemeMPL.aggregate([]))
        else:
            spend_bundle = SpendBundle([proposal_cs, timer_cs, treasury_cs], AugSchemeMPL.aggregate([]))
        if fee > 0:
            chia_tx = await self.create_tandem_xch_tx(fee, reuse_puzhash=reuse_puzhash)
            assert chia_tx.spend_bundle is not None
            full_spend = SpendBundle.aggregate([spend_bundle, chia_tx.spend_bundle])
        else:
            full_spend = SpendBundle.aggregate([spend_bundle])
        if cat_spend_bundle is not None:
            full_spend = full_spend.aggregate([full_spend, cat_spend_bundle])
        if delegated_puzzle_sb is not None:
            full_spend = full_spend.aggregate([full_spend, delegated_puzzle_sb])

        if push:
            record = TransactionRecord(
                confirmed_at_height=uint32(0),
                created_at_time=uint64(int(time.time())),
                to_puzzle_hash=get_finished_state_puzzle(proposal_info.proposal_id).get_tree_hash(),
                amount=uint64(1),
                fee_amount=fee,
                confirmed=False,
                sent=uint32(10),
                spend_bundle=full_spend,
                additions=full_spend.additions(),
                removals=full_spend.removals(),
                wallet_id=self.id(),
                sent_to=[],
                trade_id=None,
                type=uint32(TransactionType.INCOMING_TX.value),
                name=bytes32(token_bytes()),
                memos=[],
            )
            await self.wallet_state_manager.add_pending_transaction(record)
        return full_spend

    async def fetch_proposed_puzzle_reveal(self, proposal_id: bytes32) -> Program:
        wallet_node: Any = self.wallet_state_manager.wallet_node
        peer: WSChiaConnection = wallet_node.get_full_node_peer()
        if peer is None:
            raise ValueError("Could not find any peers to request puzzle and solution from")
        # The proposal_id is launcher coin, so proposal_id's child is eve and the eve spend contains the reveal
        children = await wallet_node.fetch_children(proposal_id, peer)
        eve_state = children[0]

        eve_spend = await fetch_coin_spend(eve_state.created_height, eve_state.coin, peer)
        puzzle_reveal = get_proposed_puzzle_reveal_from_solution(eve_spend.solution.to_program())
        return puzzle_reveal

    async def fetch_cat_lineage_proof(self, cat_coin: Coin) -> LineageProof:
        wallet_node: Any = self.wallet_state_manager.wallet_node
        peer: WSChiaConnection = wallet_node.get_full_node_peer()
        if peer is None:
            raise ValueError("Could not find any peers to request puzzle and solution from")
        state = await wallet_node.get_coin_state([cat_coin.parent_coin_info], peer)
        assert state is not None
        # CoinState contains Coin, spent_height, and created_height,
        parent_spend = await fetch_coin_spend(state[0].spent_height, state[0].coin, peer)
        parent_inner_puz = get_innerpuzzle_from_cat_puzzle(parent_spend.puzzle_reveal.to_program())
        return LineageProof(state[0].coin.parent_coin_info, parent_inner_puz.get_tree_hash(), state[0].coin.amount)

    async def _create_treasury_fund_transaction(
        self,
        funding_wallet: WalletProtocol,
        amount: uint64,
        fee: uint64 = uint64(0),
        reuse_puzhash: Optional[bool] = None,
    ) -> TransactionRecord:
        if funding_wallet.type() == WalletType.STANDARD_WALLET.value:
            p2_singleton_puzhash = get_p2_singleton_puzhash(self.dao_info.treasury_id, asset_id=None)
            wallet: Wallet = funding_wallet  # type: ignore[assignment]
            return await wallet.generate_signed_transaction(
                amount,
                p2_singleton_puzhash,
                fee=fee,
                memos=[self.dao_info.treasury_id],
                reuse_puzhash=reuse_puzhash,
            )
        elif funding_wallet.type() == WalletType.CAT.value:
            cat_wallet: CATWallet = funding_wallet  # type: ignore[assignment]
            # generate_signed_transaction has a different type signature in Wallet and CATWallet
            # CATWallet uses a List of amounts and a List of puzhashes as the first two arguments
            p2_singleton_puzhash = get_p2_singleton_puzhash(self.dao_info.treasury_id)
            tx_records: List[TransactionRecord] = await cat_wallet.generate_signed_transactions(
                [amount],
                [p2_singleton_puzhash],
                fee=fee,
                memos=[[self.dao_info.treasury_id]],
                reuse_puzhash=reuse_puzhash,
                override_memos=True,
            )
            return tx_records[0]
        else:
            raise ValueError(f"Assets of type {funding_wallet.type()} are not currently supported.")

    async def create_add_money_to_treasury_spend(
        self,
        amount: uint64,
        fee: uint64 = uint64(0),
        funding_wallet_id: uint32 = uint32(1),
        reuse_puzhash: Optional[bool] = None,
    ) -> TransactionRecord:
        # set up the p2_singleton
        funding_wallet = self.wallet_state_manager.wallets[funding_wallet_id]
        tx_record = await self._create_treasury_fund_transaction(funding_wallet, amount, fee, reuse_puzhash)
        await self.wallet_state_manager.add_pending_transaction(tx_record)
        return tx_record

    async def fetch_singleton_lineage_proof(self, coin: Coin) -> LineageProof:
        wallet_node: Any = self.wallet_state_manager.wallet_node
        peer: WSChiaConnection = wallet_node.get_full_node_peer()
        if peer is None:
            raise ValueError("Could not find any peers to request puzzle and solution from")
        state = await wallet_node.get_coin_state([coin.parent_coin_info], peer)
        assert state is not None
        # CoinState contains Coin, spent_height, and created_height,
        parent_spend = await fetch_coin_spend(state[0].spent_height, state[0].coin, peer)
        parent_inner_puz = get_inner_puzzle_from_singleton(parent_spend.puzzle_reveal.to_program())
        assert isinstance(parent_inner_puz, Program)
        return LineageProof(state[0].coin.parent_coin_info, parent_inner_puz.get_tree_hash(), state[0].coin.amount)

    async def free_coins_from_finished_proposals(
        self, fee: uint64 = uint64(0), push: bool = True, reuse_puzhash: Optional[bool] = None
    ) -> SpendBundle:
        dao_cat_wallet: DAOCATWallet = self.wallet_state_manager.wallets[self.dao_info.dao_cat_wallet_id]
        full_spend = None
        spends = []
        closed_list = []
        finished_puz = None
        for proposal_info in self.dao_info.proposals_list:
            if proposal_info.closed:
                closed_list.append(proposal_info.proposal_id)
                inner_solution = Program.to(
                    [
                        proposal_info.current_coin.amount,
                    ]
                )
                lineage_proof: LineageProof = await self.fetch_singleton_lineage_proof(proposal_info.current_coin)
                solution = Program.to([lineage_proof.to_program(), proposal_info.current_coin.amount, inner_solution])
                finished_puz = get_finished_state_puzzle(proposal_info.proposal_id)
                cs = CoinSpend(proposal_info.current_coin, finished_puz, solution)
                prop_sb = SpendBundle([cs], AugSchemeMPL.aggregate([]))
                spends.append(prop_sb)

        sb = await dao_cat_wallet.remove_active_proposal(closed_list, push=False)
        spends.append(sb)
        if finished_puz is None:
            finished_puz = DAO_FINISHED_STATE  # this shouldn't happen
        if not spends:
            raise ValueError("No proposals are available for release")

        full_spend = SpendBundle.aggregate(spends)
        if fee > 0:
            chia_tx = await self.create_tandem_xch_tx(fee, reuse_puzhash=reuse_puzhash)
            assert chia_tx.spend_bundle is not None
            full_spend = full_spend.aggregate([full_spend, chia_tx.spend_bundle])

        if push:
            record = TransactionRecord(
                confirmed_at_height=uint32(0),
                created_at_time=uint64(int(time.time())),
                to_puzzle_hash=finished_puz.get_tree_hash(),
                amount=uint64(1),
                fee_amount=fee,
                confirmed=False,
                sent=uint32(10),
                spend_bundle=full_spend,
                additions=full_spend.additions(),
                removals=full_spend.removals(),
                wallet_id=self.id(),
                sent_to=[],
                trade_id=None,
                type=uint32(TransactionType.INCOMING_TX.value),
                name=bytes32(token_bytes()),
                memos=[],
            )
            await self.wallet_state_manager.add_pending_transaction(record)
        return full_spend

    async def parse_proposal(self, proposal_id: bytes32) -> Dict[str, Any]:
        for prop_info in self.dao_info.proposals_list:
            if prop_info.proposal_id == proposal_id:
                state = await self.get_proposal_state(proposal_id)
                proposed_puzzle_reveal = await self.fetch_proposed_puzzle_reveal(proposal_id)
                proposal_type, curried_args = get_proposal_args(proposed_puzzle_reveal)
                if proposal_type == "spend":
                    cat_launcher = create_cat_launcher_for_singleton_id(self.dao_info.treasury_id)
                    (
                        _,
                        _,
                        CONDITIONS,
                        LIST_OF_TAILHASH_CONDITIONS,
                        P2_SINGLETON_VIA_DELEGATED_PUZZLE_PUZHASH,
                    ) = curried_args.as_iter()
                    mint_amount = None
                    new_cat_puzhash = None
                    xch_created_coins = []
                    for cond in CONDITIONS.as_iter():
                        if cond.first().as_int() == 51:
                            if cond.rest().first().as_atom() == cat_launcher.get_tree_hash():
                                mint_amount = cond.rest().rest().first().as_int()
                                new_cat_puzhash = cond.rest().rest().rest().first().first().as_atom()
                            else:
                                cc = {"puzzle_hash": cond.at("rf").as_atom(), "amount": cond.at("rrf").as_int()}
                                xch_created_coins.append(cc)

                    asset_create_coins: List[Dict[Any, Any]] = []
                    for asset in LIST_OF_TAILHASH_CONDITIONS.as_iter():
                        if asset == Program.to(0):
                            asset_dict: Optional[Dict[str, Any]] = None
                        else:
                            asset_id = asset.first().as_atom()
                            cc_list = []
                            for cond in asset.rest().first():
                                if cond.first().as_int() == 51:
                                    asset_dict = {
                                        "puzzle_hash": cond.at("rf").as_atom(),
                                        "amount": cond.at("rrf").as_int(),
                                    }
                                    cc_list.append(asset_dict)
                            asset_create_coins.append({asset_id: cc_list})
                    dictionary: Dict[str, Any] = {
                        "state": state,
                        "proposal_type": proposal_type,
                        "proposed_puzzle_reveal": proposed_puzzle_reveal,
                        "xch_conditions": xch_created_coins,
                        "asset_conditions": asset_create_coins,
                    }
                    if mint_amount is not None and new_cat_puzhash is not None:
                        dictionary["mint_amount"] = mint_amount
                        dictionary["new_cat_puzhash"] = new_cat_puzhash
                elif proposal_type == "update":
                    dao_rules = get_dao_rules_from_update_proposal(proposed_puzzle_reveal)
                    dictionary = {
                        "state": state,
                        "proposal_type": proposal_type,
                        "dao_rules": dao_rules,
                    }
                return dictionary
        raise ValueError(f"Unable to find proposal with id: {proposal_id.hex()}")

    async def is_proposal_closeable(self, proposal_info: ProposalInfo) -> bool:
        dao_rules = get_treasury_rules_from_puzzle(self.dao_info.current_treasury_innerpuz)
        if proposal_info.singleton_block_height + dao_rules.proposal_timelock < self.dao_info.current_height:
            return False
        tip_height = await self.get_tip_created_height(proposal_info.proposal_id)
        assert isinstance(tip_height, int)
        if tip_height + dao_rules.soft_close_length < self.dao_info.current_height:
            return False
        return True

<<<<<<< HEAD
=======
    async def get_frozen_amount(self) -> uint64:
        return uint64(0)

    async def get_spendable_balance(self, unspent_records: Optional[Set[WalletCoinRecord]] = None) -> uint128:
        spendable_am = await self.wallet_state_manager.get_confirmed_spendable_balance_for_wallet(
            self.wallet_info.id, unspent_records
        )
        return uint128(spendable_am)

    async def get_max_send_amount(self, records: Optional[Set[WalletCoinRecord]] = None) -> uint128:
        return uint128(0)

    # if asset_id == None: then we get normal XCH
    async def get_balance_by_asset_type(self, asset_id: Optional[bytes32] = None) -> uint128:
        # TODO: Pull coins from DB once they're being stored
        wallet_node = self.wallet_state_manager.wallet_node
        peer: WSChiaConnection = wallet_node.get_full_node_peer()
        puzhash = get_p2_singleton_puzhash(self.dao_info.treasury_id, asset_id=asset_id)
        records = await self.wallet_state_manager.coin_store.get_coin_records_by_puzzle_hash(puzhash)
        latest = await wallet_node.get_coin_state([cr.coin.name() for cr in records if not cr.spent], peer)
        return uint128(sum([cr.coin.amount for cr in latest]))

    # if asset_id == None: then we get normal XCH
    async def select_coins_for_asset_type(self, amount: uint64, asset_id: Optional[bytes32] = None) -> List[Coin]:
        # TODO: Pull coins from DB once they're being stored
        puzhash = get_p2_singleton_puzhash(self.dao_info.treasury_id, asset_id=asset_id)
        records = await self.wallet_state_manager.coin_store.get_coin_records_by_puzzle_hash(puzhash)
        # TODO: smarter coin selection algorithm
        total = 0
        coins = []
        for record in records:
            total += record.coin.amount
            coins.append(record.coin)
            if total >= amount:
                break
        if total < amount:
            raise ValueError(f"Not enough of that asset_id: {asset_id}")
        return coins

>>>>>>> e1d3d0ca
    async def add_parent(self, name: bytes32, parent: Optional[LineageProof]) -> None:
        self.log.info(f"Adding parent {name}: {parent}")
        current_list = self.dao_info.parent_info.copy()
        current_list.append((name, parent))
        dao_info: DAOInfo = DAOInfo(
            self.dao_info.treasury_id,
            self.dao_info.cat_wallet_id,
            self.dao_info.dao_cat_wallet_id,
            self.dao_info.proposals_list,
            current_list,
            self.dao_info.current_treasury_coin,
            self.dao_info.current_treasury_innerpuz,
            self.dao_info.singleton_block_height,
            self.dao_info.filter_below_vote_amount,
            self.dao_info.assets,
            self.dao_info.current_height,
        )
        await self.save_info(dao_info)

    async def save_info(self, dao_info: DAOInfo) -> None:
        self.dao_info = dao_info
        current_info = self.wallet_info
        data_str = json.dumps(dao_info.to_json_dict())
        wallet_info = WalletInfo(current_info.id, current_info.name, current_info.type, data_str)
        self.wallet_info = wallet_info
        await self.wallet_state_manager.user_store.update_wallet(wallet_info)

    def generate_wallet_name(self) -> str:
        """
        Generate a new DAO wallet name
        :return: wallet name
        """
        max_num = 0
        for wallet in self.wallet_state_manager.wallets.values():
            if wallet.type() == WalletType.DAO:
                matched = re.search(r"^Profile (\d+)$", wallet.wallet_info.name)  # TODO: bug: wallet.wallet_info
                if matched and int(matched.group(1)) > max_num:
                    max_num = int(matched.group(1))
        return f"Profile {max_num + 1}"

    def require_derivation_paths(self) -> bool:
        return True

    def get_cat_wallet_id(self) -> uint32:
        return self.dao_info.cat_wallet_id

    async def create_new_dao_cats(
        self,
        amount: uint64,
        push: bool = False,
        reuse_puzhash: Optional[bool] = None,
    ) -> Tuple[List[TransactionRecord], Optional[List[Coin]]]:
        dao_cat_wallet: DAOCATWallet = self.wallet_state_manager.wallets[self.dao_info.dao_cat_wallet_id]
        return await dao_cat_wallet.create_new_dao_cats(amount, push, reuse_puzhash=reuse_puzhash)

    @staticmethod
    def get_next_interesting_coin(spend: CoinSpend) -> Optional[Coin]:
        # CoinSpend of one of the coins that we cared about. This coin was spent in a block, but might be in a reorg
        # If we return a value, it is a coin that we are also interested in (to support two transitions per block)
        return get_most_recent_singleton_coin_from_coin_spend(spend)

    async def get_tip(self, singleton_id: bytes32) -> Optional[Tuple[uint32, SingletonRecord]]:
        ret: List[
            Tuple[uint32, SingletonRecord]
        ] = await self.wallet_state_manager.singleton_store.get_records_by_singleton_id(singleton_id)
        if len(ret) == 0:
            return None
        return ret[-1]

    async def get_tip_created_height(self, singleton_id: bytes32) -> Optional[int]:
        ret: List[
            Tuple[uint32, SingletonRecord]
        ] = await self.wallet_state_manager.singleton_store.get_records_by_singleton_id(singleton_id)
        if len(ret) < 1:
            return None
        assert isinstance(ret[-2], SingletonRecord)
        return ret[-2].removed_height

    async def add_or_update_proposal_info(
        self,
        new_state: CoinSpend,
        block_height: uint32,
    ) -> None:
        new_dao_info = copy.copy(self.dao_info)
        puzzle = get_inner_puzzle_from_singleton(new_state.puzzle_reveal)
        if puzzle is None:
            raise ValueError("get_innerpuzzle_from_puzzle failed")
        solution = (
            Program.from_bytes(bytes(new_state.solution)).rest().rest().first()
        )  # get proposal solution from full singleton solution
        singleton_id = singleton.get_singleton_id_from_puzzle(new_state.puzzle_reveal)
        if singleton_id is None:
            raise ValueError("get_singleton_id_from_puzzle failed")
        ended = False
        dao_rules = get_treasury_rules_from_puzzle(self.dao_info.current_treasury_innerpuz)
        current_coin = get_most_recent_singleton_coin_from_coin_spend(new_state)
        if current_coin is None:
            raise ValueError("get_most_recent_singleton_coin_from_coin_spend failed")
        current_innerpuz = get_new_puzzle_from_proposal_solution(puzzle, solution)

        # check if our parent puzzle was the finished state
        if puzzle.uncurry()[0] == DAO_FINISHED_STATE:
            ended = True
            index = 0
            for current_info in new_dao_info.proposals_list:
                # Search for current proposal_info
                if current_info.proposal_id == singleton_id:
                    new_proposal_info = ProposalInfo(
                        singleton_id,
                        puzzle,
                        current_info.amount_voted,
                        current_info.yes_votes,
                        current_coin,
                        current_innerpuz,
                        current_info.timer_coin,
                        block_height,
                        current_info.passed,
                        ended,
                    )
                    new_dao_info.proposals_list[index] = new_proposal_info
                    await self.save_info(new_dao_info)
                    future_parent = LineageProof(
                        new_state.coin.parent_coin_info,
                        puzzle.get_tree_hash(),
                        uint64(new_state.coin.amount),
                    )
                    await self.add_parent(new_state.coin.name(), future_parent)
                    return

        # check if we are the finished state
        if current_innerpuz == get_finished_state_puzzle(singleton_id):
            ended = True

        curried_args = puzzle.uncurry()[1].as_iter()
        (
            SINGLETON_STRUCT,
            PROPOSAL_MOD_HASH,
            PROPOSAL_TIMER_MOD_HASH,
            CAT_MOD_HASH,
            DAO_FINISHED_STATE_HASH,
            TREASURY_MOD_HASH,
            LOCKUP_MOD_HASH,
            CAT_TAIL_HASH,
            TREASURY_ID,
            YES_VOTES,
            TOTAL_VOTES,
            INNERPUZ,
        ) = curried_args

        if current_coin is None:
            raise RuntimeError("get_most_recent_singleton_coin_from_coin_spend({new_state}) failed")

        timer_coin = None
        if solution.at("rrrrrrf").as_int() == 0:
            # we need to add the vote amounts from the solution to get accurate totals
            is_yes_vote = solution.at("rf").as_int()
            votes_added = solution.at("ff").as_int()
        else:
            # If we have entered the finished state
            # TODO: we need to alert the user that they can free up their coins
            is_yes_vote = 0
            votes_added = 0

        if current_coin.amount < dao_rules.proposal_minimum_amount and not ended:
            raise ValueError("this coin does not meet the minimum requirements and can be ignored")
        new_total_votes = TOTAL_VOTES.as_int() + votes_added
        if new_total_votes < self.dao_info.filter_below_vote_amount:
            return  # ignore all proposals below the filter amount

        if is_yes_vote == 1:
            new_yes_votes = YES_VOTES.as_int() + votes_added
        else:
            new_yes_votes = YES_VOTES.as_int()

        required_yes_votes = (self.dao_rules.attendance_required * self.dao_rules.pass_percentage) // 10000
        yes_votes_needed = max(0, required_yes_votes - new_yes_votes)

        passed = True if yes_votes_needed == 0 else False

        index = 0
        for current_info in new_dao_info.proposals_list:
            # Search for current proposal_info
            if current_info.proposal_id == singleton_id:
                # If we are receiving a voting spend update
                new_proposal_info = ProposalInfo(
                    singleton_id,
                    puzzle,
                    new_total_votes,
                    new_yes_votes,
                    current_coin,
                    current_innerpuz,
                    current_info.timer_coin,
                    block_height,
                    passed,
                    ended,
                )
                new_dao_info.proposals_list[index] = new_proposal_info
                await self.save_info(new_dao_info)
                future_parent = LineageProof(
                    new_state.coin.parent_coin_info,
                    puzzle.get_tree_hash(),
                    uint64(new_state.coin.amount),
                )
                await self.add_parent(new_state.coin.name(), future_parent)
                return
            index = index + 1

        # Search for the timer coin
        if not ended:
            wallet_node: Any = self.wallet_state_manager.wallet_node
            peer: WSChiaConnection = wallet_node.get_full_node_peer()
            if peer is None:
                raise ValueError("Could not find any peers to request puzzle and solution from")
            children = await wallet_node.fetch_children(singleton_id, peer)
            assert len(children) > 0
            found = False
            parent_coin_id = singleton_id

            if self.dao_info.current_treasury_innerpuz is None:
                raise ValueError("self.dao_info.current_treasury_innerpuz is None")

            timer_coin_puzhash = get_proposal_timer_puzzle(
                CAT_TAIL_HASH.as_atom(),
                singleton_id,
                self.dao_info.treasury_id,
            ).get_tree_hash()

            while not found and len(children) > 0:
                children = await wallet_node.fetch_children(parent_coin_id, peer)
                if len(children) == 0:
                    break
                children_state = [child for child in children if child.coin.amount % 2 == 1]
                assert children_state is not None
                assert len(children_state) > 0
                child_state = children_state[0]
                for child in children:
                    if child.coin.puzzle_hash == timer_coin_puzhash:
                        found = True
                        timer_coin = child.coin
                        break
                child_coin = child_state.coin
                parent_coin_id = child_coin.name()

        # If we reach here then we don't currently know about this coin
        new_proposal_info = ProposalInfo(
            singleton_id,
            puzzle,
            uint64(new_total_votes),
            uint64(new_yes_votes),
            current_coin,
            current_innerpuz,
            timer_coin,  # if this is None then the proposal has finished
            block_height,  # block height that current proposal singleton coin was created
            passed,
            ended,
        )
        new_dao_info.proposals_list.append(new_proposal_info)
        await self.save_info(new_dao_info)
        future_parent = LineageProof(
            new_state.coin.parent_coin_info,
            puzzle.get_tree_hash(),
            uint64(new_state.coin.amount),
        )
        await self.add_parent(new_state.coin.name(), future_parent)
        return

    async def update_closed_proposal_coin(self, new_state: CoinSpend, block_height: uint32) -> None:
        new_dao_info = copy.copy(self.dao_info)
        puzzle = get_inner_puzzle_from_singleton(new_state.puzzle_reveal)
        proposal_id = singleton.get_singleton_id_from_puzzle(new_state.puzzle_reveal)
        current_coin = get_most_recent_singleton_coin_from_coin_spend(new_state)
        index = 0
        for pi in self.dao_info.proposals_list:
            if pi.proposal_id == proposal_id:
                assert isinstance(current_coin, Coin)
                new_info = ProposalInfo(
                    proposal_id,
                    pi.inner_puzzle,
                    pi.amount_voted,
                    pi.yes_votes,
                    current_coin,
                    pi.current_innerpuz,
                    pi.timer_coin,
                    pi.singleton_block_height,
                    pi.passed,
                    pi.closed,
                )
                new_dao_info.proposals_list[index] = new_info
                await self.save_info(new_dao_info)
                assert isinstance(puzzle, Program)
                future_parent = LineageProof(
                    new_state.coin.parent_coin_info,
                    puzzle.get_tree_hash(),
                    uint64(new_state.coin.amount),
                )
                await self.add_parent(new_state.coin.name(), future_parent)
                return
            index = index + 1

    async def get_proposal_state(self, proposal_id: bytes32) -> Dict[str, Union[int, bool]]:
        """
        Use this to figure out whether a proposal has passed or failed and whether it can be closed
        Given a proposal_id:
        - if required yes votes are recorded then proposal passed.
        - if timelock and attendance are met then proposal can close
        Returns a dict of passed and closable bools, and the remaining votes/blocks needed

        Note that a proposal can be in a passed and closable state now, but become failed if a large number of
        'no' votes are recieved before the soft close is reached.
        """
        for prop in self.dao_info.proposals_list:
            if prop.proposal_id == proposal_id:
                is_closed = prop.closed
                break
        else:
            raise ValueError(f"Proposal not found for id {proposal_id}")

        wallet_node = self.wallet_state_manager.wallet_node
        peer: WSChiaConnection = wallet_node.get_full_node_peer()
        if peer is None:
            raise ValueError("Could not find any peers to request puzzle and solution from")
        assert isinstance(prop.timer_coin, Coin)
        timer_cs = (await wallet_node.get_coin_state([prop.timer_coin.name()], peer))[0]
        peak = await self.wallet_state_manager.blockchain.get_peak_block()
        blocks_elapsed = peak.height - timer_cs.created_height

        required_yes_votes = (self.dao_rules.attendance_required * self.dao_rules.pass_percentage) // 10000
        total_votes_needed = max(0, self.dao_rules.attendance_required - prop.amount_voted)
        yes_votes_needed = max(0, required_yes_votes - prop.yes_votes)
        blocks_needed = max(0, self.dao_rules.proposal_timelock - blocks_elapsed)

        passed = True if yes_votes_needed == 0 else False
        closable = True if total_votes_needed == blocks_needed == 0 else False
        proposal_state = {
            "total_votes_needed": total_votes_needed,
            "yes_votes_needed": yes_votes_needed,
            "blocks_needed": blocks_needed,
            "passed": passed,
            "closable": closable,
            "closed": is_closed,
        }
        return proposal_state

    async def update_treasury_info(
        self,
        new_state: CoinSpend,
        block_height: uint32,
    ) -> None:
        if self.dao_info.singleton_block_height <= block_height:
            # TODO: what do we do here?
            # return
            pass
        puzzle = get_inner_puzzle_from_singleton(new_state.puzzle_reveal)
        if puzzle is None:
            raise ValueError("get_innerpuzzle_from_puzzle failed")
        solution = (
            Program.from_bytes(bytes(new_state.solution)).rest().rest().first()
        )  # get proposal solution from full singleton solution
        new_innerpuz = get_new_puzzle_from_treasury_solution(puzzle, solution)
        child_coin = get_most_recent_singleton_coin_from_coin_spend(new_state)
        assert isinstance(child_coin, Coin)
        assert isinstance(self.dao_info.current_treasury_coin, Coin)
        if child_coin.puzzle_hash != self.dao_info.current_treasury_coin.puzzle_hash:
            # update dao rules
            assert isinstance(new_innerpuz, Program)
            self.dao_rules = get_treasury_rules_from_puzzle(new_innerpuz)
        dao_info = dataclasses.replace(
            self.dao_info,
            current_treasury_coin=child_coin,
            current_treasury_innerpuz=new_innerpuz,
            singleton_block_height=block_height,
        )
        await self.save_info(dao_info)
        future_parent = LineageProof(
            new_state.coin.parent_coin_info,
            puzzle.get_tree_hash(),
            uint64(new_state.coin.amount),
        )
        await self.add_parent(new_state.coin.name(), future_parent)
        return

    async def get_spend_history(self, singleton_id: bytes32) -> List[Tuple[uint32, CoinSpend]]:
        ret: List[
            Tuple[uint32, CoinSpend]
        ] = await self.wallet_state_manager.singleton_store.get_records_by_singleton_id(singleton_id)
        if len(ret) == 0:
            raise ValueError(f"No records found in singleton store for singleton id {singleton_id}")
        return ret

    # TODO: Find a nice way to express interest in more than one singleton.
    #     e.g. def register_singleton_for_wallet()
    async def apply_state_transition(self, new_state: CoinSpend, block_height: uint32) -> bool:
        """
        We are being notified of a singleton state transition. A Singleton has been spent.
        Returns True iff the spend is a valid transition spend for the singleton, False otherwise.
        """

        self.log.info(
            f"DAOWallet.apply_state_transition called with the height: {block_height} and CoinSpend of {new_state.coin.name()}."
        )
        singleton_id = get_singleton_id_from_puzzle(new_state.puzzle_reveal)
        if not singleton_id:
            raise ValueError("Received a non singleton coin for dao wallet")
        tip: Optional[Tuple[uint32, SingletonRecord]] = await self.get_tip(singleton_id)
        if tip is None:
            # this is our first time, just store it
            await self.wallet_state_manager.singleton_store.add_spend(self.wallet_id, new_state, block_height)
        else:
            assert isinstance(tip, SingletonRecord)
            tip_spend = tip.parent_coinspend

            tip_coin: Optional[Coin] = get_most_recent_singleton_coin_from_coin_spend(tip_spend)
            assert tip_coin is not None
            # TODO: Add check for pending transaction on our behalf in here
            # if we have pending transaction that is now invalidated, then:
            # check if we should auto re-create spend or flash error to use (should we have a failed tx db?)
            await self.wallet_state_manager.singleton_store.add_spend(self.id(), new_state, block_height)

        # Consume new DAOBlockchainInfo
        # Determine if this is a treasury spend or a proposal spend
        puzzle = get_inner_puzzle_from_singleton(new_state.puzzle_reveal)
        assert puzzle
        try:
            mod, curried_args = puzzle.uncurry()
        except ValueError as e:
            self.log.warning("Cannot uncurry puzzle in DAO Wallet: error: %s", e)
            raise e
        if mod == DAO_TREASURY_MOD:
            await self.update_treasury_info(new_state, block_height)
        elif mod == DAO_PROPOSAL_MOD:
            await self.add_or_update_proposal_info(new_state, block_height)
        elif mod == DAO_FINISHED_STATE:
            await self.update_closed_proposal_coin(new_state, block_height)
        else:
            raise ValueError(f"Unsupported spend in DAO Wallet: {self.id()}")

        return True

    async def new_peak(self, peak_height: uint64) -> None:
        """
        new_peak is called from the WalletStateManager whenever there is a new peak
        # This is where we can attempt to push spends, check on time locks, etc.
        """

        dao_info = DAOInfo(
            self.dao_info.treasury_id,
            self.dao_info.cat_wallet_id,
            self.dao_info.dao_cat_wallet_id,
            self.dao_info.proposals_list,
            self.dao_info.parent_info,
            self.dao_info.current_treasury_coin,
            self.dao_info.current_treasury_innerpuz,
            self.dao_info.singleton_block_height,
            self.dao_info.filter_below_vote_amount,
            self.dao_info.assets,
            self.dao_info.current_height,
        )
        await self.save_info(dao_info)
        pass<|MERGE_RESOLUTION|>--- conflicted
+++ resolved
@@ -2099,48 +2099,6 @@
             return False
         return True
 
-<<<<<<< HEAD
-=======
-    async def get_frozen_amount(self) -> uint64:
-        return uint64(0)
-
-    async def get_spendable_balance(self, unspent_records: Optional[Set[WalletCoinRecord]] = None) -> uint128:
-        spendable_am = await self.wallet_state_manager.get_confirmed_spendable_balance_for_wallet(
-            self.wallet_info.id, unspent_records
-        )
-        return uint128(spendable_am)
-
-    async def get_max_send_amount(self, records: Optional[Set[WalletCoinRecord]] = None) -> uint128:
-        return uint128(0)
-
-    # if asset_id == None: then we get normal XCH
-    async def get_balance_by_asset_type(self, asset_id: Optional[bytes32] = None) -> uint128:
-        # TODO: Pull coins from DB once they're being stored
-        wallet_node = self.wallet_state_manager.wallet_node
-        peer: WSChiaConnection = wallet_node.get_full_node_peer()
-        puzhash = get_p2_singleton_puzhash(self.dao_info.treasury_id, asset_id=asset_id)
-        records = await self.wallet_state_manager.coin_store.get_coin_records_by_puzzle_hash(puzhash)
-        latest = await wallet_node.get_coin_state([cr.coin.name() for cr in records if not cr.spent], peer)
-        return uint128(sum([cr.coin.amount for cr in latest]))
-
-    # if asset_id == None: then we get normal XCH
-    async def select_coins_for_asset_type(self, amount: uint64, asset_id: Optional[bytes32] = None) -> List[Coin]:
-        # TODO: Pull coins from DB once they're being stored
-        puzhash = get_p2_singleton_puzhash(self.dao_info.treasury_id, asset_id=asset_id)
-        records = await self.wallet_state_manager.coin_store.get_coin_records_by_puzzle_hash(puzhash)
-        # TODO: smarter coin selection algorithm
-        total = 0
-        coins = []
-        for record in records:
-            total += record.coin.amount
-            coins.append(record.coin)
-            if total >= amount:
-                break
-        if total < amount:
-            raise ValueError(f"Not enough of that asset_id: {asset_id}")
-        return coins
-
->>>>>>> e1d3d0ca
     async def add_parent(self, name: bytes32, parent: Optional[LineageProof]) -> None:
         self.log.info(f"Adding parent {name}: {parent}")
         current_list = self.dao_info.parent_info.copy()
