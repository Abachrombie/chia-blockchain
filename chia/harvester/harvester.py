from __future__ import annotations

import asyncio
import concurrent
import contextlib
import dataclasses
import logging
import multiprocessing
from concurrent.futures.thread import ThreadPoolExecutor
from pathlib import Path
from typing import TYPE_CHECKING, Any, AsyncIterator, ClassVar, Dict, List, Optional, Tuple, cast

import anyio
from typing_extensions import Literal

from chia.consensus.constants import ConsensusConstants
from chia.plot_sync.sender import Sender
from chia.plotting.manager import PlotManager
from chia.plotting.util import (
    DEFAULT_DECOMPRESSOR_THREAD_COUNT,
    DEFAULT_DECOMPRESSOR_TIMEOUT,
    DEFAULT_DISABLE_CPU_AFFINITY,
    DEFAULT_ENFORCE_GPU_INDEX,
    DEFAULT_GPU_INDEX,
    DEFAULT_MAX_COMPRESSION_LEVEL_ALLOWED,
    DEFAULT_PARALLEL_DECOMPRESSOR_COUNT,
    DEFAULT_USE_GPU_HARVESTING,
    HarvestingMode,
    PlotRefreshEvents,
    PlotRefreshResult,
    PlotsRefreshParameter,
    add_plot_directory,
    get_harvester_config,
    get_plot_directories,
    remove_plot,
    remove_plot_directory,
    update_harvester_config,
)
from chia.rpc.rpc_server import StateChangedProtocol, default_get_connections
from chia.server.outbound_message import NodeType
from chia.server.server import ChiaServer
from chia.server.ws_connection import WSChiaConnection
from chia.util.ints import uint32

log = logging.getLogger(__name__)


class Harvester:
    if TYPE_CHECKING:
        from chia.rpc.rpc_server import RpcServiceProtocol

        _protocol_check: ClassVar[RpcServiceProtocol] = cast("Harvester", None)

    plot_manager: PlotManager
    plot_sync_sender: Sender
    root_path: Path
    _shut_down: bool
    executor: ThreadPoolExecutor
    state_changed_callback: Optional[StateChangedProtocol] = None
    constants: ConsensusConstants
    _refresh_lock: asyncio.Lock
    event_loop: asyncio.events.AbstractEventLoop
    _server: Optional[ChiaServer]
    _mode: HarvestingMode

    @property
    def server(self) -> ChiaServer:
        # This is a stop gap until the class usage is refactored such the values of
        # integral attributes are known at creation of the instance.
        if self._server is None:
            raise RuntimeError("server not assigned")

        return self._server

    def __init__(self, root_path: Path, config: Dict[str, Any], constants: ConsensusConstants):
        self.log = log
        self.root_path = root_path
        # TODO, remove checks below later after some versions / time
        refresh_parameter: PlotsRefreshParameter = PlotsRefreshParameter()
        if "plot_loading_frequency_seconds" in config:
            self.log.info(
                "`harvester.plot_loading_frequency_seconds` is deprecated. Consider replacing it with the new section "
                "`harvester.plots_refresh_parameter`. See `initial-config.yaml`."
            )
            refresh_parameter = dataclasses.replace(
                refresh_parameter, interval_seconds=config["plot_loading_frequency_seconds"]
            )
        if "plots_refresh_parameter" in config:
            refresh_parameter = PlotsRefreshParameter.from_json_dict(config["plots_refresh_parameter"])

        self.log.info(f"Using plots_refresh_parameter: {refresh_parameter}")

        self.plot_manager = PlotManager(
            root_path, refresh_parameter=refresh_parameter, refresh_callback=self._plot_refresh_callback
        )
        self._shut_down = False
        self.executor = concurrent.futures.ThreadPoolExecutor(max_workers=config["num_threads"])
        self._server = None
        self.constants = constants
        self.state_changed_callback: Optional[StateChangedProtocol] = None
        self.parallel_read: bool = config.get("parallel_read", True)

        context_count = config.get("parallel_decompressor_count", DEFAULT_PARALLEL_DECOMPRESSOR_COUNT)
        thread_count = config.get("decompressor_thread_count", DEFAULT_DECOMPRESSOR_THREAD_COUNT)
        if thread_count == 0:
            thread_count = multiprocessing.cpu_count() // 2
        disable_cpu_affinity = config.get("disable_cpu_affinity", DEFAULT_DISABLE_CPU_AFFINITY)
        max_compression_level_allowed = config.get(
            "max_compression_level_allowed", DEFAULT_MAX_COMPRESSION_LEVEL_ALLOWED
        )
        use_gpu_harvesting = config.get("use_gpu_harvesting", DEFAULT_USE_GPU_HARVESTING)
        gpu_index = config.get("gpu_index", DEFAULT_GPU_INDEX)
        enforce_gpu_index = config.get("enforce_gpu_index", DEFAULT_ENFORCE_GPU_INDEX)
        decompressor_timeout = config.get("decompressor_timeout", DEFAULT_DECOMPRESSOR_TIMEOUT)

        try:
            self._mode = self.plot_manager.configure_decompressor(
                context_count,
                thread_count,
                disable_cpu_affinity,
                max_compression_level_allowed,
                use_gpu_harvesting,
                gpu_index,
                enforce_gpu_index,
                decompressor_timeout,
            )
        except Exception as e:
            self.log.error(f"{type(e)} {e} while configuring decompressor.")
            raise

        self.plot_sync_sender = Sender(self.plot_manager, self._mode)

    @contextlib.asynccontextmanager
    async def manage(self) -> AsyncIterator[None]:
        self._refresh_lock = asyncio.Lock()
        self.event_loop = asyncio.get_running_loop()
        try:
            yield
        finally:
<<<<<<< HEAD
            with anyio.CancelScope(shield=True):
                self._close()
                await self._await_closed()

    async def _start(self) -> None:
        self._refresh_lock = asyncio.Lock()
        self.event_loop = asyncio.get_running_loop()

    def _close(self) -> None:
        self._shut_down = True
        self.executor.shutdown(wait=True)
        self.plot_manager.stop_refreshing()
        self.plot_manager.reset()
        self.plot_sync_sender.stop()
=======
            self._shut_down = True
            self.executor.shutdown(wait=True)
            self.plot_manager.stop_refreshing()
            self.plot_manager.reset()
            self.plot_sync_sender.stop()
>>>>>>> 3c918813

            await self.plot_sync_sender.await_closed()

    def get_connections(self, request_node_type: Optional[NodeType]) -> List[Dict[str, Any]]:
        return default_get_connections(server=self.server, request_node_type=request_node_type)

    async def on_connect(self, connection: WSChiaConnection) -> None:
        self.state_changed("add_connection")

    def _set_state_changed_callback(self, callback: StateChangedProtocol) -> None:
        self.state_changed_callback = callback

    def state_changed(self, change: str, change_data: Optional[Dict[str, Any]] = None) -> None:
        if self.state_changed_callback is not None:
            self.state_changed_callback(change, change_data)

    def _plot_refresh_callback(self, event: PlotRefreshEvents, update_result: PlotRefreshResult) -> None:
        log_function = self.log.debug if event == PlotRefreshEvents.batch_processed else self.log.info
        log_function(
            f"_plot_refresh_callback: event {event.name}, loaded {len(update_result.loaded)}, "
            f"removed {len(update_result.removed)}, processed {update_result.processed}, "
            f"remaining {update_result.remaining}, "
            f"duration: {update_result.duration:.2f} seconds, "
            f"total plots: {len(self.plot_manager.plots)}"
        )
        if event == PlotRefreshEvents.started:
            self.plot_sync_sender.sync_start(update_result.remaining, self.plot_manager.initial_refresh())
        if event == PlotRefreshEvents.batch_processed:
            self.plot_sync_sender.process_batch(update_result.loaded, update_result.remaining)
        if event == PlotRefreshEvents.done:
            self.plot_sync_sender.sync_done(update_result.removed, update_result.duration)

    def on_disconnect(self, connection: WSChiaConnection) -> None:
        self.log.info(f"peer disconnected {connection.get_peer_logging()}")
        self.state_changed("close_connection")
        self.plot_sync_sender.stop()
        asyncio.run_coroutine_threadsafe(self.plot_sync_sender.await_closed(), asyncio.get_running_loop())
        self.plot_manager.stop_refreshing()

    def get_plots(self) -> Tuple[List[Dict[str, Any]], List[str], List[str]]:
        self.log.debug(f"get_plots prover items: {self.plot_manager.plot_count()}")
        response_plots: List[Dict[str, Any]] = []
        with self.plot_manager:
            for path, plot_info in self.plot_manager.plots.items():
                prover = plot_info.prover
                response_plots.append(
                    {
                        "filename": str(path),
                        "size": prover.get_size(),
                        "plot_id": prover.get_id(),
                        "pool_public_key": plot_info.pool_public_key,
                        "pool_contract_puzzle_hash": plot_info.pool_contract_puzzle_hash,
                        "plot_public_key": plot_info.plot_public_key,
                        "file_size": plot_info.file_size,
                        "time_modified": int(plot_info.time_modified),
                        "compression_level": prover.get_compression_level(),
                    }
                )
            self.log.debug(
                f"get_plots response: plots: {len(response_plots)}, "
                f"failed_to_open_filenames: {len(self.plot_manager.failed_to_open_filenames)}, "
                f"no_key_filenames: {len(self.plot_manager.no_key_filenames)}"
            )
            return (
                response_plots,
                [str(s) for s, _ in self.plot_manager.failed_to_open_filenames.items()],
                [str(s) for s in self.plot_manager.no_key_filenames],
            )

    def delete_plot(self, str_path: str) -> Literal[True]:
        remove_plot(Path(str_path))
        self.plot_manager.trigger_refresh()
        self.state_changed("plots")
        return True

    async def add_plot_directory(self, str_path: str) -> bool:
        add_plot_directory(self.root_path, str_path)
        self.plot_manager.trigger_refresh()
        return True

    async def get_plot_directories(self) -> List[str]:
        return get_plot_directories(self.root_path)

    async def remove_plot_directory(self, str_path: str) -> bool:
        remove_plot_directory(self.root_path, str_path)
        self.plot_manager.trigger_refresh()
        return True

    async def get_harvester_config(self) -> Dict[str, Any]:
        return get_harvester_config(self.root_path)

    async def update_harvester_config(
        self,
        *,
        use_gpu_harvesting: Optional[bool] = None,
        gpu_index: Optional[int] = None,
        enforce_gpu_index: Optional[bool] = None,
        disable_cpu_affinity: Optional[bool] = None,
        parallel_decompressor_count: Optional[int] = None,
        decompressor_thread_count: Optional[int] = None,
        recursive_plot_scan: Optional[bool] = None,
        refresh_parameter_interval_seconds: Optional[uint32] = None,
    ) -> bool:
        refresh_parameter: Optional[PlotsRefreshParameter] = None
        if refresh_parameter_interval_seconds is not None:
            refresh_parameter = PlotsRefreshParameter(
                interval_seconds=refresh_parameter_interval_seconds,
                retry_invalid_seconds=self.plot_manager.refresh_parameter.retry_invalid_seconds,
                batch_size=self.plot_manager.refresh_parameter.batch_size,
                batch_sleep_milliseconds=self.plot_manager.refresh_parameter.batch_sleep_milliseconds,
            )

        update_harvester_config(
            self.root_path,
            use_gpu_harvesting=use_gpu_harvesting,
            gpu_index=gpu_index,
            enforce_gpu_index=enforce_gpu_index,
            disable_cpu_affinity=disable_cpu_affinity,
            parallel_decompressor_count=parallel_decompressor_count,
            decompressor_thread_count=decompressor_thread_count,
            recursive_plot_scan=recursive_plot_scan,
            refresh_parameter=refresh_parameter,
        )
        return True

    def set_server(self, server: ChiaServer) -> None:
        self._server = server<|MERGE_RESOLUTION|>--- conflicted
+++ resolved
@@ -137,28 +137,12 @@
         try:
             yield
         finally:
-<<<<<<< HEAD
             with anyio.CancelScope(shield=True):
-                self._close()
-                await self._await_closed()
-
-    async def _start(self) -> None:
-        self._refresh_lock = asyncio.Lock()
-        self.event_loop = asyncio.get_running_loop()
-
-    def _close(self) -> None:
-        self._shut_down = True
-        self.executor.shutdown(wait=True)
-        self.plot_manager.stop_refreshing()
-        self.plot_manager.reset()
-        self.plot_sync_sender.stop()
-=======
-            self._shut_down = True
-            self.executor.shutdown(wait=True)
-            self.plot_manager.stop_refreshing()
-            self.plot_manager.reset()
-            self.plot_sync_sender.stop()
->>>>>>> 3c918813
+                self._shut_down = True
+                self.executor.shutdown(wait=True)
+                self.plot_manager.stop_refreshing()
+                self.plot_manager.reset()
+                self.plot_sync_sender.stop()
 
             await self.plot_sync_sender.await_closed()
 
