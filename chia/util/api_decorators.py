--- conflicted
+++ resolved
@@ -41,7 +41,6 @@
     setattr(function, metadata_attribute_name, metadata)
 
 
-<<<<<<< HEAD
 @dataclass
 class ApiNodeMetadata:
     type: NodeType
@@ -69,6 +68,7 @@
             if name in self.name_to_endpoint:
                 raise Exception(f"endpoint name already registered: {name}")
 
+            @functools.wraps(f)
             def wrapper(self: Self, original: Union[bytes, S], *args: P.args, **kwargs: P.kwargs) -> R:
                 arg: S
                 if isinstance(original, bytes):
@@ -101,54 +101,4 @@
 
             return wrapper
 
-        return inner
-=======
-# TODO: This hinting does not express that the returned callable *_bytes parameter
-#       corresponding to the first parameter name will be filled in by the wrapper.
-def api_request(
-    peer_required: bool = False,
-    bytes_required: bool = False,
-    execute_task: bool = False,
-    reply_types: Optional[List[ProtocolMessageTypes]] = None,
-) -> Callable[[Callable[Concatenate[Self, S, P], R]], Callable[Concatenate[Self, Union[bytes, S], P], R]]:
-    non_optional_reply_types: List[ProtocolMessageTypes]
-    if reply_types is None:
-        non_optional_reply_types = []
-    else:
-        non_optional_reply_types = reply_types
-
-    def inner(f: Callable[Concatenate[Self, S, P], R]) -> Callable[Concatenate[Self, Union[bytes, S], P], R]:
-        @functools.wraps(f)
-        def wrapper(self: Self, original: Union[bytes, S], *args: P.args, **kwargs: P.kwargs) -> R:
-            arg: S
-            if isinstance(original, bytes):
-                if metadata.bytes_required:
-                    kwargs[message_name_bytes] = original
-                arg = message_class.from_bytes(original)
-            else:
-                arg = original
-                if metadata.bytes_required:
-                    kwargs[message_name_bytes] = bytes(original)
-
-            return f(self, arg, *args, **kwargs)
-
-        message_name, message_class = next(
-            (name, hint) for name, hint in get_type_hints(f).items() if name not in {"self", "peer", "return"}
-        )
-        message_name_bytes = f"{message_name}_bytes"
-
-        metadata = ApiMetadata(
-            request_type=getattr(ProtocolMessageTypes, f.__name__),
-            peer_required=peer_required,
-            bytes_required=bytes_required,
-            execute_task=execute_task,
-            reply_types=non_optional_reply_types,
-            message_class=message_class,
-        )
-
-        _set_metadata(function=wrapper, metadata=metadata)
-
-        return wrapper
-
-    return inner
->>>>>>> 0ce46bc5
+        return inner