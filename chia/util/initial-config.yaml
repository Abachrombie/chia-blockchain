--- conflicted
+++ resolved
@@ -212,17 +212,10 @@
     key: "config/ssl/ca/chia_ca.key"
 
   # Compressed harvesting.
-<<<<<<< HEAD
-  parallel_decompressers_count: 1
-  # If set to 0, `decompresser_thread_count` will default to half of nproc available on the machine.
-  # A non-zero number overrides this default.
-  decompresser_thread_count: 0
-=======
   parallel_decompressor_count: 0
   # If set to 0, `decompressor_thread_count` will default to half of nproc available on the machine.
   # A non-zero number overrides this default.
   decompressor_thread_count: 0
->>>>>>> 78900aa8
   disable_cpu_affinity: False
   # Ignore compressed plots with compression level greater than this.
   max_compression_level_allowed: 7
