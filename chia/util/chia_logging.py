import datetime
import logging
from pathlib import Path
from typing import Any, Dict, Optional

import colorlog
from concurrent_log_handler import ConcurrentRotatingFileHandler
from logging.handlers import SysLogHandler

from chia.cmds.init_funcs import chia_full_version_str
from chia.util.path import path_from_root
from chia.util.default_root import DEFAULT_ROOT_PATH


<<<<<<< HEAD
def iso8601_format_time(self, record, datefmt=None):
    as_utc = datetime.datetime.fromtimestamp(record.created, datetime.timezone.utc)
    as_local = as_utc.astimezone()
    return as_local.isoformat(timespec="milliseconds")


class ISO8601Formatter(logging.Formatter):
    formatTime = iso8601_format_time


class ISO8601ColoredFormatter(colorlog.ColoredFormatter):
    formatTime = iso8601_format_time


def initialize_logging(service_name: str, logging_config: Dict, root_path: Path):
    log_path = path_from_root(root_path, logging_config.get("log_filename", "log/debug.log"))
=======
def get_beta_logging_config() -> Dict[str, Any]:
    return {
        "log_filename": f"{chia_full_version_str()}/chia-blockchain/beta.log",
        "log_level": "DEBUG",
        "log_stdout": False,
        "log_maxfilesrotation": 100,
        "log_maxbytesrotation": 100 * 1024 * 1024,
        "log_use_gzip": True,
    }


def get_file_log_handler(
    formatter: logging.Formatter, root_path: Path, logging_config: Dict[str, object]
) -> ConcurrentRotatingFileHandler:
    log_path = path_from_root(root_path, str(logging_config.get("log_filename", "log/debug.log")))
    log_path.parent.mkdir(parents=True, exist_ok=True)
    maxrotation = logging_config.get("log_maxfilesrotation", 7)
    maxbytesrotation = logging_config.get("log_maxbytesrotation", 50 * 1024 * 1024)
    use_gzip = logging_config.get("log_use_gzip", False)
    handler = ConcurrentRotatingFileHandler(
        log_path, "a", maxBytes=maxbytesrotation, backupCount=maxrotation, use_gzip=use_gzip
    )
    handler.setFormatter(formatter)
    return handler

>>>>>>> c02e57c4

def initialize_logging(service_name: str, logging_config: Dict, root_path: Path, beta_root_path: Optional[Path] = None):
    file_name_length = 33 - len(service_name)
    log_date_format = "%Y-%m-%dT%H:%M:%S"
    file_log_formatter = logging.Formatter(
        fmt=f"%(asctime)s.%(msecs)03d {service_name} %(name)-{file_name_length}s: %(levelname)-8s %(message)s",
        datefmt=log_date_format,
    )
    if logging_config["log_stdout"]:
        handler = colorlog.StreamHandler()
        handler.setFormatter(
            ISO8601ColoredFormatter(
                f"%(asctime)s {service_name} %(name)-{file_name_length}s: "
                f"%(log_color)s%(levelname)-8s%(reset)s %(message)s",
                reset=True,
            )
        )

        logger = colorlog.getLogger()
        logger.addHandler(handler)
    else:
        logger = logging.getLogger()
<<<<<<< HEAD
        maxrotation = logging_config.get("log_maxfilesrotation", 7)
        handler = ConcurrentRotatingFileHandler(log_path, "a", maxBytes=20 * 1024 * 1024, backupCount=maxrotation)
        handler.setFormatter(
            ISO8601Formatter(
                fmt=f"%(asctime)s {service_name} %(name)-{file_name_length}s: %(levelname)-8s %(message)s",
            )
        )
        logger.addHandler(handler)
=======
        logger.addHandler(get_file_log_handler(file_log_formatter, root_path, logging_config))
>>>>>>> c02e57c4

    if logging_config.get("log_syslog", False):
        log_syslog_host = logging_config.get("log_syslog_host", "localhost")
        log_syslog_port = logging_config.get("log_syslog_port", 514)
        log_syslog_handler = SysLogHandler(address=(log_syslog_host, log_syslog_port))
        log_syslog_handler.setFormatter(ISO8601Formatter(fmt=f"%(asctime)s {service_name} %(message)s"))
        logger = logging.getLogger()
        logger.addHandler(log_syslog_handler)

    if "log_level" in logging_config:
        if logging_config["log_level"] == "CRITICAL":
            logger.setLevel(logging.CRITICAL)
        elif logging_config["log_level"] == "ERROR":
            logger.setLevel(logging.ERROR)
        elif logging_config["log_level"] == "WARNING":
            logger.setLevel(logging.WARNING)
        elif logging_config["log_level"] == "INFO":
            logger.setLevel(logging.INFO)
        elif logging_config["log_level"] == "DEBUG":
            logger.setLevel(logging.DEBUG)
            logging.getLogger("aiosqlite").setLevel(logging.INFO)  # Too much logging on debug level
        else:
            logger.setLevel(logging.INFO)
    else:
        logger.setLevel(logging.INFO)

    if beta_root_path is not None:
        logger.addHandler(get_file_log_handler(file_log_formatter, beta_root_path, get_beta_logging_config()))


def initialize_service_logging(service_name: str, config: Dict[str, Any]) -> None:
    logging_root_path = DEFAULT_ROOT_PATH
    if service_name == "daemon":
        # TODO: Maybe introduce a separate `daemon` section in the config instead of having `daemon_port`, `logging`
        #  and the daemon related stuff as top level entries.
        logging_config = config["logging"]
    else:
        logging_config = config[service_name]["logging"]
    beta_config = config.get("beta", {})
    beta_config_path = beta_config.get("path") if beta_config.get("enabled", False) else None
    initialize_logging(
        service_name=service_name,
        logging_config=logging_config,
        root_path=logging_root_path,
        beta_root_path=beta_config_path,
    )<|MERGE_RESOLUTION|>--- conflicted
+++ resolved
@@ -12,24 +12,6 @@
 from chia.util.default_root import DEFAULT_ROOT_PATH
 
 
-<<<<<<< HEAD
-def iso8601_format_time(self, record, datefmt=None):
-    as_utc = datetime.datetime.fromtimestamp(record.created, datetime.timezone.utc)
-    as_local = as_utc.astimezone()
-    return as_local.isoformat(timespec="milliseconds")
-
-
-class ISO8601Formatter(logging.Formatter):
-    formatTime = iso8601_format_time
-
-
-class ISO8601ColoredFormatter(colorlog.ColoredFormatter):
-    formatTime = iso8601_format_time
-
-
-def initialize_logging(service_name: str, logging_config: Dict, root_path: Path):
-    log_path = path_from_root(root_path, logging_config.get("log_filename", "log/debug.log"))
-=======
 def get_beta_logging_config() -> Dict[str, Any]:
     return {
         "log_filename": f"{chia_full_version_str()}/chia-blockchain/beta.log",
@@ -55,14 +37,25 @@
     handler.setFormatter(formatter)
     return handler
 
->>>>>>> c02e57c4
+
+def iso8601_format_time(self, record, datefmt=None):
+    as_utc = datetime.datetime.fromtimestamp(record.created, datetime.timezone.utc)
+    as_local = as_utc.astimezone()
+    return as_local.isoformat(timespec="milliseconds")
+
+
+class ISO8601Formatter(logging.Formatter):
+    formatTime = iso8601_format_time
+
+
+class ISO8601ColoredFormatter(colorlog.ColoredFormatter):
+    formatTime = iso8601_format_time
+
 
 def initialize_logging(service_name: str, logging_config: Dict, root_path: Path, beta_root_path: Optional[Path] = None):
     file_name_length = 33 - len(service_name)
-    log_date_format = "%Y-%m-%dT%H:%M:%S"
-    file_log_formatter = logging.Formatter(
-        fmt=f"%(asctime)s.%(msecs)03d {service_name} %(name)-{file_name_length}s: %(levelname)-8s %(message)s",
-        datefmt=log_date_format,
+    file_log_formatter = ISO8601Formatter(
+        fmt=f"%(asctime)s {service_name} %(name)-{file_name_length}s: %(levelname)-8s %(message)s",
     )
     if logging_config["log_stdout"]:
         handler = colorlog.StreamHandler()
@@ -78,18 +71,7 @@
         logger.addHandler(handler)
     else:
         logger = logging.getLogger()
-<<<<<<< HEAD
-        maxrotation = logging_config.get("log_maxfilesrotation", 7)
-        handler = ConcurrentRotatingFileHandler(log_path, "a", maxBytes=20 * 1024 * 1024, backupCount=maxrotation)
-        handler.setFormatter(
-            ISO8601Formatter(
-                fmt=f"%(asctime)s {service_name} %(name)-{file_name_length}s: %(levelname)-8s %(message)s",
-            )
-        )
-        logger.addHandler(handler)
-=======
         logger.addHandler(get_file_log_handler(file_log_formatter, root_path, logging_config))
->>>>>>> c02e57c4
 
     if logging_config.get("log_syslog", False):
         log_syslog_host = logging_config.get("log_syslog_host", "localhost")
