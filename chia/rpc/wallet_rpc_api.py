--- conflicted
+++ resolved
@@ -1212,7 +1212,6 @@
                 assert isinstance(metadata, ClawbackMetadata)
                 coins[coin_record.coin] = metadata
                 if len(coins) >= batch_size:
-<<<<<<< HEAD
                     new_txs = await self.service.wallet_state_manager.spend_clawback_coins(
                         coins, tx_fee, tx_config, request.get("force", False), extra_conditions=extra_conditions
                     )
@@ -1223,26 +1222,13 @@
                             *tx_config.excluded_coin_ids,
                             *(c.name() for tx in new_txs for c in tx.removals),
                         ],
-=======
-                    tx_id_list.extend(
-                        await self.service.wallet_state_manager.spend_clawback_coins(
-                            coins, tx_fee, tx_config, request.get("force", False), extra_conditions=extra_conditions
-                        )
->>>>>>> bf4cdf22
                     )
                     coins = {}
             except Exception as e:
                 log.error(f"Failed to spend clawback coin {coin_id.hex()}: %s", e)
         if len(coins) > 0:
-<<<<<<< HEAD
             new_txs = await self.service.wallet_state_manager.spend_clawback_coins(
                 coins, tx_fee, tx_config, request.get("force", False), extra_conditions=extra_conditions
-=======
-            tx_id_list.extend(
-                await self.service.wallet_state_manager.spend_clawback_coins(
-                    coins, tx_fee, tx_config, request.get("force", False), extra_conditions=extra_conditions
-                )
->>>>>>> bf4cdf22
             )
             tx_list.extend(new_txs)
 
@@ -2222,7 +2208,6 @@
     ) -> EndpointResult:
         wallet_id = uint32(request["wallet_id"])
         wallet = self.service.wallet_state_manager.get_wallet(id=wallet_id, required_type=DIDWallet)
-<<<<<<< HEAD
 
         tx = await wallet.create_message_spend(
             tx_config,
@@ -2239,21 +2224,6 @@
             "spend_bundle": tx.spend_bundle,
             "transactions": [tx.to_json_dict_convenience(self.service.config)],
         }
-=======
-        coin_announcements: Set[bytes] = set()
-        for ca in request.get("coin_announcements", []):
-            coin_announcements.add(bytes.fromhex(ca))
-        puzzle_announcements: Set[bytes] = set()
-        for pa in request.get("puzzle_announcements", []):
-            puzzle_announcements.add(bytes.fromhex(pa))
-
-        spend_bundle = (
-            await wallet.create_message_spend(
-                tx_config, coin_announcements, puzzle_announcements, extra_conditions=extra_conditions
-            )
-        ).spend_bundle
-        return {"success": True, "spend_bundle": spend_bundle}
->>>>>>> bf4cdf22
 
     async def did_get_info(self, request: Dict[str, Any]) -> EndpointResult:
         if "coin_id" not in request:
@@ -4264,7 +4234,7 @@
                 extra_conditions=extra_conditions,
             )
             if push:
-                await self.service.wallet_state_manager.add_pending_transactions(records)
+                records = await self.service.wallet_state_manager.add_pending_transactions(records)
             return {
                 "tx_record": records[0].to_json_dict_convenience(self.service.config),
                 "transactions": [tx.to_json_dict_convenience(self.service.config) for tx in records],
