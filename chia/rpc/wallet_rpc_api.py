from __future__ import annotations

import dataclasses
import json
import logging
import zlib
from pathlib import Path
from typing import Any, ClassVar, Dict, List, Optional, Set, Tuple, Union

from blspy import AugSchemeMPL, G1Element, G2Element, PrivateKey
from clvm_tools.binutils import assemble

from chia.consensus.block_rewards import calculate_base_farmer_reward
from chia.data_layer.data_layer_errors import LauncherCoinNotFoundError
from chia.data_layer.data_layer_wallet import DataLayerWallet
from chia.pools.pool_wallet import PoolWallet
from chia.pools.pool_wallet_info import FARMING_TO_POOL, PoolState, PoolWalletInfo, create_pool_state
from chia.protocols.protocol_message_types import ProtocolMessageTypes
from chia.protocols.wallet_protocol import CoinState
from chia.rpc.rpc_server import Endpoint, EndpointResult, default_get_connections
from chia.rpc.util import tx_endpoint
from chia.server.outbound_message import NodeType, make_msg
from chia.server.ws_connection import WSChiaConnection
from chia.simulator.simulator_protocol import FarmNewBlockProtocol
from chia.types.announcement import Announcement
from chia.types.blockchain_format.coin import Coin, coin_as_list
from chia.types.blockchain_format.program import Program
from chia.types.blockchain_format.sized_bytes import bytes32
from chia.types.coin_record import CoinRecord
from chia.types.coin_spend import CoinSpend
from chia.types.signing_mode import SigningMode
from chia.types.spend_bundle import SpendBundle
from chia.util.bech32m import decode_puzzle_hash, encode_puzzle_hash
from chia.util.byte_types import hexstr_to_bytes
from chia.util.config import load_config, str2bool
from chia.util.errors import KeychainIsLocked
from chia.util.ints import uint16, uint32, uint64
from chia.util.keychain import bytes_to_mnemonic, generate_mnemonic
from chia.util.misc import UInt32Range
from chia.util.path import path_from_root
from chia.util.streamable import Streamable, streamable
from chia.util.ws_message import WsRpcMessage, create_payload_dict
from chia.wallet.cat_wallet.cat_constants import DEFAULT_CATS
from chia.wallet.cat_wallet.cat_info import CRCATInfo
from chia.wallet.cat_wallet.cat_wallet import CATWallet
from chia.wallet.conditions import Condition
from chia.wallet.derive_keys import (
    MAX_POOL_WALLETS,
    master_sk_to_farmer_sk,
    master_sk_to_pool_sk,
    master_sk_to_singleton_owner_sk,
    match_address_to_sk,
)
from chia.wallet.did_wallet import did_wallet_puzzles
from chia.wallet.did_wallet.did_info import DIDCoinData, DIDInfo
from chia.wallet.did_wallet.did_wallet import DIDWallet
from chia.wallet.did_wallet.did_wallet_puzzles import (
    DID_INNERPUZ_MOD,
    match_did_puzzle,
    metadata_to_program,
    program_to_metadata,
)
from chia.wallet.nft_wallet import nft_puzzles
from chia.wallet.nft_wallet.nft_info import NFTCoinInfo, NFTInfo
from chia.wallet.nft_wallet.nft_puzzles import get_metadata_and_phs
from chia.wallet.nft_wallet.nft_wallet import NFTWallet
from chia.wallet.nft_wallet.uncurry_nft import UncurriedNFT
from chia.wallet.notification_store import Notification
from chia.wallet.outer_puzzles import AssetType
from chia.wallet.payment import Payment
from chia.wallet.puzzle_drivers import PuzzleInfo, Solver
from chia.wallet.puzzles.clawback.metadata import AutoClaimSettings, ClawbackMetadata
from chia.wallet.puzzles.p2_delegated_puzzle_or_hidden_puzzle import puzzle_hash_for_synthetic_public_key
from chia.wallet.singleton import create_singleton_puzzle
from chia.wallet.trade_record import TradeRecord
from chia.wallet.trading.offer import Offer
from chia.wallet.transaction_record import TransactionRecord
from chia.wallet.uncurried_puzzle import uncurry_puzzle
from chia.wallet.util.address_type import AddressType, is_valid_address
from chia.wallet.util.compute_hints import compute_spend_hints_and_additions
from chia.wallet.util.compute_memos import compute_memos
from chia.wallet.util.query_filter import HashFilter, TransactionTypeFilter
from chia.wallet.util.transaction_type import CLAWBACK_INCOMING_TRANSACTION_TYPES, TransactionType
from chia.wallet.util.tx_config import DEFAULT_TX_CONFIG, CoinSelectionConfig, CoinSelectionConfigLoader, TXConfig
from chia.wallet.util.wallet_sync_utils import fetch_coin_spend_for_coin_state
from chia.wallet.util.wallet_types import CoinType, WalletType
from chia.wallet.vc_wallet.cr_cat_drivers import ProofsChecker
from chia.wallet.vc_wallet.cr_cat_wallet import CRCATWallet
from chia.wallet.vc_wallet.vc_store import VCProofs
from chia.wallet.vc_wallet.vc_wallet import VCWallet
from chia.wallet.wallet import CHIP_0002_SIGN_MESSAGE_PREFIX, Wallet
from chia.wallet.wallet_coin_record import WalletCoinRecord
from chia.wallet.wallet_coin_store import CoinRecordOrder, GetCoinRecords, unspent_range
from chia.wallet.wallet_info import WalletInfo
from chia.wallet.wallet_node import WalletNode
from chia.wallet.wallet_protocol import WalletProtocol

# Timeout for response from wallet/full node for sending a transaction
TIMEOUT = 30
MAX_DERIVATION_INDEX_DELTA = 1000
MAX_NFT_CHUNK_SIZE = 25

log = logging.getLogger(__name__)


class WalletRpcApi:
    max_get_coin_records_limit: ClassVar[uint32] = uint32(1000)
    max_get_coin_records_filter_items: ClassVar[uint32] = uint32(1000)

    def __init__(self, wallet_node: WalletNode):
        assert wallet_node is not None
        self.service = wallet_node
        self.service_name = "chia_wallet"

    def get_routes(self) -> Dict[str, Endpoint]:
        return {
            # Key management
            "/log_in": self.log_in,
            "/get_logged_in_fingerprint": self.get_logged_in_fingerprint,
            "/get_public_keys": self.get_public_keys,
            "/get_private_key": self.get_private_key,
            "/generate_mnemonic": self.generate_mnemonic,
            "/add_key": self.add_key,
            "/delete_key": self.delete_key,
            "/check_delete_key": self.check_delete_key,
            "/delete_all_keys": self.delete_all_keys,
            # Wallet node
            "/set_wallet_resync_on_startup": self.set_wallet_resync_on_startup,
            "/get_sync_status": self.get_sync_status,
            "/get_height_info": self.get_height_info,
            "/push_tx": self.push_tx,
            "/push_transactions": self.push_transactions,
            "/farm_block": self.farm_block,  # Only when node simulator is running
            "/get_timestamp_for_height": self.get_timestamp_for_height,
            "/set_auto_claim": self.set_auto_claim,
            "/get_auto_claim": self.get_auto_claim,
            # this function is just here for backwards-compatibility. It will probably
            # be removed in the future
            "/get_initial_freeze_period": self.get_initial_freeze_period,
            "/get_network_info": self.get_network_info,
            # Wallet management
            "/get_wallets": self.get_wallets,
            "/create_new_wallet": self.create_new_wallet,
            # Wallet
            "/get_wallet_balance": self.get_wallet_balance,
            "/get_wallet_balances": self.get_wallet_balances,
            "/get_transaction": self.get_transaction,
            "/get_transactions": self.get_transactions,
            "/get_transaction_count": self.get_transaction_count,
            "/get_next_address": self.get_next_address,
            "/send_transaction": self.send_transaction,
            "/send_transaction_multi": self.send_transaction_multi,
            "/spend_clawback_coins": self.spend_clawback_coins,
            "/get_coin_records": self.get_coin_records,
            "/get_farmed_amount": self.get_farmed_amount,
            "/create_signed_transaction": self.create_signed_transaction,
            "/delete_unconfirmed_transactions": self.delete_unconfirmed_transactions,
            "/select_coins": self.select_coins,
            "/get_spendable_coins": self.get_spendable_coins,
            "/get_coin_records_by_names": self.get_coin_records_by_names,
            "/get_current_derivation_index": self.get_current_derivation_index,
            "/extend_derivation_index": self.extend_derivation_index,
            "/get_notifications": self.get_notifications,
            "/delete_notifications": self.delete_notifications,
            "/send_notification": self.send_notification,
            "/sign_message_by_address": self.sign_message_by_address,
            "/sign_message_by_id": self.sign_message_by_id,
            "/verify_signature": self.verify_signature,
            "/get_transaction_memo": self.get_transaction_memo,
            # CATs and trading
            "/cat_set_name": self.cat_set_name,
            "/cat_asset_id_to_name": self.cat_asset_id_to_name,
            "/cat_get_name": self.cat_get_name,
            "/get_stray_cats": self.get_stray_cats,
            "/cat_spend": self.cat_spend,
            "/cat_get_asset_id": self.cat_get_asset_id,
            "/create_offer_for_ids": self.create_offer_for_ids,
            "/get_offer_summary": self.get_offer_summary,
            "/check_offer_validity": self.check_offer_validity,
            "/take_offer": self.take_offer,
            "/get_offer": self.get_offer,
            "/get_all_offers": self.get_all_offers,
            "/get_offers_count": self.get_offers_count,
            "/cancel_offer": self.cancel_offer,
            "/cancel_offers": self.cancel_offers,
            "/get_cat_list": self.get_cat_list,
            # DID Wallet
            "/did_set_wallet_name": self.did_set_wallet_name,
            "/did_get_wallet_name": self.did_get_wallet_name,
            "/did_update_recovery_ids": self.did_update_recovery_ids,
            "/did_update_metadata": self.did_update_metadata,
            "/did_get_pubkey": self.did_get_pubkey,
            "/did_get_did": self.did_get_did,
            "/did_recovery_spend": self.did_recovery_spend,
            "/did_get_recovery_list": self.did_get_recovery_list,
            "/did_get_metadata": self.did_get_metadata,
            "/did_create_attest": self.did_create_attest,
            "/did_get_information_needed_for_recovery": self.did_get_information_needed_for_recovery,
            "/did_get_current_coin_info": self.did_get_current_coin_info,
            "/did_create_backup_file": self.did_create_backup_file,
            "/did_transfer_did": self.did_transfer_did,
            "/did_message_spend": self.did_message_spend,
            "/did_get_info": self.did_get_info,
            "/did_find_lost_did": self.did_find_lost_did,
            # NFT Wallet
            "/nft_mint_nft": self.nft_mint_nft,
            "/nft_count_nfts": self.nft_count_nfts,
            "/nft_get_nfts": self.nft_get_nfts,
            "/nft_get_by_did": self.nft_get_by_did,
            "/nft_set_nft_did": self.nft_set_nft_did,
            "/nft_set_nft_status": self.nft_set_nft_status,
            "/nft_get_wallet_did": self.nft_get_wallet_did,
            "/nft_get_wallets_with_dids": self.nft_get_wallets_with_dids,
            "/nft_get_info": self.nft_get_info,
            "/nft_transfer_nft": self.nft_transfer_nft,
            "/nft_add_uri": self.nft_add_uri,
            "/nft_calculate_royalties": self.nft_calculate_royalties,
            "/nft_mint_bulk": self.nft_mint_bulk,
            "/nft_set_did_bulk": self.nft_set_did_bulk,
            "/nft_transfer_bulk": self.nft_transfer_bulk,
            # Pool Wallet
            "/pw_join_pool": self.pw_join_pool,
            "/pw_self_pool": self.pw_self_pool,
            "/pw_absorb_rewards": self.pw_absorb_rewards,
            "/pw_status": self.pw_status,
            # DL Wallet
            "/create_new_dl": self.create_new_dl,
            "/dl_track_new": self.dl_track_new,
            "/dl_stop_tracking": self.dl_stop_tracking,
            "/dl_latest_singleton": self.dl_latest_singleton,
            "/dl_singletons_by_root": self.dl_singletons_by_root,
            "/dl_update_root": self.dl_update_root,
            "/dl_update_multiple": self.dl_update_multiple,
            "/dl_history": self.dl_history,
            "/dl_owned_singletons": self.dl_owned_singletons,
            "/dl_get_mirrors": self.dl_get_mirrors,
            "/dl_new_mirror": self.dl_new_mirror,
            "/dl_delete_mirror": self.dl_delete_mirror,
            # Verified Credential
            "/vc_mint": self.vc_mint,
            "/vc_get": self.vc_get,
            "/vc_get_list": self.vc_get_list,
            "/vc_spend": self.vc_spend,
            "/vc_add_proofs": self.vc_add_proofs,
            "/vc_get_proofs_for_root": self.vc_get_proofs_for_root,
            "/vc_revoke": self.vc_revoke,
            # CR-CATs
            "/crcat_approve_pending": self.crcat_approve_pending,
        }

    def get_connections(self, request_node_type: Optional[NodeType]) -> List[Dict[str, Any]]:
        return default_get_connections(server=self.service.server, request_node_type=request_node_type)

    async def _state_changed(self, change: str, change_data: Optional[Dict[str, Any]]) -> List[WsRpcMessage]:
        """
        Called by the WalletNode or WalletStateManager when something has changed in the wallet. This
        gives us an opportunity to send notifications to all connected clients via WebSocket.
        """
        payloads = []
        if change in {"sync_changed", "coin_added", "add_connection", "close_connection"}:
            # Metrics is the only current consumer for this event
            payloads.append(create_payload_dict(change, change_data, self.service_name, "metrics"))

        payloads.append(create_payload_dict("state_changed", change_data, self.service_name, "wallet_ui"))

        return payloads

    async def _stop_wallet(self) -> None:
        """
        Stops a currently running wallet/key, which allows starting the wallet with a new key.
        Each key has it's own wallet database.
        """
        if self.service is not None:
            self.service._close()
            await self.service._await_closed(shutting_down=False)

    async def _convert_tx_puzzle_hash(self, tx: TransactionRecord) -> TransactionRecord:
        return dataclasses.replace(
            tx,
            to_puzzle_hash=(
                await self.service.wallet_state_manager.convert_puzzle_hash(tx.wallet_id, tx.to_puzzle_hash)
            ),
        )

    async def get_latest_singleton_coin_spend(
        self, peer: WSChiaConnection, coin_id: bytes32, latest: bool = True
    ) -> Tuple[CoinSpend, CoinState]:
        coin_state_list: List[CoinState] = await self.service.wallet_state_manager.wallet_node.get_coin_state(
            [coin_id], peer=peer
        )
        if coin_state_list is None or len(coin_state_list) < 1:
            raise ValueError(f"Coin record 0x{coin_id.hex()} not found")
        coin_state: CoinState = coin_state_list[0]
        if latest:
            # Find the unspent coin
            while coin_state.spent_height is not None:
                coin_state_list = await self.service.wallet_state_manager.wallet_node.fetch_children(
                    coin_state.coin.name(), peer=peer
                )
                odd_coin = None
                for coin in coin_state_list:
                    if coin.coin.amount % 2 == 1:
                        if odd_coin is not None:
                            raise ValueError("This is not a singleton, multiple children coins found.")
                        odd_coin = coin
                if odd_coin is None:
                    raise ValueError("Cannot find child coin, please wait then retry.")
                coin_state = odd_coin
        # Get parent coin
        parent_coin_state_list: List[CoinState] = await self.service.wallet_state_manager.wallet_node.get_coin_state(
            [coin_state.coin.parent_coin_info], peer=peer
        )
        if parent_coin_state_list is None or len(parent_coin_state_list) < 1:
            raise ValueError(f"Parent coin record 0x{coin_state.coin.parent_coin_info.hex()} not found")
        parent_coin_state: CoinState = parent_coin_state_list[0]
        coin_spend = await fetch_coin_spend_for_coin_state(parent_coin_state, peer)
        return coin_spend, coin_state

    ##########################################################################################
    # Key management
    ##########################################################################################

    async def log_in(self, request: Dict[str, Any]) -> EndpointResult:
        """
        Logs in the wallet with a specific key.
        """

        fingerprint = request["fingerprint"]
        if self.service.logged_in_fingerprint == fingerprint:
            return {"fingerprint": fingerprint}

        await self._stop_wallet()
        started = await self.service._start_with_fingerprint(fingerprint)
        if started is True:
            return {"fingerprint": fingerprint}

        return {"success": False, "error": "Unknown Error"}

    async def get_logged_in_fingerprint(self, request: Dict[str, Any]) -> EndpointResult:
        return {"fingerprint": self.service.logged_in_fingerprint}

    async def get_public_keys(self, request: Dict[str, Any]) -> EndpointResult:
        try:
            fingerprints = [
                sk.get_g1().get_fingerprint() for (sk, seed) in await self.service.keychain_proxy.get_all_private_keys()
            ]
        except KeychainIsLocked:
            return {"keyring_is_locked": True}
        except Exception as e:
            raise Exception(
                "Error while getting keys.  If the issue persists, restart all services."
                f"  Original error: {type(e).__name__}: {e}"
            ) from e
        else:
            return {"public_key_fingerprints": fingerprints}

    async def _get_private_key(self, fingerprint: int) -> Tuple[Optional[PrivateKey], Optional[bytes]]:
        try:
            all_keys = await self.service.keychain_proxy.get_all_private_keys()
            for sk, seed in all_keys:
                if sk.get_g1().get_fingerprint() == fingerprint:
                    return sk, seed
        except Exception as e:
            log.error(f"Failed to get private key by fingerprint: {e}")
        return None, None

    async def get_private_key(self, request: Dict[str, Any]) -> EndpointResult:
        fingerprint = request["fingerprint"]
        sk, seed = await self._get_private_key(fingerprint)
        if sk is not None:
            s = bytes_to_mnemonic(seed) if seed is not None else None
            return {
                "private_key": {
                    "fingerprint": fingerprint,
                    "sk": bytes(sk).hex(),
                    "pk": bytes(sk.get_g1()).hex(),
                    "farmer_pk": bytes(master_sk_to_farmer_sk(sk).get_g1()).hex(),
                    "pool_pk": bytes(master_sk_to_pool_sk(sk).get_g1()).hex(),
                    "seed": s,
                },
            }
        return {"success": False, "private_key": {"fingerprint": fingerprint}}

    async def generate_mnemonic(self, request: Dict[str, Any]) -> EndpointResult:
        return {"mnemonic": generate_mnemonic().split(" ")}

    async def add_key(self, request: Dict[str, Any]) -> EndpointResult:
        if "mnemonic" not in request:
            raise ValueError("Mnemonic not in request")

        # Adding a key from 24 word mnemonic
        mnemonic = request["mnemonic"]
        try:
            sk = await self.service.keychain_proxy.add_private_key(" ".join(mnemonic))
        except KeyError as e:
            return {
                "success": False,
                "error": f"The word '{e.args[0]}' is incorrect.'",
                "word": e.args[0],
            }
        except Exception as e:
            return {"success": False, "error": str(e)}

        fingerprint = sk.get_g1().get_fingerprint()
        await self._stop_wallet()

        # Makes sure the new key is added to config properly
        started = False
        try:
            await self.service.keychain_proxy.check_keys(self.service.root_path)
        except Exception as e:
            log.error(f"Failed to check_keys after adding a new key: {e}")
        started = await self.service._start_with_fingerprint(fingerprint=fingerprint)
        if started is True:
            return {"fingerprint": fingerprint}
        raise ValueError("Failed to start")

    async def delete_key(self, request: Dict[str, Any]) -> EndpointResult:
        await self._stop_wallet()
        fingerprint = request["fingerprint"]
        try:
            await self.service.keychain_proxy.delete_key_by_fingerprint(fingerprint)
        except Exception as e:
            log.error(f"Failed to delete key by fingerprint: {e}")
            return {"success": False, "error": str(e)}
        path = path_from_root(
            self.service.root_path,
            f"{self.service.config['database_path']}-{fingerprint}",
        )
        if path.exists():
            path.unlink()
        return {}

    async def _check_key_used_for_rewards(
        self, new_root: Path, sk: PrivateKey, max_ph_to_search: int
    ) -> Tuple[bool, bool]:
        """Checks if the given key is used for either the farmer rewards or pool rewards
        returns a tuple of two booleans
        The first is true if the key is used as the Farmer rewards, otherwise false
        The second is true if the key is used as the Pool rewards, otherwise false
        Returns both false if the key cannot be found with the given fingerprint
        """
        if sk is None:
            return False, False

        config: Dict[str, Any] = load_config(new_root, "config.yaml")
        farmer_target = config["farmer"].get("xch_target_address")
        pool_target = config["pool"].get("xch_target_address")
        address_to_check: List[bytes32] = [decode_puzzle_hash(farmer_target), decode_puzzle_hash(pool_target)]

        found_addresses: Set[bytes32] = match_address_to_sk(sk, address_to_check, max_ph_to_search)

        found_farmer = address_to_check[0] in found_addresses
        found_pool = address_to_check[1] in found_addresses

        return found_farmer, found_pool

    async def check_delete_key(self, request: Dict[str, Any]) -> EndpointResult:
        """Check the key use prior to possible deletion
        checks whether key is used for either farm or pool rewards
        checks if any wallets have a non-zero balance
        """
        used_for_farmer: bool = False
        used_for_pool: bool = False
        walletBalance: bool = False

        fingerprint = request["fingerprint"]
        max_ph_to_search = request.get("max_ph_to_search", 100)
        sk, _ = await self._get_private_key(fingerprint)
        if sk is not None:
            used_for_farmer, used_for_pool = await self._check_key_used_for_rewards(
                self.service.root_path, sk, max_ph_to_search
            )

            if self.service.logged_in_fingerprint != fingerprint:
                await self._stop_wallet()
                await self.service._start_with_fingerprint(fingerprint=fingerprint)

            wallets: List[WalletInfo] = await self.service.wallet_state_manager.get_all_wallet_info_entries()
            for w in wallets:
                wallet = self.service.wallet_state_manager.wallets[w.id]
                unspent = await self.service.wallet_state_manager.coin_store.get_unspent_coins_for_wallet(w.id)
                balance = await wallet.get_confirmed_balance(unspent)
                pending_balance = await wallet.get_unconfirmed_balance(unspent)

                if (balance + pending_balance) > 0:
                    walletBalance = True
                    break

        return {
            "fingerprint": fingerprint,
            "used_for_farmer_rewards": used_for_farmer,
            "used_for_pool_rewards": used_for_pool,
            "wallet_balance": walletBalance,
        }

    async def delete_all_keys(self, request: Dict[str, Any]) -> EndpointResult:
        await self._stop_wallet()
        try:
            await self.service.keychain_proxy.delete_all_keys()
        except Exception as e:
            log.error(f"Failed to delete all keys: {e}")
            return {"success": False, "error": str(e)}
        path = path_from_root(self.service.root_path, self.service.config["database_path"])
        if path.exists():
            path.unlink()
        return {}

    ##########################################################################################
    # Wallet Node
    ##########################################################################################
    async def set_wallet_resync_on_startup(self, request: Dict[str, Any]) -> Dict[str, Any]:
        """
        Resync the current logged in wallet. The transaction and offer records will be kept.
        :param request: optionally pass in `enable` as bool to enable/disable resync
        :return:
        """
        assert self.service.wallet_state_manager is not None
        try:
            enable = bool(request.get("enable", True))
        except ValueError:
            raise ValueError("Please provide a boolean value for `enable` parameter in request")
        fingerprint = self.service.logged_in_fingerprint
        if fingerprint is not None:
            self.service.set_resync_on_startup(fingerprint, enable)
        else:
            raise ValueError("You need to login into wallet to use this RPC call")
        return {"success": True}

    async def get_sync_status(self, request: Dict[str, Any]) -> EndpointResult:
        sync_mode = self.service.wallet_state_manager.sync_mode
        has_pending_queue_items = self.service.new_peak_queue.has_pending_data_process_items()
        syncing = sync_mode or has_pending_queue_items
        synced = await self.service.wallet_state_manager.synced()
        return {"synced": synced, "syncing": syncing, "genesis_initialized": True}

    async def get_height_info(self, request: Dict[str, Any]) -> EndpointResult:
        height = await self.service.wallet_state_manager.blockchain.get_finished_sync_up_to()
        return {"height": height}

    async def get_network_info(self, request: Dict[str, Any]) -> EndpointResult:
        network_name = self.service.config["selected_network"]
        address_prefix = self.service.config["network_overrides"]["config"][network_name]["address_prefix"]
        return {"network_name": network_name, "network_prefix": address_prefix}

    async def push_tx(self, request: Dict[str, Any]) -> EndpointResult:
        nodes = self.service.server.get_connections(NodeType.FULL_NODE)
        if len(nodes) == 0:
            raise ValueError("Wallet is not currently connected to any full node peers")
        await self.service.push_tx(SpendBundle.from_bytes(hexstr_to_bytes(request["spend_bundle"])))
        return {}

    async def push_transactions(self, request: Dict[str, Any]) -> EndpointResult:
        wallet = self.service.wallet_state_manager.main_wallet

        txs: List[TransactionRecord] = []
        for transaction_hexstr in request["transactions"]:
            tx = TransactionRecord.from_bytes(hexstr_to_bytes(transaction_hexstr))
            txs.append(tx)

        async with self.service.wallet_state_manager.lock:
            for tx in txs:
                await wallet.push_transaction(tx)

        return {}

    async def farm_block(self, request: Dict[str, Any]) -> EndpointResult:
        raw_puzzle_hash = decode_puzzle_hash(request["address"])
        msg = make_msg(ProtocolMessageTypes.farm_new_block, FarmNewBlockProtocol(raw_puzzle_hash))

        await self.service.server.send_to_all([msg], NodeType.FULL_NODE)
        return {}

    async def get_timestamp_for_height(self, request: Dict[str, Any]) -> EndpointResult:
        return {"timestamp": await self.service.get_timestamp_for_height(uint32(request["height"]))}

    async def set_auto_claim(self, request: Dict[str, Any]) -> EndpointResult:
        """
        Set auto claim merkle coins config
        :param request: Example {"enable": true, "tx_fee": 100000, "min_amount": 0, "batch_size": 50}
        :return:
        """
        return self.service.set_auto_claim(AutoClaimSettings.from_json_dict(request))

    async def get_auto_claim(self, request: Dict[str, Any]) -> EndpointResult:
        """
        Get auto claim merkle coins config
        :param request: None
        :return:
        """
        auto_claim_settings = AutoClaimSettings.from_json_dict(
            self.service.wallet_state_manager.config.get("auto_claim", {})
        )
        return auto_claim_settings.to_json_dict()

    ##########################################################################################
    # Wallet Management
    ##########################################################################################

    async def get_wallets(self, request: Dict[str, Any]) -> EndpointResult:
        include_data: bool = request.get("include_data", True)
        wallet_type: Optional[WalletType] = None
        if "type" in request:
            wallet_type = WalletType(request["type"])

        wallets: List[WalletInfo] = await self.service.wallet_state_manager.get_all_wallet_info_entries(wallet_type)
        if not include_data:
            result: List[WalletInfo] = []
            for wallet in wallets:
                result.append(WalletInfo(wallet.id, wallet.name, wallet.type, ""))
            wallets = result
        response: EndpointResult = {"wallets": wallets}
        if include_data:
            response = {
                "wallets": [
                    wallet
                    if wallet.type != WalletType.CRCAT
                    else {
                        **wallet.to_json_dict(),
                        "authorized_providers": [
                            p.hex() for p in CRCATInfo.from_bytes(bytes.fromhex(wallet.data)).authorized_providers
                        ],
                        "flags_needed": CRCATInfo.from_bytes(bytes.fromhex(wallet.data)).proofs_checker.flags,
                    }
                    for wallet in response["wallets"]
                ]
            }
        if self.service.logged_in_fingerprint is not None:
            response["fingerprint"] = self.service.logged_in_fingerprint
        return response

    @tx_endpoint
    async def create_new_wallet(
        self,
        request: Dict[str, Any],
        tx_config: TXConfig = DEFAULT_TX_CONFIG,
        extra_conditions: Tuple[Condition, ...] = tuple(),
        push: bool = True,
    ) -> EndpointResult:
        wallet_state_manager = self.service.wallet_state_manager

        if await self.service.wallet_state_manager.synced() is False:
            raise ValueError("Wallet needs to be fully synced.")
        main_wallet = wallet_state_manager.main_wallet
        fee = uint64(request.get("fee", 0))

        if request["wallet_type"] == "cat_wallet":
            # If not provided, the name will be autogenerated based on the tail hash.
            name = request.get("name", None)
            if request["mode"] == "new":
                if request.get("test", False):
                    if not push:
                        raise ValueError("Test CAT minting must be pushed automatically")
                    async with self.service.wallet_state_manager.lock:
                        cat_wallet: CATWallet = await CATWallet.create_new_cat_wallet(
                            wallet_state_manager,
                            main_wallet,
                            {"identifier": "genesis_by_id"},
                            uint64(request["amount"]),
                            tx_config,
                            fee,
                            name,
                        )
                        asset_id = cat_wallet.get_asset_id()
                    self.service.wallet_state_manager.state_changed("wallet_created")
                    return {"type": cat_wallet.type(), "asset_id": asset_id, "wallet_id": cat_wallet.id()}
                else:
                    raise ValueError(
                        "Support for this RPC mode has been dropped."
                        " Please use the CAT Admin Tool @ https://github.com/Chia-Network/CAT-admin-tool instead."
                    )

            elif request["mode"] == "existing":
                async with self.service.wallet_state_manager.lock:
                    cat_wallet = await CATWallet.get_or_create_wallet_for_cat(
                        wallet_state_manager, main_wallet, request["asset_id"], name
                    )
                return {"type": cat_wallet.type(), "asset_id": request["asset_id"], "wallet_id": cat_wallet.id()}

            else:  # undefined mode
                pass

        elif request["wallet_type"] == "did_wallet":
            if request["did_type"] == "new":
                backup_dids = []
                num_needed = 0
                for d in request["backup_dids"]:
                    backup_dids.append(decode_puzzle_hash(d))
                if len(backup_dids) > 0:
                    num_needed = uint64(request["num_of_backup_ids_needed"])
                metadata: Dict[str, str] = {}
                if "metadata" in request:
                    if type(request["metadata"]) is dict:
                        metadata = request["metadata"]

                async with self.service.wallet_state_manager.lock:
                    did_wallet_name: str = request.get("wallet_name", None)
                    if did_wallet_name is not None:
                        did_wallet_name = did_wallet_name.strip()
                    did_wallet: DIDWallet = await DIDWallet.create_new_did_wallet(
                        wallet_state_manager,
                        main_wallet,
                        uint64(request["amount"]),
                        backup_dids,
                        uint64(num_needed),
                        metadata,
                        did_wallet_name,
                        uint64(request.get("fee", 0)),
                    )

                    my_did_id = encode_puzzle_hash(
                        bytes32.fromhex(did_wallet.get_my_DID()), AddressType.DID.hrp(self.service.config)
                    )
                    nft_wallet_name = did_wallet_name
                    if nft_wallet_name is not None:
                        nft_wallet_name = f"{nft_wallet_name} NFT Wallet"
                    await NFTWallet.create_new_nft_wallet(
                        wallet_state_manager,
                        main_wallet,
                        bytes32.fromhex(did_wallet.get_my_DID()),
                        nft_wallet_name,
                    )
                return {
                    "success": True,
                    "type": did_wallet.type(),
                    "my_did": my_did_id,
                    "wallet_id": did_wallet.id(),
                }

            elif request["did_type"] == "recovery":
                async with self.service.wallet_state_manager.lock:
                    did_wallet = await DIDWallet.create_new_did_wallet_from_recovery(
                        wallet_state_manager, main_wallet, request["backup_data"]
                    )
                assert did_wallet.did_info.temp_coin is not None
                assert did_wallet.did_info.temp_puzhash is not None
                assert did_wallet.did_info.temp_pubkey is not None
                my_did = did_wallet.get_my_DID()
                coin_name = did_wallet.did_info.temp_coin.name().hex()
                coin_list = coin_as_list(did_wallet.did_info.temp_coin)
                newpuzhash = did_wallet.did_info.temp_puzhash
                pubkey = did_wallet.did_info.temp_pubkey
                return {
                    "success": True,
                    "type": did_wallet.type(),
                    "my_did": my_did,
                    "wallet_id": did_wallet.id(),
                    "coin_name": coin_name,
                    "coin_list": coin_list,
                    "newpuzhash": newpuzhash.hex(),
                    "pubkey": pubkey.hex(),
                    "backup_dids": did_wallet.did_info.backup_ids,
                    "num_verifications_required": did_wallet.did_info.num_of_backup_ids_needed,
                }
            else:  # undefined did_type
                pass
        elif request["wallet_type"] == "nft_wallet":
            for wallet in self.service.wallet_state_manager.wallets.values():
                did_id: Optional[bytes32] = None
                if "did_id" in request and request["did_id"] is not None:
                    did_id = decode_puzzle_hash(request["did_id"])
                if wallet.type() == WalletType.NFT:
                    assert isinstance(wallet, NFTWallet)
                    if wallet.get_did() == did_id:
                        log.info("NFT wallet already existed, skipping.")
                        return {
                            "success": True,
                            "type": wallet.type(),
                            "wallet_id": wallet.id(),
                        }

            async with self.service.wallet_state_manager.lock:
                nft_wallet: NFTWallet = await NFTWallet.create_new_nft_wallet(
                    wallet_state_manager, main_wallet, did_id, request.get("name", None)
                )
            return {
                "success": True,
                "type": nft_wallet.type(),
                "wallet_id": nft_wallet.id(),
            }
        elif request["wallet_type"] == "pool_wallet":
            if request["mode"] == "new":
                if "initial_target_state" not in request:
                    raise AttributeError("Daemon didn't send `initial_target_state`. Try updating the daemon.")

                owner_puzzle_hash: bytes32 = await self.service.wallet_state_manager.main_wallet.get_puzzle_hash(True)

                from chia.pools.pool_wallet_info import initial_pool_state_from_dict

                async with self.service.wallet_state_manager.lock:
                    # We assign a pseudo unique id to each pool wallet, so that each one gets its own deterministic
                    # owner and auth keys. The public keys will go on the blockchain, and the private keys can be found
                    # using the root SK and trying each index from zero. The indexes are not fully unique though,
                    # because the PoolWallet is not created until the tx gets confirmed on chain. Therefore if we
                    # make multiple pool wallets at the same time, they will have the same ID.
                    max_pwi = 1
                    for _, wallet in self.service.wallet_state_manager.wallets.items():
                        if wallet.type() == WalletType.POOLING_WALLET:
                            assert isinstance(wallet, PoolWallet)
                            pool_wallet_index = await wallet.get_pool_wallet_index()
                            if pool_wallet_index > max_pwi:
                                max_pwi = pool_wallet_index

                    if max_pwi + 1 >= (MAX_POOL_WALLETS - 1):
                        raise ValueError(f"Too many pool wallets ({max_pwi}), cannot create any more on this key.")

                    owner_sk: PrivateKey = master_sk_to_singleton_owner_sk(
                        self.service.wallet_state_manager.private_key, uint32(max_pwi + 1)
                    )
                    owner_pk: G1Element = owner_sk.get_g1()

                    initial_target_state = initial_pool_state_from_dict(
                        request["initial_target_state"], owner_pk, owner_puzzle_hash
                    )
                    assert initial_target_state is not None

                    try:
                        delayed_address = None
                        if "p2_singleton_delayed_ph" in request:
                            delayed_address = bytes32.from_hexstr(request["p2_singleton_delayed_ph"])

                        tr, p2_singleton_puzzle_hash, launcher_id = await PoolWallet.create_new_pool_wallet_transaction(
                            wallet_state_manager,
                            main_wallet,
                            initial_target_state,
                            tx_config,
                            fee,
                            request.get("p2_singleton_delay_time", None),
                            delayed_address,
                            extra_conditions=extra_conditions,
                        )
                        if push:
                            await self.service.wallet_state_manager.add_pending_transaction(tr)
                    except Exception as e:
                        raise ValueError(str(e))
                    return {
                        "total_fee": fee * 2,
                        "transaction": tr,
                        "launcher_id": launcher_id.hex(),
                        "p2_singleton_puzzle_hash": p2_singleton_puzzle_hash.hex(),
                    }
            elif request["mode"] == "recovery":
                raise ValueError("Need upgraded singleton for on-chain recovery")

        else:  # undefined wallet_type
            pass

        # TODO: rework this function to report detailed errors for each error case
        return {"success": False, "error": "invalid request"}

    ##########################################################################################
    # Wallet
    ##########################################################################################

    async def _get_wallet_balance(self, wallet_id: uint32) -> Dict[str, Any]:
        wallet = self.service.wallet_state_manager.wallets[wallet_id]
        balance = await self.service.get_balance(wallet_id)
        wallet_balance = balance.to_json_dict()
        wallet_balance["wallet_id"] = wallet_id
        wallet_balance["wallet_type"] = wallet.type()
        if self.service.logged_in_fingerprint is not None:
            wallet_balance["fingerprint"] = self.service.logged_in_fingerprint
        if wallet.type() in {WalletType.CAT, WalletType.CRCAT}:
            assert isinstance(wallet, CATWallet)
            wallet_balance["asset_id"] = wallet.get_asset_id()
            if wallet.type() == WalletType.CRCAT:
                assert isinstance(wallet, CRCATWallet)
                wallet_balance["pending_approval_balance"] = await wallet.get_pending_approval_balance()

        return wallet_balance

    async def get_wallet_balance(self, request: Dict[str, Any]) -> EndpointResult:
        wallet_id = uint32(int(request["wallet_id"]))
        wallet_balance = await self._get_wallet_balance(wallet_id)
        return {"wallet_balance": wallet_balance}

    async def get_wallet_balances(self, request: Dict[str, Any]) -> EndpointResult:
        try:
            wallet_ids: List[uint32] = [uint32(int(wallet_id)) for wallet_id in request["wallet_ids"]]
        except (TypeError, KeyError):
            wallet_ids = list(self.service.wallet_state_manager.wallets.keys())
        wallet_balances: Dict[uint32, Dict[str, Any]] = {}
        for wallet_id in wallet_ids:
            wallet_balances[wallet_id] = await self._get_wallet_balance(wallet_id)
        return {"wallet_balances": wallet_balances}

    async def get_transaction(self, request: Dict[str, Any]) -> EndpointResult:
        transaction_id: bytes32 = bytes32(hexstr_to_bytes(request["transaction_id"]))
        tr: Optional[TransactionRecord] = await self.service.wallet_state_manager.get_transaction(transaction_id)
        if tr is None:
            raise ValueError(f"Transaction 0x{transaction_id.hex()} not found")

        return {
            "transaction": (await self._convert_tx_puzzle_hash(tr)).to_json_dict_convenience(self.service.config),
            "transaction_id": tr.name,
        }

    async def get_transaction_memo(self, request: Dict[str, Any]) -> EndpointResult:
        transaction_id: bytes32 = bytes32(hexstr_to_bytes(request["transaction_id"]))
        tr: Optional[TransactionRecord] = await self.service.wallet_state_manager.get_transaction(transaction_id)
        if tr is None:
            raise ValueError(f"Transaction 0x{transaction_id.hex()} not found")
        if tr.spend_bundle is None or len(tr.spend_bundle.coin_spends) == 0:
            if tr.type == uint32(TransactionType.INCOMING_TX.value):
                # Fetch incoming tx coin spend
                peer = self.service.get_full_node_peer()
                assert len(tr.additions) == 1
                coin_state_list: List[CoinState] = await self.service.wallet_state_manager.wallet_node.get_coin_state(
                    [tr.additions[0].parent_coin_info], peer=peer
                )
                assert len(coin_state_list) == 1
                coin_spend = await fetch_coin_spend_for_coin_state(coin_state_list[0], peer)
                tr = dataclasses.replace(tr, spend_bundle=SpendBundle([coin_spend], G2Element()))
            else:
                raise ValueError(f"Transaction 0x{transaction_id.hex()} doesn't have any coin spend.")
        assert tr.spend_bundle is not None
        memos: Dict[bytes32, List[bytes]] = compute_memos(tr.spend_bundle)
        response = {}
        # Convert to hex string
        for coin_id, memo_list in memos.items():
            response[coin_id.hex()] = [memo.hex() for memo in memo_list]
        return {transaction_id.hex(): response}

    async def get_transactions(self, request: Dict[str, Any]) -> EndpointResult:
        wallet_id = int(request["wallet_id"])

        start = request.get("start", 0)
        end = request.get("end", 50)
        sort_key = request.get("sort_key", None)
        reverse = request.get("reverse", False)

        to_address = request.get("to_address", None)
        to_puzzle_hash: Optional[bytes32] = None
        if to_address is not None:
            to_puzzle_hash = decode_puzzle_hash(to_address)
        type_filter = None
        if "type_filter" in request:
            type_filter = TransactionTypeFilter.from_json_dict(request["type_filter"])

        transactions = await self.service.wallet_state_manager.tx_store.get_transactions_between(
            wallet_id,
            start,
            end,
            sort_key=sort_key,
            reverse=reverse,
            to_puzzle_hash=to_puzzle_hash,
            type_filter=type_filter,
            confirmed=request.get("confirmed", None),
        )
        tx_list = []
        # Format for clawback transactions
        for tr in transactions:
            try:
                tx = (await self._convert_tx_puzzle_hash(tr)).to_json_dict_convenience(self.service.config)
                tx_list.append(tx)
                if tx["type"] not in CLAWBACK_INCOMING_TRANSACTION_TYPES:
                    continue
                coin: Coin = tr.additions[0]
                record: Optional[WalletCoinRecord] = await self.service.wallet_state_manager.coin_store.get_coin_record(
                    coin.name()
                )
                assert record is not None, f"Cannot find coin record for type {tx['type']} transaction {tx['name']}"
                tx["metadata"] = record.parsed_metadata().to_json_dict()
                tx["metadata"]["coin_id"] = coin.name().hex()
                tx["metadata"]["spent"] = record.spent
            except Exception:
                log.exception(f"Failed to get transaction {tr.name}.")
        return {
            "transactions": tx_list,
            "wallet_id": wallet_id,
        }

    async def get_transaction_count(self, request: Dict[str, Any]) -> EndpointResult:
        wallet_id = int(request["wallet_id"])
        type_filter = None
        if "type_filter" in request:
            type_filter = TransactionTypeFilter.from_json_dict(request["type_filter"])
        count = await self.service.wallet_state_manager.tx_store.get_transaction_count_for_wallet(
            wallet_id, confirmed=request.get("confirmed", None), type_filter=type_filter
        )
        return {
            "count": count,
            "wallet_id": wallet_id,
        }

    # this function is just here for backwards-compatibility. It will probably
    # be removed in the future
    async def get_initial_freeze_period(self, request: Dict[str, Any]) -> EndpointResult:
        # Mon May 03 2021 17:00:00 GMT+0000
        return {"INITIAL_FREEZE_END_TIMESTAMP": 1620061200}

    async def get_next_address(self, request: Dict[str, Any]) -> EndpointResult:
        """
        Returns a new address
        """
        if request["new_address"] is True:
            create_new = True
        else:
            create_new = False
        wallet_id = uint32(int(request["wallet_id"]))
        wallet = self.service.wallet_state_manager.wallets[wallet_id]
        selected = self.service.config["selected_network"]
        prefix = self.service.config["network_overrides"]["config"][selected]["address_prefix"]
        if wallet.type() == WalletType.STANDARD_WALLET:
            assert isinstance(wallet, Wallet)
            raw_puzzle_hash = await wallet.get_puzzle_hash(create_new)
            address = encode_puzzle_hash(raw_puzzle_hash, prefix)
        elif wallet.type() in {WalletType.CAT, WalletType.CRCAT}:
            assert isinstance(wallet, CATWallet)
            raw_puzzle_hash = await wallet.standard_wallet.get_puzzle_hash(create_new)
            address = encode_puzzle_hash(raw_puzzle_hash, prefix)
        else:
            raise ValueError(f"Wallet type {wallet.type()} cannot create puzzle hashes")

        return {
            "wallet_id": wallet_id,
            "address": address,
        }

    @tx_endpoint
    async def send_transaction(
        self,
        request: Dict[str, Any],
        tx_config: TXConfig = DEFAULT_TX_CONFIG,
        extra_conditions: Tuple[Condition, ...] = tuple(),
        push: bool = True,
    ) -> EndpointResult:
        if await self.service.wallet_state_manager.synced() is False:
            raise ValueError("Wallet needs to be fully synced before sending transactions")

        wallet_id = uint32(request["wallet_id"])
        wallet = self.service.wallet_state_manager.get_wallet(id=wallet_id, required_type=Wallet)

        if not isinstance(request["amount"], int) or not isinstance(request["fee"], int):
            raise ValueError("An integer amount or fee is required (too many decimals)")
        amount: uint64 = uint64(request["amount"])
        address = request["address"]
        selected_network = self.service.config["selected_network"]
        expected_prefix = self.service.config["network_overrides"]["config"][selected_network]["address_prefix"]
        if address[0 : len(expected_prefix)] != expected_prefix:
            raise ValueError("Unexpected Address Prefix")
        puzzle_hash: bytes32 = decode_puzzle_hash(address)

        memos: List[bytes] = []
        if "memos" in request:
            memos = [mem.encode("utf-8") for mem in request["memos"]]

        fee: uint64 = uint64(request.get("fee", 0))

        async with self.service.wallet_state_manager.lock:
            tx: TransactionRecord = await wallet.generate_signed_transaction(
                amount,
                puzzle_hash,
                tx_config,
                fee,
                memos=memos,
                puzzle_decorator_override=request.get("puzzle_decorator", None),
                extra_conditions=extra_conditions,
            )
            if push:
                await self.service.wallet_state_manager.add_pending_transaction(tx)

        # Transaction may not have been included in the mempool yet. Use get_transaction to check.
        return {
            "transaction": tx.to_json_dict_convenience(self.service.config),
            "transaction_id": tx.name,
        }

    async def send_transaction_multi(self, request: Dict[str, Any]) -> EndpointResult:
        if await self.service.wallet_state_manager.synced() is False:
            raise ValueError("Wallet needs to be fully synced before sending transactions")

        wallet_id = uint32(request["wallet_id"])
        wallet = self.service.wallet_state_manager.wallets[wallet_id]

        async with self.service.wallet_state_manager.lock:
            if wallet.type() in {WalletType.CAT, WalletType.CRCAT}:
                assert isinstance(wallet, CATWallet)
                response = await self.cat_spend(request, hold_lock=False)
                transaction = response["transaction"]
                transactions = response["transactions"]
            else:
                response = await self.create_signed_transaction(request, hold_lock=False)
                transaction = response["signed_tx"]
                transactions = response["transactions"]

            if wallet.type() not in {WalletType.CAT, WalletType.CRCAT}:
                assert isinstance(wallet, Wallet)
                for tr in transactions:
                    await self.service.wallet_state_manager.add_pending_transaction(
                        TransactionRecord.from_json_dict_convenience(tr)
                    )

        # Transaction may not have been included in the mempool yet. Use get_transaction to check.
        return {
            "transaction": transaction,
            "transaction_id": TransactionRecord.from_json_dict_convenience(transaction).name,
            "transactions": transactions,
        }

    @tx_endpoint
    async def spend_clawback_coins(
        self,
        request: Dict[str, Any],
        tx_config: TXConfig = DEFAULT_TX_CONFIG,
        extra_conditions: Tuple[Condition, ...] = tuple(),
        push: bool = True,
    ) -> EndpointResult:
        """Spend clawback coins that were sent (to claw them back) or received (to claim them).

        :param coin_ids: list of coin ids to be spent
        :param batch_size: number of coins to spend per bundle
        :param fee: transaction fee in mojos
        :return:
        """
        if "coin_ids" not in request:
            raise ValueError("Coin IDs are required.")
        coin_ids: List[bytes32] = [bytes32.from_hexstr(coin) for coin in request["coin_ids"]]
        tx_fee: uint64 = uint64(request.get("fee", 0))
        # Get inner puzzle
        coin_records = await self.service.wallet_state_manager.coin_store.get_coin_records(
            coin_id_filter=HashFilter.include(coin_ids),
            coin_type=CoinType.CLAWBACK,
            wallet_type=WalletType.STANDARD_WALLET,
            spent_range=UInt32Range(stop=uint32(0)),
        )

        coins: Dict[Coin, ClawbackMetadata] = {}
        batch_size = request.get(
            "batch_size", self.service.wallet_state_manager.config.get("auto_claim", {}).get("batch_size", 50)
        )
        tx_list: List[TransactionRecord] = []
        for coin_id, coin_record in coin_records.coin_id_to_record.items():
            try:
                metadata = coin_record.parsed_metadata()
                assert isinstance(metadata, ClawbackMetadata)
                coins[coin_record.coin] = metadata
                if len(coins) >= batch_size:
                    new_txs = await self.service.wallet_state_manager.spend_clawback_coins(
                        coins, tx_fee, tx_config, request.get("force", False), extra_conditions=extra_conditions
                    )
                    if push:
                        for tx in new_txs:
                            await self.service.wallet_state_manager.add_pending_transaction(tx)
                    tx_list.extend(new_txs)
                    coins = {}
            except Exception as e:
                log.error(f"Failed to spend clawback coin {coin_id.hex()}: %s", e)
        if len(coins) > 0:
            new_txs = await self.service.wallet_state_manager.spend_clawback_coins(
                coins, tx_fee, tx_config, request.get("force", False), extra_conditions=extra_conditions
            )
            if push:
                for tx in new_txs:
                    await self.service.wallet_state_manager.add_pending_transaction(tx)
            tx_list.extend(new_txs)

        return {
            "success": True,
            "transaction_ids": [tx.name.hex() for tx in tx_list if tx.type == TransactionType.OUTGOING_CLAWBACK.value],
            "transactions": [tx.to_json_dict_convenience(self.service.config) for tx in tx_list],
        }

    async def delete_unconfirmed_transactions(self, request: Dict[str, Any]) -> EndpointResult:
        wallet_id = uint32(request["wallet_id"])
        if wallet_id not in self.service.wallet_state_manager.wallets:
            raise ValueError(f"Wallet id {wallet_id} does not exist")
        if await self.service.wallet_state_manager.synced() is False:
            raise ValueError("Wallet needs to be fully synced.")

        async with self.service.wallet_state_manager.db_wrapper.writer():
            await self.service.wallet_state_manager.tx_store.delete_unconfirmed_transactions(wallet_id)
            wallet = self.service.wallet_state_manager.wallets[wallet_id]
            if wallet.type() == WalletType.POOLING_WALLET.value:
                assert isinstance(wallet, PoolWallet)
                wallet.target_state = None
            return {}

    async def select_coins(
        self,
        request: Dict[str, Any],
    ) -> EndpointResult:
        assert self.service.logged_in_fingerprint is not None
        cs_config_loader: CoinSelectionConfigLoader = CoinSelectionConfigLoader.from_json_dict(request)

        # Some backwards compat fill-ins
        if cs_config_loader.excluded_coin_ids is None:
<<<<<<< HEAD
            excluded_coins: Optional[List[Coin]] = request.get("excluded_coins")
=======
            excluded_coins: Optional[List[Coin]] = request.get("excluded_coins", request.get("exclude_coins"))
>>>>>>> fc66f43f
            if excluded_coins is not None:
                cs_config_loader = cs_config_loader.override(
                    excluded_coin_ids=[Coin.from_json_dict(c).name() for c in excluded_coins],
                )

        cs_config: CoinSelectionConfig = cs_config_loader.autofill(
            constants=self.service.wallet_state_manager.constants,
        )

        if await self.service.wallet_state_manager.synced() is False:
            raise ValueError("Wallet needs to be fully synced before selecting coins")

        amount = uint64(request["amount"])
        wallet_id = uint32(request["wallet_id"])

        wallet = self.service.wallet_state_manager.wallets[wallet_id]
        async with self.service.wallet_state_manager.lock:
            selected_coins = await wallet.select_coins(amount, cs_config)

        return {"coins": [coin.to_json_dict() for coin in selected_coins]}

    async def get_spendable_coins(self, request: Dict[str, Any]) -> EndpointResult:
        if await self.service.wallet_state_manager.synced() is False:
            raise ValueError("Wallet needs to be fully synced before getting all coins")

        wallet_id = uint32(request["wallet_id"])
        min_coin_amount = uint64(request.get("min_coin_amount", 0))
        max_coin_amount: uint64 = uint64(request.get("max_coin_amount", 0))
        if max_coin_amount == 0:
            max_coin_amount = uint64(self.service.wallet_state_manager.constants.MAX_COIN_AMOUNT)
        excluded_coin_amounts: Optional[List[uint64]] = request.get("excluded_coin_amounts")
        if excluded_coin_amounts is not None:
            excluded_coin_amounts = [uint64(a) for a in excluded_coin_amounts]
        else:
            excluded_coin_amounts = []
        excluded_coins_input: Optional[Dict[str, Dict[str, Any]]] = request.get("excluded_coins")
        if excluded_coins_input is not None:
            excluded_coins = [Coin.from_json_dict(json_coin) for json_coin in excluded_coins_input]
        else:
            excluded_coins = []
        excluded_coin_ids_input: Optional[List[str]] = request.get("excluded_coin_ids")
        if excluded_coin_ids_input is not None:
            excluded_coin_ids = [bytes32.from_hexstr(hex_id) for hex_id in excluded_coin_ids_input]
        else:
            excluded_coin_ids = []
        state_mgr = self.service.wallet_state_manager
        wallet = state_mgr.wallets[wallet_id]
        async with state_mgr.lock:
            all_coin_records = await state_mgr.coin_store.get_unspent_coins_for_wallet(wallet_id)
            if wallet.type() in {WalletType.CAT, WalletType.CRCAT}:
                assert isinstance(wallet, CATWallet)
                spendable_coins: List[WalletCoinRecord] = await wallet.get_cat_spendable_coins(all_coin_records)
            else:
                spendable_coins = list(await state_mgr.get_spendable_coins_for_wallet(wallet_id, all_coin_records))

            # Now we get the unconfirmed transactions and manually derive the additions and removals.
            unconfirmed_transactions: List[TransactionRecord] = await state_mgr.tx_store.get_unconfirmed_for_wallet(
                wallet_id
            )
            unconfirmed_removal_ids: Dict[bytes32, uint64] = {
                coin.name(): transaction.created_at_time
                for transaction in unconfirmed_transactions
                for coin in transaction.removals
            }
            unconfirmed_additions: List[Coin] = [
                coin
                for transaction in unconfirmed_transactions
                for coin in transaction.additions
                if await state_mgr.does_coin_belong_to_wallet(coin, wallet_id)
            ]
            valid_spendable_cr: List[CoinRecord] = []
            unconfirmed_removals: List[CoinRecord] = []
            for coin_record in all_coin_records:
                if coin_record.name() in unconfirmed_removal_ids:
                    unconfirmed_removals.append(coin_record.to_coin_record(unconfirmed_removal_ids[coin_record.name()]))
            for coin_record in spendable_coins:  # remove all the unconfirmed coins, exclude coins and dust.
                if coin_record.name() in unconfirmed_removal_ids:
                    continue
                if coin_record.coin in excluded_coins:
                    continue
                if coin_record.name() in excluded_coin_ids:
                    continue
                if coin_record.coin.amount < min_coin_amount or coin_record.coin.amount > max_coin_amount:
                    continue
                if coin_record.coin.amount in excluded_coin_amounts:
                    continue
                c_r = await state_mgr.get_coin_record_by_wallet_record(coin_record)
                assert c_r is not None and c_r.coin == coin_record.coin  # this should never happen
                valid_spendable_cr.append(c_r)

        return {
            "confirmed_records": [cr.to_json_dict() for cr in valid_spendable_cr],
            "unconfirmed_removals": [cr.to_json_dict() for cr in unconfirmed_removals],
            "unconfirmed_additions": [coin.to_json_dict() for coin in unconfirmed_additions],
        }

    async def get_coin_records_by_names(self, request: Dict[str, Any]) -> EndpointResult:
        if await self.service.wallet_state_manager.synced() is False:
            raise ValueError("Wallet needs to be fully synced before finding coin information")

        if "names" not in request:
            raise ValueError("Names not in request")
        coin_ids = [bytes32.from_hexstr(name) for name in request["names"]]
        kwargs: Dict[str, Any] = {
            "coin_id_filter": HashFilter.include(coin_ids),
        }

        confirmed_range = UInt32Range()
        if "start_height" in request:
            confirmed_range = dataclasses.replace(confirmed_range, start=uint32(request["start_height"]))
        if "end_height" in request:
            confirmed_range = dataclasses.replace(confirmed_range, stop=uint32(request["end_height"]))
        if confirmed_range != UInt32Range():
            kwargs["confirmed_range"] = confirmed_range

        if "include_spent_coins" in request and not str2bool(request["include_spent_coins"]):
            kwargs["spent_range"] = unspent_range

        async with self.service.wallet_state_manager.lock:
            coin_records: List[CoinRecord] = await self.service.wallet_state_manager.get_coin_records_by_coin_ids(
                **kwargs
            )
            missed_coins: List[str] = [
                "0x" + c_id.hex() for c_id in coin_ids if c_id not in [cr.name for cr in coin_records]
            ]
            if missed_coins:
                raise ValueError(f"Coin ID's: {missed_coins} not found.")

        return {"coin_records": [cr.to_json_dict() for cr in coin_records]}

    async def get_current_derivation_index(self, request: Dict[str, Any]) -> Dict[str, Any]:
        assert self.service.wallet_state_manager is not None

        index: Optional[uint32] = await self.service.wallet_state_manager.puzzle_store.get_last_derivation_path()

        return {"success": True, "index": index}

    async def extend_derivation_index(self, request: Dict[str, Any]) -> Dict[str, Any]:
        assert self.service.wallet_state_manager is not None

        # Require a new max derivation index
        if "index" not in request:
            raise ValueError("Derivation index is required")

        # Require that the wallet is fully synced
        synced = await self.service.wallet_state_manager.synced()
        if synced is False:
            raise ValueError("Wallet needs to be fully synced before extending derivation index")

        index = uint32(request["index"])
        current: Optional[uint32] = await self.service.wallet_state_manager.puzzle_store.get_last_derivation_path()

        # Additional sanity check that the wallet is synced
        if current is None:
            raise ValueError("No current derivation record found, unable to extend index")

        # Require that the new index is greater than the current index
        if index <= current:
            raise ValueError(f"New derivation index must be greater than current index: {current}")

        if index - current > MAX_DERIVATION_INDEX_DELTA:
            raise ValueError(
                "Too many derivations requested. "
                f"Use a derivation index less than {current + MAX_DERIVATION_INDEX_DELTA + 1}"
            )

        # Since we've bumping the derivation index without having found any new puzzles, we want
        # to preserve the current last used index, so we call create_more_puzzle_hashes with
        # mark_existing_as_used=False
        await self.service.wallet_state_manager.create_more_puzzle_hashes(
            from_zero=False, mark_existing_as_used=False, up_to_index=index, num_additional_phs=0
        )

        updated: Optional[uint32] = await self.service.wallet_state_manager.puzzle_store.get_last_derivation_path()
        updated_index = updated if updated is not None else None

        return {"success": True, "index": updated_index}

    async def get_notifications(self, request: Dict[str, Any]) -> EndpointResult:
        ids: Optional[List[str]] = request.get("ids", None)
        start: Optional[int] = request.get("start", None)
        end: Optional[int] = request.get("end", None)
        if ids is None:
            notifications: List[
                Notification
            ] = await self.service.wallet_state_manager.notification_manager.notification_store.get_all_notifications(
                pagination=(start, end)
            )
        else:
            notifications = (
                await self.service.wallet_state_manager.notification_manager.notification_store.get_notifications(
                    [bytes32.from_hexstr(id) for id in ids]
                )
            )

        return {
            "notifications": [
                {
                    "id": notification.coin_id.hex(),
                    "message": notification.message.hex(),
                    "amount": notification.amount,
                    "height": notification.height,
                }
                for notification in notifications
            ]
        }

    async def delete_notifications(self, request: Dict[str, Any]) -> EndpointResult:
        ids: Optional[List[str]] = request.get("ids", None)
        if ids is None:
            await self.service.wallet_state_manager.notification_manager.notification_store.delete_all_notifications()
        else:
            await self.service.wallet_state_manager.notification_manager.notification_store.delete_notifications(
                [bytes32.from_hexstr(id) for id in ids]
            )

        return {}

    @tx_endpoint
    async def send_notification(
        self,
        request: Dict[str, Any],
        tx_config: TXConfig = DEFAULT_TX_CONFIG,
        extra_conditions: Tuple[Condition, ...] = tuple(),
        push: bool = True,
    ) -> EndpointResult:
        tx: TransactionRecord = await self.service.wallet_state_manager.notification_manager.send_new_notification(
            bytes32.from_hexstr(request["target"]),
            bytes.fromhex(request["message"]),
            uint64(request["amount"]),
            tx_config,
            request.get("fee", uint64(0)),
            extra_conditions=extra_conditions,
        )
        if push:
            await self.service.wallet_state_manager.add_pending_transaction(tx)
        return {"tx": tx.to_json_dict_convenience(self.service.config)}

    async def verify_signature(self, request: Dict[str, Any]) -> EndpointResult:
        """
        Given a public key, message and signature, verify if it is valid.
        :param request:
        :return:
        """
        input_message: str = request["message"]
        signing_mode_str: Optional[str] = request.get("signing_mode")
        # Default to BLS_MESSAGE_AUGMENTATION_HEX_INPUT as this RPC was originally designed to verify
        # signatures made by `chia keys sign`, which uses BLS_MESSAGE_AUGMENTATION_HEX_INPUT
        if signing_mode_str is None:
            signing_mode = SigningMode.BLS_MESSAGE_AUGMENTATION_HEX_INPUT
        else:
            try:
                signing_mode = SigningMode(signing_mode_str)
            except ValueError:
                raise ValueError(f"Invalid signing mode: {signing_mode_str!r}")

        if signing_mode == SigningMode.CHIP_0002:
            # CHIP-0002 message signatures are made over the tree hash of:
            #   ("Chia Signed Message", message)
            message_to_verify: bytes = Program.to((CHIP_0002_SIGN_MESSAGE_PREFIX, input_message)).get_tree_hash()
        elif signing_mode == SigningMode.BLS_MESSAGE_AUGMENTATION_HEX_INPUT:
            # Message is expected to be a hex string
            message_to_verify = hexstr_to_bytes(input_message)
        elif signing_mode == SigningMode.BLS_MESSAGE_AUGMENTATION_UTF8_INPUT:
            # Message is expected to be a UTF-8 string
            message_to_verify = bytes(input_message, "utf-8")
        else:
            raise ValueError(f"Unsupported signing mode: {signing_mode_str!r}")

        # Verify using the BLS message augmentation scheme
        is_valid = AugSchemeMPL.verify(
            G1Element.from_bytes(hexstr_to_bytes(request["pubkey"])),
            message_to_verify,
            G2Element.from_bytes(hexstr_to_bytes(request["signature"])),
        )
        if "address" in request:
            # For signatures made by the sign_message_by_address/sign_message_by_id
            # endpoints, the "address" field should contain the p2_address of the NFT/DID
            # that was used to sign the message.
            puzzle_hash: bytes32 = decode_puzzle_hash(request["address"])
            if puzzle_hash != puzzle_hash_for_synthetic_public_key(
                G1Element.from_bytes(hexstr_to_bytes(request["pubkey"]))
            ):
                return {"isValid": False, "error": "Public key doesn't match the address"}
        if is_valid:
            return {"isValid": is_valid}
        else:
            return {"isValid": False, "error": "Signature is invalid."}

    async def sign_message_by_address(self, request: Dict[str, Any]) -> EndpointResult:
        """
        Given a derived P2 address, sign the message by its private key.
        :param request:
        :return:
        """
        puzzle_hash: bytes32 = decode_puzzle_hash(request["address"])
        is_hex = request.get("is_hex", False)
        if isinstance(is_hex, str):
            is_hex = bool(is_hex)
        pubkey, signature = await self.service.wallet_state_manager.main_wallet.sign_message(
            request["message"], puzzle_hash, is_hex
        )
        return {
            "success": True,
            "pubkey": str(pubkey),
            "signature": str(signature),
            "signing_mode": SigningMode.CHIP_0002.value,
        }

    async def sign_message_by_id(self, request: Dict[str, Any]) -> EndpointResult:
        """
        Given a NFT/DID ID, sign the message by the P2 private key.
        :param request:
        :return:
        """
        entity_id: bytes32 = decode_puzzle_hash(request["id"])
        selected_wallet: Optional[WalletProtocol[Any]] = None
        is_hex = request.get("is_hex", False)
        if isinstance(is_hex, str):
            is_hex = bool(is_hex)
        if is_valid_address(request["id"], {AddressType.DID}, self.service.config):
            for wallet in self.service.wallet_state_manager.wallets.values():
                if wallet.type() == WalletType.DECENTRALIZED_ID.value:
                    assert isinstance(wallet, DIDWallet)
                    assert wallet.did_info.origin_coin is not None
                    if wallet.did_info.origin_coin.name() == entity_id:
                        selected_wallet = wallet
                        break
            if selected_wallet is None:
                return {"success": False, "error": f"DID for {entity_id.hex()} doesn't exist."}
            assert isinstance(selected_wallet, DIDWallet)
            pubkey, signature = await selected_wallet.sign_message(request["message"], is_hex)
            latest_coin_id = (await selected_wallet.get_coin()).name()
        elif is_valid_address(request["id"], {AddressType.NFT}, self.service.config):
            target_nft: Optional[NFTCoinInfo] = None
            for wallet in self.service.wallet_state_manager.wallets.values():
                if wallet.type() == WalletType.NFT.value:
                    assert isinstance(wallet, NFTWallet)
                    nft: Optional[NFTCoinInfo] = await wallet.get_nft(entity_id)
                    if nft is not None:
                        selected_wallet = wallet
                        target_nft = nft
                        break
            if selected_wallet is None or target_nft is None:
                return {"success": False, "error": f"NFT for {entity_id.hex()} doesn't exist."}

            assert isinstance(selected_wallet, NFTWallet)
            pubkey, signature = await selected_wallet.sign_message(request["message"], target_nft, is_hex)
            latest_coin_id = target_nft.coin.name()
        else:
            return {"success": False, "error": f'Unknown ID type, {request["id"]}'}

        return {
            "success": True,
            "pubkey": str(pubkey),
            "signature": str(signature),
            "latest_coin_id": latest_coin_id.hex() if latest_coin_id is not None else None,
            "signing_mode": SigningMode.CHIP_0002.value,
        }

    ##########################################################################################
    # CATs and Trading
    ##########################################################################################

    async def get_cat_list(self, request: Dict[str, Any]) -> EndpointResult:
        return {"cat_list": list(DEFAULT_CATS.values())}

    async def cat_set_name(self, request: Dict[str, Any]) -> EndpointResult:
        wallet_id = uint32(request["wallet_id"])
        wallet = self.service.wallet_state_manager.get_wallet(id=wallet_id, required_type=CATWallet)
        await wallet.set_name(str(request["name"]))
        return {"wallet_id": wallet_id}

    async def cat_get_name(self, request: Dict[str, Any]) -> EndpointResult:
        wallet_id = uint32(request["wallet_id"])
        wallet = self.service.wallet_state_manager.get_wallet(id=wallet_id, required_type=CATWallet)
        name: str = wallet.get_name()
        return {"wallet_id": wallet_id, "name": name}

    async def get_stray_cats(self, request: Dict[str, Any]) -> EndpointResult:
        """
        Get a list of all unacknowledged CATs
        :param request: RPC request
        :return: A list of unacknowledged CATs
        """
        cats = await self.service.wallet_state_manager.interested_store.get_unacknowledged_tokens()
        return {"stray_cats": cats}

    @tx_endpoint
    async def cat_spend(
        self,
        request: Dict[str, Any],
        tx_config: TXConfig = DEFAULT_TX_CONFIG,
        extra_conditions: Tuple[Condition, ...] = tuple(),
        hold_lock: bool = True,
        push: bool = True,
    ) -> EndpointResult:
        if await self.service.wallet_state_manager.synced() is False:
            raise ValueError("Wallet needs to be fully synced.")
        wallet_id = uint32(request["wallet_id"])
        wallet = self.service.wallet_state_manager.get_wallet(id=wallet_id, required_type=CATWallet)

        amounts: List[uint64] = []
        puzzle_hashes: List[bytes32] = []
        memos: List[List[bytes]] = []
        additions: Optional[List[Dict[str, Any]]] = request.get("additions")
        if not isinstance(request["fee"], int) or (additions is None and not isinstance(request["amount"], int)):
            raise ValueError("An integer amount or fee is required (too many decimals)")
        if additions is not None:
            for addition in additions:
                receiver_ph = bytes32.from_hexstr(addition["puzzle_hash"])
                if len(receiver_ph) != 32:
                    raise ValueError(f"Address must be 32 bytes. {receiver_ph.hex()}")
                amount = uint64(addition["amount"])
                if amount > self.service.constants.MAX_COIN_AMOUNT:
                    raise ValueError(f"Coin amount cannot exceed {self.service.constants.MAX_COIN_AMOUNT}")
                amounts.append(amount)
                puzzle_hashes.append(receiver_ph)
                if "memos" in addition:
                    memos.append([mem.encode("utf-8") for mem in addition["memos"]])
        else:
            amounts.append(uint64(request["amount"]))
            puzzle_hashes.append(decode_puzzle_hash(request["inner_address"]))
            if "memos" in request:
                memos.append([mem.encode("utf-8") for mem in request["memos"]])
        coins: Optional[Set[Coin]] = None
        if "coins" in request and len(request["coins"]) > 0:
            coins = set([Coin.from_json_dict(coin_json) for coin_json in request["coins"]])
        fee: uint64 = uint64(request.get("fee", 0))

        cat_discrepancy_params: Tuple[Optional[int], Optional[str], Optional[str]] = (
            request.get("extra_delta", None),
            request.get("tail_reveal", None),
            request.get("tail_solution", None),
        )
        cat_discrepancy: Optional[Tuple[int, Program, Program]] = None
        if cat_discrepancy_params != (None, None, None):
            if None in cat_discrepancy_params:
                raise ValueError("Specifying extra_delta, tail_reveal, or tail_solution requires specifying the others")
            else:
                assert cat_discrepancy_params[0] is not None
                assert cat_discrepancy_params[1] is not None
                assert cat_discrepancy_params[2] is not None
                cat_discrepancy = (
                    cat_discrepancy_params[0],  # mypy sanitization
                    Program.fromhex(cat_discrepancy_params[1]),
                    Program.fromhex(cat_discrepancy_params[2]),
                )
        if hold_lock:
            async with self.service.wallet_state_manager.lock:
                txs: List[TransactionRecord] = await wallet.generate_signed_transaction(
                    amounts,
                    puzzle_hashes,
                    tx_config,
                    fee,
                    cat_discrepancy=cat_discrepancy,
                    coins=coins,
                    memos=memos if memos else None,
                    extra_conditions=extra_conditions,
                )
                if push:
                    for tx in txs:
                        await wallet.standard_wallet.push_transaction(tx)
        else:
            txs = await wallet.generate_signed_transaction(
                amounts,
                puzzle_hashes,
                tx_config,
                fee,
                cat_discrepancy=cat_discrepancy,
                coins=coins,
                memos=memos if memos else None,
                extra_conditions=extra_conditions,
            )
            if push:
                for tx in txs:
                    await wallet.standard_wallet.push_transaction(tx)

        # Return the first transaction, which is expected to be the CAT spend. If a fee is
        # included, it is currently ordered after the CAT spend.
        return {
            "transaction": txs[0].to_json_dict_convenience(self.service.config),
            "transactions": [tx.to_json_dict_convenience(self.service.config) for tx in txs],
            "transaction_id": txs[0].name,
        }

    async def cat_get_asset_id(self, request: Dict[str, Any]) -> EndpointResult:
        wallet_id = uint32(request["wallet_id"])
        wallet = self.service.wallet_state_manager.get_wallet(id=wallet_id, required_type=CATWallet)
        asset_id: str = wallet.get_asset_id()
        return {"asset_id": asset_id, "wallet_id": wallet_id}

    async def cat_asset_id_to_name(self, request: Dict[str, Any]) -> EndpointResult:
        wallet = await self.service.wallet_state_manager.get_wallet_for_asset_id(request["asset_id"])
        if wallet is None:
            if request["asset_id"] in DEFAULT_CATS:
                return {"wallet_id": None, "name": DEFAULT_CATS[request["asset_id"]]["name"]}
            else:
                raise ValueError("The asset ID specified does not belong to a wallet")
        else:
            return {"wallet_id": wallet.id(), "name": (wallet.get_name())}

    @tx_endpoint
    async def create_offer_for_ids(
        self,
        request: Dict[str, Any],
        tx_config: TXConfig = DEFAULT_TX_CONFIG,
        extra_conditions: Tuple[Condition, ...] = tuple(),
        push: bool = False,
    ) -> EndpointResult:
        if push:
            raise ValueError("Cannot push an incomplete spend")

        offer: Dict[str, int] = request["offer"]
        fee: uint64 = uint64(request.get("fee", 0))
        validate_only: bool = request.get("validate_only", False)
        driver_dict_str: Optional[Dict[str, Any]] = request.get("driver_dict", None)
        marshalled_solver = request.get("solver")
        solver: Optional[Solver]
        if marshalled_solver is None:
            solver = None
        else:
            solver = Solver(info=marshalled_solver)

        # This driver_dict construction is to maintain backward compatibility where everything is assumed to be a CAT
        driver_dict: Dict[bytes32, PuzzleInfo] = {}
        if driver_dict_str is None:
            for key, amount in offer.items():
                if amount > 0:
                    try:
                        driver_dict[bytes32.from_hexstr(key)] = PuzzleInfo(
                            {"type": AssetType.CAT.value, "tail": "0x" + key}
                        )
                    except ValueError:
                        pass
        else:
            for key, value in driver_dict_str.items():
                driver_dict[bytes32.from_hexstr(key)] = PuzzleInfo(value)

        modified_offer: Dict[Union[int, bytes32], int] = {}
        for key in offer:
            try:
                modified_offer[bytes32.from_hexstr(key)] = offer[key]
            except ValueError:
                modified_offer[int(key)] = offer[key]

        async with self.service.wallet_state_manager.lock:
            result = await self.service.wallet_state_manager.trade_manager.create_offer_for_ids(
                modified_offer,
                tx_config,
                driver_dict,
                solver=solver,
                fee=fee,
                validate_only=validate_only,
                extra_conditions=extra_conditions,
            )
        if result[0]:
            success, trade_record, error = result
            return {
                "offer": Offer.from_bytes(trade_record.offer).to_bech32(),
                "trade_record": trade_record.to_json_dict_convenience(),
            }
        raise ValueError(result[2])

    async def get_offer_summary(self, request: Dict[str, Any]) -> EndpointResult:
        offer_hex: str = request["offer"]

        ###
        # This is temporary code, delete it when we no longer care about incorrectly parsing old offers
        # There's also temp code in test_wallet_rpc.py
        from chia.util.bech32m import bech32_decode, convertbits
        from chia.wallet.util.puzzle_compression import OFFER_MOD_OLD, decompress_object_with_puzzles

        hrpgot, data = bech32_decode(offer_hex, max_length=len(offer_hex))
        if data is None:
            raise ValueError("Invalid Offer")
        decoded = convertbits(list(data), 5, 8, False)
        decoded_bytes = bytes(decoded)
        try:
            decompressed_bytes = decompress_object_with_puzzles(decoded_bytes)
        except zlib.error:
            decompressed_bytes = decoded_bytes
        if bytes(OFFER_MOD_OLD) in decompressed_bytes:
            raise ValueError("Old offer format is no longer supported")
        ###

        offer = Offer.from_bech32(offer_hex)
        offered, requested, infos, valid_times = offer.summary()

        if request.get("advanced", False):
            response = {
                "summary": {
                    "offered": offered,
                    "requested": requested,
                    "fees": offer.fees(),
                    "infos": infos,
                    "valid_times": {
                        k: v
                        for k, v in valid_times.to_json_dict().items()
                        if k
                        not in (
                            "max_secs_after_created",
                            "min_secs_since_created",
                            "max_blocks_after_created",
                            "min_blocks_since_created",
                        )
                    },
                },
                "id": offer.name(),
            }
        else:
            response = {
                "summary": await self.service.wallet_state_manager.trade_manager.get_offer_summary(offer),
                "id": offer.name(),
            }

        # This is a bit of a hack in favor of returning some more manageable information about CR-CATs
        # A more general solution surely exists, but I'm not sure what it is right now
        return {
            **response,
            "summary": {
                **response["summary"],  # type: ignore[dict-item]
                "infos": {
                    key: {
                        **info,
                        "also": {
                            **info["also"],
                            "flags": ProofsChecker.from_program(
                                uncurry_puzzle(
                                    Program(assemble(info["also"]["proofs_checker"]))  # type: ignore[no-untyped-call]
                                )
                            ).flags,
                        },
                    }
                    if "also" in info and "proofs_checker" in info["also"]
                    else info
                    for key, info in response["summary"]["infos"].items()  # type: ignore[index]
                },
            },
        }

    async def check_offer_validity(self, request: Dict[str, Any]) -> EndpointResult:
        offer_hex: str = request["offer"]

        ###
        # This is temporary code, delete it when we no longer care about incorrectly parsing old offers
        # There's also temp code in test_wallet_rpc.py
        from chia.util.bech32m import bech32_decode, convertbits
        from chia.wallet.util.puzzle_compression import OFFER_MOD_OLD, decompress_object_with_puzzles

        hrpgot, data = bech32_decode(offer_hex, max_length=len(offer_hex))
        if data is None:
            raise ValueError("Invalid Offer")  # pragma: no cover
        decoded = convertbits(list(data), 5, 8, False)
        decoded_bytes = bytes(decoded)
        try:
            decompressed_bytes = decompress_object_with_puzzles(decoded_bytes)
        except zlib.error:
            decompressed_bytes = decoded_bytes
        if bytes(OFFER_MOD_OLD) in decompressed_bytes:
            raise ValueError("Old offer format is no longer supported")
        ###

        offer = Offer.from_bech32(offer_hex)
        peer = self.service.get_full_node_peer()
        return {
            "valid": (await self.service.wallet_state_manager.trade_manager.check_offer_validity(offer, peer)),
            "id": offer.name(),
        }

    @tx_endpoint
    async def take_offer(
        self,
        request: Dict[str, Any],
        tx_config: TXConfig = DEFAULT_TX_CONFIG,
        extra_conditions: Tuple[Condition, ...] = tuple(),
        push: bool = True,
    ) -> EndpointResult:
        offer_hex: str = request["offer"]

        ###
        # This is temporary code, delete it when we no longer care about incorrectly parsing old offers
        # There's also temp code in test_wallet_rpc.py
        from chia.util.bech32m import bech32_decode, convertbits
        from chia.wallet.util.puzzle_compression import OFFER_MOD_OLD, decompress_object_with_puzzles

        hrpgot, data = bech32_decode(offer_hex, max_length=len(offer_hex))
        if data is None:
            raise ValueError("Invalid Offer")  # pragma: no cover
        decoded = convertbits(list(data), 5, 8, False)
        decoded_bytes = bytes(decoded)
        try:
            decompressed_bytes = decompress_object_with_puzzles(decoded_bytes)
        except zlib.error:
            decompressed_bytes = decoded_bytes
        if bytes(OFFER_MOD_OLD) in decompressed_bytes:
            raise ValueError("Old offer format is no longer supported")
        ###

        offer = Offer.from_bech32(offer_hex)
        fee: uint64 = uint64(request.get("fee", 0))
        maybe_marshalled_solver: Optional[Dict[str, Any]] = request.get("solver")
        solver: Optional[Solver]
        if maybe_marshalled_solver is None:
            solver = None
        else:
            solver = Solver(info=maybe_marshalled_solver)

        async with self.service.wallet_state_manager.lock:
            peer = self.service.get_full_node_peer()
            trade_record, tx_records = await self.service.wallet_state_manager.trade_manager.respond_to_offer(
                offer,
                peer,
                tx_config,
                fee=fee,
                solver=solver,
                extra_conditions=extra_conditions,
            )
            if push:
                for tx in tx_records:
                    await self.service.wallet_state_manager.add_pending_transaction(tx)

        return {
            "trade_record": trade_record.to_json_dict_convenience(),
            "transactions": [tx.to_json_dict_convenience(self.service.config) for tx in tx_records],
        }

    async def get_offer(self, request: Dict[str, Any]) -> EndpointResult:
        trade_mgr = self.service.wallet_state_manager.trade_manager

        trade_id = bytes32.from_hexstr(request["trade_id"])
        file_contents: bool = request.get("file_contents", False)
        trade_record: Optional[TradeRecord] = await trade_mgr.get_trade_by_id(bytes32(trade_id))
        if trade_record is None:
            raise ValueError(f"No trade with trade id: {trade_id.hex()}")

        offer_to_return: bytes = trade_record.offer if trade_record.taken_offer is None else trade_record.taken_offer
        offer_value: Optional[str] = Offer.from_bytes(offer_to_return).to_bech32() if file_contents else None
        return {"trade_record": trade_record.to_json_dict_convenience(), "offer": offer_value}

    async def get_all_offers(self, request: Dict[str, Any]) -> EndpointResult:
        trade_mgr = self.service.wallet_state_manager.trade_manager

        start: int = request.get("start", 0)
        end: int = request.get("end", 10)
        exclude_my_offers: bool = request.get("exclude_my_offers", False)
        exclude_taken_offers: bool = request.get("exclude_taken_offers", False)
        include_completed: bool = request.get("include_completed", False)
        sort_key: Optional[str] = request.get("sort_key", None)
        reverse: bool = request.get("reverse", False)
        file_contents: bool = request.get("file_contents", False)

        all_trades = await trade_mgr.trade_store.get_trades_between(
            start,
            end,
            sort_key=sort_key,
            reverse=reverse,
            exclude_my_offers=exclude_my_offers,
            exclude_taken_offers=exclude_taken_offers,
            include_completed=include_completed,
        )
        result = []
        offer_values: Optional[List[str]] = [] if file_contents else None
        for trade in all_trades:
            result.append(trade.to_json_dict_convenience())
            if file_contents and offer_values is not None:
                offer_to_return: bytes = trade.offer if trade.taken_offer is None else trade.taken_offer
                offer_values.append(Offer.from_bytes(offer_to_return).to_bech32())

        return {"trade_records": result, "offers": offer_values}

    async def get_offers_count(self, request: Dict[str, Any]) -> EndpointResult:
        trade_mgr = self.service.wallet_state_manager.trade_manager

        (total, my_offers_count, taken_offers_count) = await trade_mgr.trade_store.get_trades_count()

        return {"total": total, "my_offers_count": my_offers_count, "taken_offers_count": taken_offers_count}

    @tx_endpoint
    async def cancel_offer(
        self,
        request: Dict[str, Any],
        tx_config: TXConfig = DEFAULT_TX_CONFIG,
        extra_conditions: Tuple[Condition, ...] = tuple(),
        push: bool = True,
    ) -> EndpointResult:
        wsm = self.service.wallet_state_manager
        secure = request["secure"]
        trade_id = bytes32.from_hexstr(request["trade_id"])
        fee: uint64 = uint64(request.get("fee", 0))
        async with self.service.wallet_state_manager.lock:
            txs = await wsm.trade_manager.cancel_pending_offers(
                [bytes32(trade_id)], tx_config, fee=fee, secure=secure, extra_conditions=extra_conditions
            )
            if push:
                for tx in txs:
                    await self.service.wallet_state_manager.add_pending_transaction(tx)

        return {"transactions": [tx.to_json_dict_convenience(self.service.config) for tx in txs]}

    @tx_endpoint
    async def cancel_offers(
        self,
        request: Dict[str, Any],
        tx_config: TXConfig = DEFAULT_TX_CONFIG,
        extra_conditions: Tuple[Condition, ...] = tuple(),
        push: bool = True,
    ) -> EndpointResult:
        secure = request["secure"]
        batch_fee: uint64 = uint64(request.get("batch_fee", 0))
        batch_size = request.get("batch_size", 5)
        cancel_all = request.get("cancel_all", False)
        if cancel_all:
            asset_id = None
        else:
            asset_id = request.get("asset_id", "xch")

        all_txs: List[TransactionRecord] = []

        start: int = 0
        end: int = start + batch_size
        trade_mgr = self.service.wallet_state_manager.trade_manager
        log.info(f"Start cancelling offers for  {'asset_id: ' + asset_id if asset_id is not None else 'all'} ...")
        # Traverse offers page by page
        key = None
        if asset_id is not None and asset_id != "xch":
            key = bytes32.from_hexstr(asset_id)
        while True:
            records: Dict[bytes32, TradeRecord] = {}
            trades = await trade_mgr.trade_store.get_trades_between(
                start,
                end,
                reverse=True,
                exclude_my_offers=False,
                exclude_taken_offers=True,
                include_completed=False,
            )
            for trade in trades:
                if cancel_all:
                    records[trade.trade_id] = trade
                    continue
                if trade.offer and trade.offer != b"":
                    offer = Offer.from_bytes(trade.offer)
                    if key in offer.arbitrage():
                        records[trade.trade_id] = trade
                        continue

            async with self.service.wallet_state_manager.lock:
                all_txs.extend(
                    await trade_mgr.cancel_pending_offers(
                        list(records.keys()), tx_config, batch_fee, secure, records, extra_conditions=extra_conditions
                    )
                )
            log.info(f"Cancelled offers {start} to {end} ...")
            # If fewer records were returned than requested, we're done
            if len(trades) < batch_size:
                break
            start = end
            end += batch_size

        if push:
            for tx in all_txs:
                await self.service.wallet_state_manager.add_pending_transaction(tx)

        return {"success": True, "transactions": [tx.to_json_dict_convenience(self.service.config) for tx in all_txs]}

    ##########################################################################################
    # Distributed Identities
    ##########################################################################################

    async def did_set_wallet_name(self, request: Dict[str, Any]) -> EndpointResult:
        wallet_id = uint32(request["wallet_id"])
        wallet = self.service.wallet_state_manager.get_wallet(id=wallet_id, required_type=DIDWallet)
        await wallet.set_name(str(request["name"]))
        return {"success": True, "wallet_id": wallet_id}

    async def did_get_wallet_name(self, request: Dict[str, Any]) -> EndpointResult:
        wallet_id = uint32(request["wallet_id"])
        wallet = self.service.wallet_state_manager.get_wallet(id=wallet_id, required_type=DIDWallet)
        name: str = wallet.get_name()  # type: ignore[no-untyped-call]  # Missing hint in `did_wallet.py`
        return {"success": True, "wallet_id": wallet_id, "name": name}

    @tx_endpoint
    async def did_update_recovery_ids(
        self,
        request: Dict[str, Any],
        tx_config: TXConfig = DEFAULT_TX_CONFIG,
        extra_conditions: Tuple[Condition, ...] = tuple(),
        push: bool = True,
    ) -> EndpointResult:
        wallet_id = uint32(request["wallet_id"])
        wallet = self.service.wallet_state_manager.get_wallet(id=wallet_id, required_type=DIDWallet)
        recovery_list = []
        for _ in request["new_list"]:
            recovery_list.append(decode_puzzle_hash(_))
        if "num_verifications_required" in request:
            new_amount_verifications_required = uint64(request["num_verifications_required"])
        else:
            new_amount_verifications_required = uint64(len(recovery_list))
        async with self.service.wallet_state_manager.lock:
            update_success = await wallet.update_recovery_list(recovery_list, new_amount_verifications_required)
            # Update coin with new ID info
            if update_success:
                txs = await wallet.create_update_spend(
                    tx_config, fee=uint64(request.get("fee", 0)), extra_conditions=extra_conditions
                )
                if push:
                    for tx in txs:
                        await self.service.wallet_state_manager.add_pending_transaction(tx)
                return {
                    "success": True,
                    "transactions": [tx.to_json_dict_convenience(self.service.config) for tx in txs],
                }
            else:
                return {"success": False, "transactions": []}

    @tx_endpoint
    async def did_message_spend(
        self,
        request: Dict[str, Any],
        tx_config: TXConfig = DEFAULT_TX_CONFIG,
        extra_conditions: Tuple[Condition, ...] = tuple(),
        push: bool = False,
    ) -> EndpointResult:
        wallet_id = uint32(request["wallet_id"])
        wallet = self.service.wallet_state_manager.get_wallet(id=wallet_id, required_type=DIDWallet)
        coin_announcements: Set[bytes] = set([])
        for ca in request.get("coin_announcements", []):
            coin_announcements.add(bytes.fromhex(ca))
        puzzle_announcements: Set[bytes] = set([])
        for pa in request.get("puzzle_announcements", []):
            puzzle_announcements.add(bytes.fromhex(pa))

        tx = await wallet.create_message_spend(
            tx_config, coin_announcements, puzzle_announcements, extra_conditions=extra_conditions
        )
        if push:
            await self.service.wallet_state_manager.add_pending_transaction(tx)
        return {
            "success": True,
            "spend_bundle": tx.spend_bundle,
            "transactions": [tx.to_json_dict_convenience(self.service.config)],
        }

    async def did_get_info(self, request: Dict[str, Any]) -> EndpointResult:
        if "coin_id" not in request:
            return {"success": False, "error": "Coin ID is required."}
        coin_id = request["coin_id"]
        if coin_id.startswith(AddressType.DID.hrp(self.service.config)):
            coin_id = decode_puzzle_hash(coin_id)
        else:
            coin_id = bytes32.from_hexstr(coin_id)
        # Get coin state
        peer = self.service.get_full_node_peer()
        coin_spend, coin_state = await self.get_latest_singleton_coin_spend(peer, coin_id, request.get("latest", True))
        full_puzzle: Program = Program.from_bytes(bytes(coin_spend.puzzle_reveal))
        uncurried = uncurry_puzzle(full_puzzle)
        curried_args = match_did_puzzle(uncurried.mod, uncurried.args)
        if curried_args is None:
            return {"success": False, "error": "The coin is not a DID."}
        p2_puzzle, recovery_list_hash, num_verification, singleton_struct, metadata = curried_args
        uncurried_p2 = uncurry_puzzle(p2_puzzle)
        (public_key,) = uncurried_p2.args.as_iter()
        memos = compute_memos(SpendBundle([coin_spend], G2Element()))
        hints = []
        if coin_state.coin.name() in memos:
            for memo in memos[coin_state.coin.name()]:
                hints.append(memo.hex())
        return {
            "success": True,
            "did_id": encode_puzzle_hash(
                bytes32.from_hexstr(singleton_struct.rest().first().atom.hex()),
                AddressType.DID.hrp(self.service.config),
            ),
            "latest_coin": coin_state.coin.name().hex(),
            "p2_address": encode_puzzle_hash(p2_puzzle.get_tree_hash(), AddressType.XCH.hrp(self.service.config)),
            "public_key": public_key.atom.hex(),
            "recovery_list_hash": recovery_list_hash.atom.hex(),
            "num_verification": num_verification.as_int(),
            "metadata": program_to_metadata(metadata),
            "launcher_id": singleton_struct.rest().first().atom.hex(),
            "full_puzzle": full_puzzle,
            "solution": Program.from_bytes(bytes(coin_spend.solution)).as_python(),
            "hints": hints,
        }

    async def did_find_lost_did(self, request: Dict[str, Any]) -> EndpointResult:
        """
        Recover a missing or unspendable DID wallet by a coin id of the DID
        :param coin_id: It can be DID ID, launcher coin ID or any coin ID of the DID you want to find.
        The latest coin ID will take less time.
        :return:
        """
        if "coin_id" not in request:
            return {"success": False, "error": "DID coin ID is required."}
        coin_id = request["coin_id"]
        # Check if we have a DID wallet for this
        if coin_id.startswith(AddressType.DID.hrp(self.service.config)):
            coin_id = decode_puzzle_hash(coin_id)
        else:
            coin_id = bytes32.from_hexstr(coin_id)
        # Get coin state
        peer = self.service.get_full_node_peer()
        coin_spend, coin_state = await self.get_latest_singleton_coin_spend(peer, coin_id)
        full_puzzle: Program = Program.from_bytes(bytes(coin_spend.puzzle_reveal))
        uncurried = uncurry_puzzle(full_puzzle)
        curried_args = match_did_puzzle(uncurried.mod, uncurried.args)
        if curried_args is None:
            return {"success": False, "error": "The coin is not a DID."}
        p2_puzzle, recovery_list_hash, num_verification, singleton_struct, metadata = curried_args
        did_data: DIDCoinData = DIDCoinData(
            p2_puzzle,
            bytes32(recovery_list_hash.atom),
            uint16(num_verification.as_int()),
            singleton_struct,
            metadata,
        )
        hinted_coins = compute_spend_hints_and_additions(coin_spend)
        # Hint is required, if it doesn't have any hint then it should be invalid
        hint: Optional[bytes32] = None
        for hinted_coin in hinted_coins.values():
            if hinted_coin.coin.amount % 2 == 1 and hinted_coin.hint is not None:
                hint = hinted_coin.hint
                break
        if hint is None:
            # This is an invalid DID, check if we are owner
            derivation_record = (
                await self.service.wallet_state_manager.puzzle_store.get_derivation_record_for_puzzle_hash(
                    p2_puzzle.get_tree_hash()
                )
            )
        else:
            derivation_record = (
                await self.service.wallet_state_manager.puzzle_store.get_derivation_record_for_puzzle_hash(hint)
            )

        launcher_id = singleton_struct.rest().first().as_python()
        if derivation_record is None:
            return {"success": False, "error": f"This DID {launcher_id.hex()} is not belong to the connected wallet"}
        else:
            our_inner_puzzle: Program = self.service.wallet_state_manager.main_wallet.puzzle_for_pk(
                derivation_record.pubkey
            )
            did_puzzle = DID_INNERPUZ_MOD.curry(
                our_inner_puzzle, recovery_list_hash, num_verification, singleton_struct, metadata
            )
            full_puzzle = create_singleton_puzzle(did_puzzle, launcher_id)
            did_puzzle_empty_recovery = DID_INNERPUZ_MOD.curry(
                our_inner_puzzle, Program.to([]).get_tree_hash(), uint64(0), singleton_struct, metadata
            )
            # Check if we have the DID wallet
            did_wallet: Optional[DIDWallet] = None
            for wallet in self.service.wallet_state_manager.wallets.values():
                if isinstance(wallet, DIDWallet):
                    assert wallet.did_info.origin_coin is not None
                    if wallet.did_info.origin_coin.name() == launcher_id:
                        did_wallet = wallet
                        break

            full_puzzle_empty_recovery = create_singleton_puzzle(did_puzzle_empty_recovery, launcher_id)
            if full_puzzle.get_tree_hash() != coin_state.coin.puzzle_hash:
                if full_puzzle_empty_recovery.get_tree_hash() == coin_state.coin.puzzle_hash:
                    did_puzzle = did_puzzle_empty_recovery
                elif (
                    did_wallet is not None
                    and did_wallet.did_info.current_inner is not None
                    and create_singleton_puzzle(did_wallet.did_info.current_inner, launcher_id).get_tree_hash()
                    == coin_state.coin.puzzle_hash
                ):
                    # Check if the old wallet has the inner puzzle
                    did_puzzle = did_wallet.did_info.current_inner
                else:
                    # Try override
                    if "recovery_list_hash" in request:
                        recovery_list_hash = Program.from_bytes(bytes.fromhex(request["recovery_list_hash"]))
                    num_verification = request.get("num_verification", num_verification)
                    if "metadata" in request:
                        metadata = metadata_to_program(request["metadata"])
                    did_puzzle = DID_INNERPUZ_MOD.curry(
                        our_inner_puzzle, recovery_list_hash, num_verification, singleton_struct, metadata
                    )
                    full_puzzle = create_singleton_puzzle(did_puzzle, launcher_id)
                    matched = True
                    if full_puzzle.get_tree_hash() != coin_state.coin.puzzle_hash:
                        matched = False
                        # Brute force addresses
                        index = 0
                        derivation_record = await self.service.wallet_state_manager.puzzle_store.get_derivation_record(
                            uint32(index), uint32(1), False
                        )
                        while derivation_record is not None:
                            our_inner_puzzle = self.service.wallet_state_manager.main_wallet.puzzle_for_pk(
                                derivation_record.pubkey
                            )
                            did_puzzle = DID_INNERPUZ_MOD.curry(
                                our_inner_puzzle, recovery_list_hash, num_verification, singleton_struct, metadata
                            )
                            full_puzzle = create_singleton_puzzle(did_puzzle, launcher_id)
                            if full_puzzle.get_tree_hash() == coin_state.coin.puzzle_hash:
                                matched = True
                                break
                            index += 1
                            derivation_record = (
                                await self.service.wallet_state_manager.puzzle_store.get_derivation_record(
                                    uint32(index), uint32(1), False
                                )
                            )

                    if not matched:
                        return {
                            "success": False,
                            "error": f"Cannot recover DID {launcher_id.hex()}"
                            f" because the last spend updated recovery_list_hash/num_verification/metadata.",
                        }

            if did_wallet is None:
                # Create DID wallet
                response: List[CoinState] = await self.service.get_coin_state([launcher_id], peer=peer)
                if len(response) == 0:
                    return {"success": False, "error": f"Could not find the launch coin with ID: {launcher_id.hex()}"}
                launcher_coin: CoinState = response[0]
                did_wallet = await DIDWallet.create_new_did_wallet_from_coin_spend(
                    self.service.wallet_state_manager,
                    self.service.wallet_state_manager.main_wallet,
                    launcher_coin.coin,
                    did_puzzle,
                    coin_spend,
                    f"DID {encode_puzzle_hash(launcher_id, AddressType.DID.hrp(self.service.config))}",
                )
            else:
                assert did_wallet.did_info.current_inner is not None
                if did_wallet.did_info.current_inner.get_tree_hash() != did_puzzle.get_tree_hash():
                    # Inner DID puzzle doesn't match, we need to update the DID info
                    full_solution: Program = Program.from_bytes(bytes(coin_spend.solution))
                    inner_solution: Program = full_solution.rest().rest().first()
                    recovery_list: List[bytes32] = []
                    backup_required: int = num_verification.as_int()
                    if recovery_list_hash != Program.to([]).get_tree_hash():
                        try:
                            for did in inner_solution.rest().rest().rest().rest().rest().as_python():
                                recovery_list.append(did[0])
                        except Exception:
                            # We cannot recover the recovery list, but it's okay to leave it blank
                            pass
                    did_info: DIDInfo = DIDInfo(
                        did_wallet.did_info.origin_coin,
                        recovery_list,
                        uint64(backup_required),
                        [],
                        did_puzzle,
                        None,
                        None,
                        None,
                        False,
                        json.dumps(did_wallet_puzzles.program_to_metadata(metadata)),
                    )
                    await did_wallet.save_info(did_info)
                    await self.service.wallet_state_manager.update_wallet_puzzle_hashes(did_wallet.wallet_info.id)

            try:
                coin = await did_wallet.get_coin()
                if coin.name() == coin_state.coin.name():
                    return {"success": True, "latest_coin_id": coin.name().hex()}
            except RuntimeError:
                # We don't have any coin for this wallet, add the coin
                pass

            wallet_id = did_wallet.id()
            wallet_type = did_wallet.type()
            assert coin_state.created_height is not None
            coin_record: WalletCoinRecord = WalletCoinRecord(
                coin_state.coin, uint32(coin_state.created_height), uint32(0), False, False, wallet_type, wallet_id
            )
            await self.service.wallet_state_manager.coin_store.add_coin_record(coin_record, coin_state.coin.name())
            await did_wallet.coin_added(
                coin_state.coin,
                uint32(coin_state.created_height),
                peer,
                did_data,
            )
            return {"success": True, "latest_coin_id": coin_state.coin.name().hex()}

    @tx_endpoint
    async def did_update_metadata(
        self,
        request: Dict[str, Any],
        tx_config: TXConfig = DEFAULT_TX_CONFIG,
        extra_conditions: Tuple[Condition, ...] = tuple(),
        push: bool = True,
    ) -> EndpointResult:
        wallet_id = uint32(request["wallet_id"])
        wallet = self.service.wallet_state_manager.get_wallet(id=wallet_id, required_type=DIDWallet)
        metadata: Dict[str, str] = {}
        if "metadata" in request and type(request["metadata"]) is dict:
            metadata = request["metadata"]
        async with self.service.wallet_state_manager.lock:
            update_success = await wallet.update_metadata(metadata)
            # Update coin with new ID info
            if update_success:
                txs = await wallet.create_update_spend(
                    tx_config, uint64(request.get("fee", 0)), extra_conditions=extra_conditions
                )
                if push:
                    for tx in txs:
                        await self.service.wallet_state_manager.add_pending_transaction(tx)
                return {
                    "wallet_id": wallet_id,
                    "success": True,
                    "spend_bundle": SpendBundle.aggregate(
                        [tx.spend_bundle for tx in txs if tx.spend_bundle is not None]
                    ),
                    "transactions": [tx.to_json_dict_convenience(self.service.config) for tx in txs],
                }
            else:
                return {"success": False, "error": f"Couldn't update metadata with input: {metadata}"}

    async def did_get_did(self, request: Dict[str, Any]) -> EndpointResult:
        wallet_id = uint32(request["wallet_id"])
        wallet = self.service.wallet_state_manager.get_wallet(id=wallet_id, required_type=DIDWallet)
        my_did: str = encode_puzzle_hash(bytes32.fromhex(wallet.get_my_DID()), AddressType.DID.hrp(self.service.config))
        async with self.service.wallet_state_manager.lock:
            try:
                coin = await wallet.get_coin()
                return {"success": True, "wallet_id": wallet_id, "my_did": my_did, "coin_id": coin.name()}
            except RuntimeError:
                return {"success": True, "wallet_id": wallet_id, "my_did": my_did}

    async def did_get_recovery_list(self, request: Dict[str, Any]) -> EndpointResult:
        wallet_id = uint32(request["wallet_id"])
        wallet = self.service.wallet_state_manager.get_wallet(id=wallet_id, required_type=DIDWallet)
        recovery_list = wallet.did_info.backup_ids
        recovery_dids = []
        for backup_id in recovery_list:
            recovery_dids.append(encode_puzzle_hash(backup_id, AddressType.DID.hrp(self.service.config)))
        return {
            "success": True,
            "wallet_id": wallet_id,
            "recovery_list": recovery_dids,
            "num_required": wallet.did_info.num_of_backup_ids_needed,
        }

    async def did_get_metadata(self, request: Dict[str, Any]) -> EndpointResult:
        wallet_id = uint32(request["wallet_id"])
        wallet = self.service.wallet_state_manager.get_wallet(id=wallet_id, required_type=DIDWallet)
        metadata = json.loads(wallet.did_info.metadata)
        return {
            "success": True,
            "wallet_id": wallet_id,
            "metadata": metadata,
        }

    async def did_recovery_spend(self, request: Dict[str, Any]) -> EndpointResult:
        wallet_id = uint32(request["wallet_id"])
        wallet = self.service.wallet_state_manager.get_wallet(id=wallet_id, required_type=DIDWallet)
        if len(request["attest_data"]) < wallet.did_info.num_of_backup_ids_needed:
            return {"success": False, "reason": "insufficient messages"}
        spend_bundle = None
        async with self.service.wallet_state_manager.lock:
            (
                info_list,
                message_spend_bundle,
            ) = await wallet.load_attest_files_for_recovery_spend(request["attest_data"])

            if "pubkey" in request:
                pubkey = G1Element.from_bytes(hexstr_to_bytes(request["pubkey"]))
            else:
                assert wallet.did_info.temp_pubkey is not None
                pubkey = G1Element.from_bytes(wallet.did_info.temp_pubkey)

            if "puzhash" in request:
                puzhash = bytes32.from_hexstr(request["puzhash"])
            else:
                assert wallet.did_info.temp_puzhash is not None
                puzhash = wallet.did_info.temp_puzhash

            assert wallet.did_info.temp_coin is not None
            spend_bundle = await wallet.recovery_spend(
                wallet.did_info.temp_coin,
                puzhash,
                info_list,
                pubkey,
                message_spend_bundle,
            )
        if spend_bundle:
            return {"success": True, "spend_bundle": spend_bundle}
        else:
            return {"success": False}

    async def did_get_pubkey(self, request: Dict[str, Any]) -> EndpointResult:
        wallet_id = uint32(request["wallet_id"])
        wallet = self.service.wallet_state_manager.get_wallet(id=wallet_id, required_type=DIDWallet)
        pubkey = bytes((await wallet.wallet_state_manager.get_unused_derivation_record(wallet_id)).pubkey).hex()
        return {"success": True, "pubkey": pubkey}

    @tx_endpoint
    async def did_create_attest(
        self,
        request: Dict[str, Any],
        tx_config: TXConfig = DEFAULT_TX_CONFIG,
        extra_conditions: Tuple[Condition, ...] = tuple(),
        push: bool = True,
    ) -> EndpointResult:
        wallet_id = uint32(request["wallet_id"])
        wallet = self.service.wallet_state_manager.get_wallet(id=wallet_id, required_type=DIDWallet)
        async with self.service.wallet_state_manager.lock:
            info = await wallet.get_info_for_recovery()
            coin = bytes32.from_hexstr(request["coin_name"])
            pubkey = G1Element.from_bytes(hexstr_to_bytes(request["pubkey"]))
            tx, message_spend_bundle, attest_data = await wallet.create_attestment(
                coin,
                bytes32.from_hexstr(request["puzhash"]),
                pubkey,
                tx_config,
                extra_conditions=extra_conditions,
            )
        if info is not None:
            assert tx.spend_bundle is not None
            return {
                "success": True,
                "message_spend_bundle": bytes(message_spend_bundle).hex(),
                "info": [info[0].hex(), info[1].hex(), info[2]],
                "attest_data": attest_data,
                "transactions": [tx.to_json_dict_convenience(self.service.config)],
            }
        else:
            return {"success": False}

    async def did_get_information_needed_for_recovery(self, request: Dict[str, Any]) -> EndpointResult:
        wallet_id = uint32(request["wallet_id"])
        did_wallet = self.service.wallet_state_manager.get_wallet(id=wallet_id, required_type=DIDWallet)
        my_did = encode_puzzle_hash(
            bytes32.from_hexstr(did_wallet.get_my_DID()), AddressType.DID.hrp(self.service.config)
        )
        assert did_wallet.did_info.temp_coin is not None
        coin_name = did_wallet.did_info.temp_coin.name().hex()
        return {
            "success": True,
            "wallet_id": wallet_id,
            "my_did": my_did,
            "coin_name": coin_name,
            "newpuzhash": did_wallet.did_info.temp_puzhash,
            "pubkey": did_wallet.did_info.temp_pubkey,
            "backup_dids": did_wallet.did_info.backup_ids,
        }

    async def did_get_current_coin_info(self, request: Dict[str, Any]) -> EndpointResult:
        wallet_id = uint32(request["wallet_id"])
        did_wallet = self.service.wallet_state_manager.get_wallet(id=wallet_id, required_type=DIDWallet)
        my_did = encode_puzzle_hash(
            bytes32.from_hexstr(did_wallet.get_my_DID()), AddressType.DID.hrp(self.service.config)
        )

        did_coin_threeple = await did_wallet.get_info_for_recovery()
        assert my_did is not None
        assert did_coin_threeple is not None
        return {
            "success": True,
            "wallet_id": wallet_id,
            "my_did": my_did,
            "did_parent": did_coin_threeple[0],
            "did_innerpuz": did_coin_threeple[1],
            "did_amount": did_coin_threeple[2],
        }

    async def did_create_backup_file(self, request: Dict[str, Any]) -> EndpointResult:
        wallet_id = uint32(request["wallet_id"])
        did_wallet = self.service.wallet_state_manager.get_wallet(id=wallet_id, required_type=DIDWallet)
        return {"wallet_id": wallet_id, "success": True, "backup_data": did_wallet.create_backup()}

    @tx_endpoint
    async def did_transfer_did(
        self,
        request: Dict[str, Any],
        tx_config: TXConfig = DEFAULT_TX_CONFIG,
        extra_conditions: Tuple[Condition, ...] = tuple(),
        push: bool = True,
    ) -> EndpointResult:
        if await self.service.wallet_state_manager.synced() is False:
            raise ValueError("Wallet needs to be fully synced.")
        wallet_id = uint32(request["wallet_id"])
        did_wallet = self.service.wallet_state_manager.get_wallet(id=wallet_id, required_type=DIDWallet)
        puzzle_hash: bytes32 = decode_puzzle_hash(request["inner_address"])
        async with self.service.wallet_state_manager.lock:
            txs: List[TransactionRecord] = await did_wallet.transfer_did(
                puzzle_hash,
                uint64(request.get("fee", 0)),
                request.get("with_recovery_info", True),
                tx_config,
                extra_conditions=extra_conditions,
            )
            if push:
                for tx in txs:
                    await self.service.wallet_state_manager.add_pending_transaction(tx)

        return {
            "success": True,
            "transaction": txs[0].to_json_dict_convenience(self.service.config),
            "transactions": [tx.to_json_dict_convenience(self.service.config) for tx in txs],
            "transaction_id": txs[0].name,
        }

    ##########################################################################################
    # NFT Wallet
    ##########################################################################################
    @tx_endpoint
    async def nft_mint_nft(
        self,
        request: Dict[str, Any],
        tx_config: TXConfig = DEFAULT_TX_CONFIG,
        extra_conditions: Tuple[Condition, ...] = tuple(),
        push: bool = True,
    ) -> EndpointResult:
        log.debug("Got minting RPC request: %s", request)
        wallet_id = uint32(request["wallet_id"])
        assert self.service.wallet_state_manager
        nft_wallet = self.service.wallet_state_manager.get_wallet(id=wallet_id, required_type=NFTWallet)
        royalty_address = request.get("royalty_address")
        royalty_amount = uint16(request.get("royalty_percentage", 0))
        if royalty_amount == 10000:
            raise ValueError("Royalty percentage cannot be 100%")
        if isinstance(royalty_address, str):
            royalty_puzhash = decode_puzzle_hash(royalty_address)
        elif royalty_address is None:
            royalty_puzhash = await nft_wallet.standard_wallet.get_new_puzzlehash()
        else:
            royalty_puzhash = royalty_address
        target_address = request.get("target_address")
        if isinstance(target_address, str):
            target_puzhash = decode_puzzle_hash(target_address)
        elif target_address is None:
            target_puzhash = await nft_wallet.standard_wallet.get_new_puzzlehash()
        else:
            target_puzhash = target_address
        if "uris" not in request:
            return {"success": False, "error": "Data URIs is required"}
        if not isinstance(request["uris"], list):
            return {"success": False, "error": "Data URIs must be a list"}
        if not isinstance(request.get("meta_uris", []), list):
            return {"success": False, "error": "Metadata URIs must be a list"}
        if not isinstance(request.get("license_uris", []), list):
            return {"success": False, "error": "License URIs must be a list"}
        metadata_list = [
            ("u", request["uris"]),
            ("h", hexstr_to_bytes(request["hash"])),
            ("mu", request.get("meta_uris", [])),
            ("lu", request.get("license_uris", [])),
            ("sn", uint64(request.get("edition_number", 1))),
            ("st", uint64(request.get("edition_total", 1))),
        ]
        if "meta_hash" in request and len(request["meta_hash"]) > 0:
            metadata_list.append(("mh", hexstr_to_bytes(request["meta_hash"])))
        if "license_hash" in request and len(request["license_hash"]) > 0:
            metadata_list.append(("lh", hexstr_to_bytes(request["license_hash"])))
        metadata = Program.to(metadata_list)
        fee = uint64(request.get("fee", 0))
        did_id = request.get("did_id", None)
        if did_id is not None:
            if did_id == "":
                did_id = bytes()
            else:
                did_id = decode_puzzle_hash(did_id)

        txs = await nft_wallet.generate_new_nft(
            metadata,
            tx_config,
            target_puzhash,
            royalty_puzhash,
            royalty_amount,
            did_id,
            fee,
            extra_conditions=extra_conditions,
        )
        nft_id = None
        spend_bundle = SpendBundle.aggregate([tx.spend_bundle for tx in txs if tx.spend_bundle is not None])
        for cs in spend_bundle.coin_spends:
            if cs.coin.puzzle_hash == nft_puzzles.LAUNCHER_PUZZLE_HASH:
                nft_id = encode_puzzle_hash(cs.coin.name(), AddressType.NFT.hrp(self.service.config))
        if push:
            for tx in txs:
                await self.service.wallet_state_manager.add_pending_transaction(tx)
        return {
            "wallet_id": wallet_id,
            "success": True,
            "spend_bundle": spend_bundle,
            "nft_id": nft_id,
            "transactions": [tx.to_json_dict_convenience(self.service.config) for tx in txs],
        }

    async def nft_count_nfts(self, request: Dict[str, Any]) -> EndpointResult:
        wallet_id = request.get("wallet_id", None)
        count = 0
        if wallet_id is not None:
            try:
                nft_wallet = self.service.wallet_state_manager.get_wallet(id=wallet_id, required_type=NFTWallet)
            except KeyError:
                # wallet not found
                return {"success": False, "error": f"Wallet {wallet_id} not found."}
            count = await nft_wallet.get_nft_count()
        else:
            count = await self.service.wallet_state_manager.nft_store.count()
        return {"wallet_id": wallet_id, "success": True, "count": count}

    async def nft_get_nfts(self, request: Dict[str, Any]) -> EndpointResult:
        wallet_id = request.get("wallet_id", None)
        nfts: List[NFTCoinInfo] = []
        if wallet_id is not None:
            nft_wallet = self.service.wallet_state_manager.get_wallet(id=wallet_id, required_type=NFTWallet)
        else:
            nft_wallet = None
        try:
            start_index = int(request.get("start_index", 0))
        except (TypeError, ValueError):
            start_index = 0
        try:
            count = int(request.get("num", 50))
        except (TypeError, ValueError):
            count = 50
        nft_info_list = []
        if nft_wallet is not None:
            nfts = await nft_wallet.get_current_nfts(start_index=start_index, count=count)
        else:
            nfts = await self.service.wallet_state_manager.nft_store.get_nft_list(start_index=start_index, count=count)
        for nft in nfts:
            nft_info = await nft_puzzles.get_nft_info_from_puzzle(
                nft,
                self.service.wallet_state_manager.config,
                request.get("ignore_size_limit", False),
            )
            nft_info_list.append(nft_info)
        return {"wallet_id": wallet_id, "success": True, "nft_list": nft_info_list}

    @tx_endpoint
    async def nft_set_nft_did(
        self,
        request: Dict[str, Any],
        tx_config: TXConfig = DEFAULT_TX_CONFIG,
        extra_conditions: Tuple[Condition, ...] = tuple(),
        push: bool = True,
    ) -> EndpointResult:
        wallet_id = uint32(request["wallet_id"])
        nft_wallet = self.service.wallet_state_manager.get_wallet(id=wallet_id, required_type=NFTWallet)
        did_id = request.get("did_id", b"")
        if did_id != b"":
            did_id = decode_puzzle_hash(did_id)
        nft_coin_info = await nft_wallet.get_nft_coin_by_id(bytes32.from_hexstr(request["nft_coin_id"]))
        if not (
            await nft_puzzles.get_nft_info_from_puzzle(nft_coin_info, self.service.wallet_state_manager.config)
        ).supports_did:
            return {"success": False, "error": "The NFT doesn't support setting a DID."}

        fee = uint64(request.get("fee", 0))
        txs = await nft_wallet.set_nft_did(
            nft_coin_info,
            did_id,
            tx_config,
            fee=fee,
            extra_conditions=extra_conditions,
        )
        return {
            "wallet_id": wallet_id,
            "success": True,
            "spend_bundle": SpendBundle.aggregate([tx.spend_bundle for tx in txs if tx.spend_bundle is not None]),
            "transactions": [tx.to_json_dict_convenience(self.service.config) for tx in txs],
        }

    @tx_endpoint
    async def nft_set_did_bulk(
        self,
        request: Dict[str, Any],
        tx_config: TXConfig = DEFAULT_TX_CONFIG,
        extra_conditions: Tuple[Condition, ...] = tuple(),
        push: bool = True,
    ) -> EndpointResult:
        """
        Bulk set DID for NFTs across different wallets.
        accepted `request` dict keys:
         - required `nft_coin_list`: [{"nft_coin_id": COIN_ID/NFT_ID, "wallet_id": WALLET_ID},....]
         - optional `fee`, in mojos, defaults to 0
         - optional `did_id`, defaults to no DID, meaning it will reset the NFT's DID
        :param request:
        :return:
        """
        if len(request["nft_coin_list"]) > MAX_NFT_CHUNK_SIZE:
            return {"success": False, "error": f"You can only set {MAX_NFT_CHUNK_SIZE} NFTs at once"}
        did_id = request.get("did_id", b"")
        if did_id != b"":
            did_id = decode_puzzle_hash(did_id)
        nft_dict: Dict[uint32, List[NFTCoinInfo]] = {}
        tx_list: List[TransactionRecord] = []
        coin_ids = []
        nft_ids = []
        fee = uint64(request.get("fee", 0))

        nft_wallet: NFTWallet
        for nft_coin in request["nft_coin_list"]:
            if "nft_coin_id" not in nft_coin or "wallet_id" not in nft_coin:
                log.error(f"Cannot set DID for NFT :{nft_coin}, missing nft_coin_id or wallet_id.")
                continue
            wallet_id = uint32(nft_coin["wallet_id"])
            nft_wallet = self.service.wallet_state_manager.get_wallet(id=wallet_id, required_type=NFTWallet)
            nft_coin_id = nft_coin["nft_coin_id"]
            if nft_coin_id.startswith(AddressType.NFT.hrp(self.service.config)):
                nft_id = decode_puzzle_hash(nft_coin_id)
                nft_coin_info = await nft_wallet.get_nft(nft_id)
            else:
                nft_coin_id = bytes32.from_hexstr(nft_coin_id)
                nft_coin_info = await nft_wallet.get_nft_coin_by_id(nft_coin_id)
            assert nft_coin_info is not None
            if not (
                await nft_puzzles.get_nft_info_from_puzzle(nft_coin_info, self.service.wallet_state_manager.config)
            ).supports_did:
                log.warning(f"Skipping NFT {nft_coin_info.nft_id.hex()}, doesn't support setting a DID.")
                continue
            if wallet_id in nft_dict:
                nft_dict[wallet_id].append(nft_coin_info)
            else:
                nft_dict[wallet_id] = [nft_coin_info]
            nft_ids.append(nft_coin_info.nft_id)
        first = True
        for wallet_id, nft_list in nft_dict.items():
            nft_wallet = self.service.wallet_state_manager.get_wallet(id=wallet_id, required_type=NFTWallet)
            if not first:
                tx_list.extend(
                    await nft_wallet.set_bulk_nft_did(nft_list, did_id, tx_config, extra_conditions=extra_conditions)
                )
            else:
                tx_list.extend(
                    await nft_wallet.set_bulk_nft_did(
                        nft_list, did_id, tx_config, fee, nft_ids, extra_conditions=extra_conditions
                    )
                )
            for coin in nft_list:
                coin_ids.append(coin.coin.name())
            first = False
        spend_bundles: List[SpendBundle] = []
        refined_tx_list: List[TransactionRecord] = []
        for tx in tx_list:
            if tx.spend_bundle is not None:
                spend_bundles.append(tx.spend_bundle)
            refined_tx_list.append(dataclasses.replace(tx, spend_bundle=None))

        if len(spend_bundles) > 0:
            spend_bundle = SpendBundle.aggregate(spend_bundles)
            # Add all spend bundles to the first tx
            refined_tx_list[0] = dataclasses.replace(refined_tx_list[0], spend_bundle=spend_bundle)

            if push:
                for tx in refined_tx_list:
                    await self.service.wallet_state_manager.add_pending_transaction(tx)
            for id in coin_ids:
                await nft_wallet.update_coin_status(id, True)
            for wallet_id in nft_dict.keys():
                self.service.wallet_state_manager.state_changed("nft_coin_did_set", wallet_id)
            return {
                "wallet_id": list(nft_dict.keys()),
                "success": True,
                "spend_bundle": spend_bundle,
                "tx_num": len(refined_tx_list),
                "transactions": [tx.to_json_dict_convenience(self.service.config) for tx in refined_tx_list],
            }
        else:
            raise ValueError("Couldn't set DID on given NFT")

    @tx_endpoint
    async def nft_transfer_bulk(
        self,
        request: Dict[str, Any],
        tx_config: TXConfig = DEFAULT_TX_CONFIG,
        extra_conditions: Tuple[Condition, ...] = tuple(),
        push: bool = True,
    ) -> EndpointResult:
        """
        Bulk transfer NFTs to an address.
        accepted `request` dict keys:
         - required `nft_coin_list`: [{"nft_coin_id": COIN_ID/NFT_ID, "wallet_id": WALLET_ID},....]
         - required `target_address`, Transfer NFTs to this address
         - optional `fee`, in mojos, defaults to 0
        :param request:
        :return:
        """
        if len(request["nft_coin_list"]) > MAX_NFT_CHUNK_SIZE:
            return {"success": False, "error": f"You can only transfer {MAX_NFT_CHUNK_SIZE} NFTs at once"}
        address = request["target_address"]
        if isinstance(address, str):
            puzzle_hash = decode_puzzle_hash(address)
        else:
            return dict(success=False, error="target_address parameter missing")
        nft_dict: Dict[uint32, List[NFTCoinInfo]] = {}
        tx_list: List[TransactionRecord] = []
        coin_ids = []
        fee = uint64(request.get("fee", 0))

        nft_wallet: NFTWallet
        for nft_coin in request["nft_coin_list"]:
            if "nft_coin_id" not in nft_coin or "wallet_id" not in nft_coin:
                log.error(f"Cannot transfer NFT :{nft_coin}, missing nft_coin_id or wallet_id.")
                continue
            wallet_id = uint32(nft_coin["wallet_id"])
            nft_wallet = self.service.wallet_state_manager.get_wallet(id=wallet_id, required_type=NFTWallet)
            nft_coin_id = nft_coin["nft_coin_id"]
            if nft_coin_id.startswith(AddressType.NFT.hrp(self.service.config)):
                nft_id = decode_puzzle_hash(nft_coin_id)
                nft_coin_info = await nft_wallet.get_nft(nft_id)
            else:
                nft_coin_id = bytes32.from_hexstr(nft_coin_id)
                nft_coin_info = await nft_wallet.get_nft_coin_by_id(nft_coin_id)
            assert nft_coin_info is not None
            if wallet_id in nft_dict:
                nft_dict[wallet_id].append(nft_coin_info)
            else:
                nft_dict[wallet_id] = [nft_coin_info]
        first = True
        for wallet_id, nft_list in nft_dict.items():
            nft_wallet = self.service.wallet_state_manager.get_wallet(id=wallet_id, required_type=NFTWallet)
            if not first:
                tx_list.extend(
                    await nft_wallet.bulk_transfer_nft(
                        nft_list, puzzle_hash, tx_config, extra_conditions=extra_conditions
                    )
                )
            else:
                tx_list.extend(
                    await nft_wallet.bulk_transfer_nft(
                        nft_list, puzzle_hash, tx_config, fee, extra_conditions=extra_conditions
                    )
                )
            for coin in nft_list:
                coin_ids.append(coin.coin.name())
            first = False
        spend_bundles: List[SpendBundle] = []
        refined_tx_list: List[TransactionRecord] = []
        for tx in tx_list:
            if tx.spend_bundle is not None:
                spend_bundles.append(tx.spend_bundle)
            refined_tx_list.append(dataclasses.replace(tx, spend_bundle=None))

        if len(spend_bundles) > 0:
            spend_bundle = SpendBundle.aggregate(spend_bundles)
            # Add all spend bundles to the first tx
            refined_tx_list[0] = dataclasses.replace(refined_tx_list[0], spend_bundle=spend_bundle)
            if push:
                for tx in refined_tx_list:
                    await self.service.wallet_state_manager.add_pending_transaction(tx)
            for id in coin_ids:
                await nft_wallet.update_coin_status(id, True)
            for wallet_id in nft_dict.keys():
                self.service.wallet_state_manager.state_changed("nft_coin_did_set", wallet_id)
            return {
                "wallet_id": list(nft_dict.keys()),
                "success": True,
                "spend_bundle": spend_bundle,
                "tx_num": len(refined_tx_list),
                "transactions": [tx.to_json_dict_convenience(self.service.config) for tx in refined_tx_list],
            }
        else:
            raise ValueError("Couldn't transfer given NFTs")

    async def nft_get_by_did(self, request: Dict[str, Any]) -> EndpointResult:
        did_id: Optional[bytes32] = None
        if "did_id" in request:
            did_id = decode_puzzle_hash(request["did_id"])
        for wallet in self.service.wallet_state_manager.wallets.values():
            if isinstance(wallet, NFTWallet) and wallet.get_did() == did_id:
                return {"wallet_id": wallet.wallet_id, "success": True}
        return {"error": f"Cannot find a NFT wallet DID = {did_id}", "success": False}

    async def nft_get_wallet_did(self, request: Dict[str, Any]) -> EndpointResult:
        wallet_id = uint32(request["wallet_id"])
        nft_wallet = self.service.wallet_state_manager.get_wallet(id=wallet_id, required_type=NFTWallet)
        did_bytes: Optional[bytes32] = nft_wallet.get_did()
        did_id = ""
        if did_bytes is not None:
            did_id = encode_puzzle_hash(did_bytes, AddressType.DID.hrp(self.service.config))
        return {"success": True, "did_id": None if len(did_id) == 0 else did_id}

    async def nft_get_wallets_with_dids(self, request: Dict[str, Any]) -> EndpointResult:
        all_wallets = self.service.wallet_state_manager.wallets.values()
        did_wallets_by_did_id: Dict[bytes32, uint32] = {}

        for wallet in all_wallets:
            if wallet.type() == WalletType.DECENTRALIZED_ID:
                assert isinstance(wallet, DIDWallet)
                if wallet.did_info.origin_coin is not None:
                    did_wallets_by_did_id[wallet.did_info.origin_coin.name()] = wallet.id()

        did_nft_wallets: List[Dict[str, Any]] = []
        for wallet in all_wallets:
            if isinstance(wallet, NFTWallet):
                nft_wallet_did: Optional[bytes32] = wallet.get_did()
                if nft_wallet_did is not None:
                    did_wallet_id: uint32 = did_wallets_by_did_id.get(nft_wallet_did, uint32(0))
                    if did_wallet_id == 0:
                        log.warning(f"NFT wallet {wallet.id()} has DID {nft_wallet_did.hex()} but no DID wallet")
                    else:
                        did_nft_wallets.append(
                            {
                                "wallet_id": wallet.id(),
                                "did_id": encode_puzzle_hash(nft_wallet_did, AddressType.DID.hrp(self.service.config)),
                                "did_wallet_id": did_wallet_id,
                            }
                        )
        return {"success": True, "nft_wallets": did_nft_wallets}

    async def nft_set_nft_status(self, request: Dict[str, Any]) -> EndpointResult:
        wallet_id: uint32 = uint32(request["wallet_id"])
        coin_id: bytes32 = bytes32.from_hexstr(request["coin_id"])
        status: bool = request["in_transaction"]
        assert self.service.wallet_state_manager is not None
        nft_wallet = self.service.wallet_state_manager.get_wallet(id=wallet_id, required_type=NFTWallet)
        await nft_wallet.update_coin_status(coin_id, status)
        return {"success": True}

    @tx_endpoint
    async def nft_transfer_nft(
        self,
        request: Dict[str, Any],
        tx_config: TXConfig = DEFAULT_TX_CONFIG,
        extra_conditions: Tuple[Condition, ...] = tuple(),
        push: bool = True,
    ) -> EndpointResult:
        wallet_id = uint32(request["wallet_id"])
        address = request["target_address"]
        if isinstance(address, str):
            puzzle_hash = decode_puzzle_hash(address)
        else:
            return dict(success=False, error="target_address parameter missing")
        nft_wallet = self.service.wallet_state_manager.get_wallet(id=wallet_id, required_type=NFTWallet)
        try:
            nft_coin_id = request["nft_coin_id"]
            if nft_coin_id.startswith(AddressType.NFT.hrp(self.service.config)):
                nft_id = decode_puzzle_hash(nft_coin_id)
                nft_coin_info = await nft_wallet.get_nft(nft_id)
            else:
                nft_coin_id = bytes32.from_hexstr(nft_coin_id)
                nft_coin_info = await nft_wallet.get_nft_coin_by_id(nft_coin_id)
            assert nft_coin_info is not None

            fee = uint64(request.get("fee", 0))
            txs = await nft_wallet.generate_signed_transaction(
                [uint64(nft_coin_info.coin.amount)],
                [puzzle_hash],
                tx_config,
                coins={nft_coin_info.coin},
                fee=fee,
                new_owner=b"",
                new_did_inner_hash=b"",
                extra_conditions=extra_conditions,
            )
            spend_bundle: Optional[SpendBundle] = None
            for tx in txs:
                if tx.spend_bundle is not None:
                    spend_bundle = tx.spend_bundle
            if push:
                for tx in txs:
                    await self.service.wallet_state_manager.add_pending_transaction(tx)
            await nft_wallet.update_coin_status(nft_coin_info.coin.name(), True)
            return {
                "wallet_id": wallet_id,
                "success": True,
                "spend_bundle": spend_bundle,
                "transactions": [tx.to_json_dict_convenience(self.service.config) for tx in txs],
            }
        except Exception as e:
            log.exception(f"Failed to transfer NFT: {e}")
            return {"success": False, "error": str(e)}

    async def nft_get_info(self, request: Dict[str, Any]) -> EndpointResult:
        if "coin_id" not in request:
            return {"success": False, "error": "Coin ID is required."}
        coin_id = request["coin_id"]
        if coin_id.startswith(AddressType.NFT.hrp(self.service.config)):
            coin_id = decode_puzzle_hash(coin_id)
        else:
            try:
                coin_id = bytes32.from_hexstr(coin_id)
            except ValueError:
                return {"success": False, "error": f"Invalid Coin ID format for 'coin_id': {request['coin_id']!r}"}
        # Get coin state
        peer = self.service.get_full_node_peer()
        coin_spend, coin_state = await self.get_latest_singleton_coin_spend(peer, coin_id, request.get("latest", True))
        # convert to NFTInfo
        # Check if the metadata is updated
        full_puzzle: Program = Program.from_bytes(bytes(coin_spend.puzzle_reveal))

        uncurried_nft: Optional[UncurriedNFT] = UncurriedNFT.uncurry(*full_puzzle.uncurry())
        if uncurried_nft is None:
            return {"success": False, "error": "The coin is not a NFT."}
        metadata, p2_puzzle_hash = get_metadata_and_phs(uncurried_nft, coin_spend.solution)
        # Note: This is not the actual unspent NFT full puzzle.
        # There is no way to rebuild the full puzzle in a different wallet.
        # But it shouldn't have impact on generating the NFTInfo, since inner_puzzle is not used there.
        if uncurried_nft.supports_did:
            inner_puzzle = nft_puzzles.recurry_nft_puzzle(
                uncurried_nft, coin_spend.solution.to_program(), uncurried_nft.p2_puzzle
            )
        else:
            inner_puzzle = uncurried_nft.p2_puzzle

        full_puzzle = nft_puzzles.create_full_puzzle(
            uncurried_nft.singleton_launcher_id,
            metadata,
            uncurried_nft.metadata_updater_hash,
            inner_puzzle,
        )

        # Get launcher coin
        launcher_coin: List[CoinState] = await self.service.wallet_state_manager.wallet_node.get_coin_state(
            [uncurried_nft.singleton_launcher_id], peer=peer
        )
        if launcher_coin is None or len(launcher_coin) < 1 or launcher_coin[0].spent_height is None:
            return {
                "success": False,
                "error": f"Launcher coin record 0x{uncurried_nft.singleton_launcher_id.hex()} not found",
            }
        minter_did = await self.service.wallet_state_manager.get_minter_did(launcher_coin[0].coin, peer)

        nft_info: NFTInfo = await nft_puzzles.get_nft_info_from_puzzle(
            NFTCoinInfo(
                uncurried_nft.singleton_launcher_id,
                coin_state.coin,
                None,
                full_puzzle,
                uint32(launcher_coin[0].spent_height),
                minter_did,
                uint32(coin_state.created_height) if coin_state.created_height else uint32(0),
            ),
            self.service.wallet_state_manager.config,
            request.get("ignore_size_limit", False),
        )
        # This is a bit hacky, it should just come out like this, but this works for this RPC
        nft_info = dataclasses.replace(nft_info, p2_address=p2_puzzle_hash)
        return {"success": True, "nft_info": nft_info}

    @tx_endpoint
    async def nft_add_uri(
        self,
        request: Dict[str, Any],
        tx_config: TXConfig = DEFAULT_TX_CONFIG,
        extra_conditions: Tuple[Condition, ...] = tuple(),
        push: bool = True,
    ) -> EndpointResult:
        wallet_id = uint32(request["wallet_id"])
        # Note metadata updater can only add one uri for one field per spend.
        # If you want to add multiple uris for one field, you need to spend multiple times.
        nft_wallet = self.service.wallet_state_manager.get_wallet(id=wallet_id, required_type=NFTWallet)
        uri = request["uri"]
        key = request["key"]
        nft_coin_id = request["nft_coin_id"]
        if nft_coin_id.startswith(AddressType.NFT.hrp(self.service.config)):
            nft_coin_id = decode_puzzle_hash(nft_coin_id)
        else:
            nft_coin_id = bytes32.from_hexstr(nft_coin_id)
        nft_coin_info = await nft_wallet.get_nft_coin_by_id(nft_coin_id)

        fee = uint64(request.get("fee", 0))
        txs = await nft_wallet.update_metadata(
            nft_coin_info, key, uri, tx_config, fee=fee, extra_conditions=extra_conditions
        )
        if push:
            for tx in txs:
                await self.service.wallet_state_manager.add_pending_transaction(tx)
        return {
            "wallet_id": wallet_id,
            "success": True,
            "spend_bundle": SpendBundle.aggregate([tx.spend_bundle for tx in txs if tx.spend_bundle is not None]),
            "transactions": [tx.to_json_dict_convenience(self.service.config) for tx in txs],
        }

    async def nft_calculate_royalties(self, request: Dict[str, Any]) -> EndpointResult:
        return NFTWallet.royalty_calculation(
            {
                asset["asset"]: (asset["royalty_address"], uint16(asset["royalty_percentage"]))
                for asset in request.get("royalty_assets", [])
            },
            {asset["asset"]: uint64(asset["amount"]) for asset in request.get("fungible_assets", [])},
        )

    @tx_endpoint
    async def nft_mint_bulk(
        self,
        request: Dict[str, Any],
        tx_config: TXConfig = DEFAULT_TX_CONFIG,
        extra_conditions: Tuple[Condition, ...] = tuple(),
        push: bool = False,
    ) -> EndpointResult:
        if push:
            raise ValueError("Automatic pushing of nft minting transactions not yet available")
        if await self.service.wallet_state_manager.synced() is False:
            raise ValueError("Wallet needs to be fully synced.")
        wallet_id = uint32(request["wallet_id"])
        nft_wallet = self.service.wallet_state_manager.get_wallet(id=wallet_id, required_type=NFTWallet)
        royalty_address = request.get("royalty_address", None)
        if isinstance(royalty_address, str) and royalty_address != "":
            royalty_puzhash = decode_puzzle_hash(royalty_address)
        elif royalty_address in [None, ""]:
            royalty_puzhash = await nft_wallet.standard_wallet.get_new_puzzlehash()
        else:
            royalty_puzhash = bytes32.from_hexstr(royalty_address)
        royalty_percentage = request.get("royalty_percentage", None)
        if royalty_percentage is None:
            royalty_percentage = uint16(0)
        else:
            royalty_percentage = uint16(int(royalty_percentage))
        metadata_list = []
        for meta in request["metadata_list"]:
            if "uris" not in meta.keys():
                return {"success": False, "error": "Data URIs is required"}
            if not isinstance(meta["uris"], list):
                return {"success": False, "error": "Data URIs must be a list"}
            if not isinstance(meta.get("meta_uris", []), list):
                return {"success": False, "error": "Metadata URIs must be a list"}
            if not isinstance(meta.get("license_uris", []), list):
                return {"success": False, "error": "License URIs must be a list"}
            nft_metadata = [
                ("u", meta["uris"]),
                ("h", hexstr_to_bytes(meta["hash"])),
                ("mu", meta.get("meta_uris", [])),
                ("lu", meta.get("license_uris", [])),
                ("sn", uint64(meta.get("edition_number", 1))),
                ("st", uint64(meta.get("edition_total", 1))),
            ]
            if "meta_hash" in meta and len(meta["meta_hash"]) > 0:
                nft_metadata.append(("mh", hexstr_to_bytes(meta["meta_hash"])))
            if "license_hash" in meta and len(meta["license_hash"]) > 0:
                nft_metadata.append(("lh", hexstr_to_bytes(meta["license_hash"])))
            metadata_program = Program.to(nft_metadata)
            metadata_dict = {
                "program": metadata_program,
                "royalty_pc": royalty_percentage,
                "royalty_ph": royalty_puzhash,
            }
            metadata_list.append(metadata_dict)
        target_address_list = request.get("target_list", None)
        target_list = []
        if target_address_list:
            for target in target_address_list:
                target_list.append(decode_puzzle_hash(target))
        mint_number_start = request.get("mint_number_start", 1)
        mint_total = request.get("mint_total", None)
        xch_coin_list = request.get("xch_coins", None)
        xch_coins = None
        if xch_coin_list:
            xch_coins = set([Coin.from_json_dict(xch_coin) for xch_coin in xch_coin_list])
        xch_change_target = request.get("xch_change_target", None)
        if xch_change_target is not None:
            if xch_change_target[:2] == "xch":
                xch_change_ph = decode_puzzle_hash(xch_change_target)
            else:
                xch_change_ph = bytes32(hexstr_to_bytes(xch_change_target))
        else:
            xch_change_ph = None
        new_innerpuzhash = request.get("new_innerpuzhash", None)
        new_p2_puzhash = request.get("new_p2_puzhash", None)
        did_coin_dict = request.get("did_coin", None)
        if did_coin_dict:
            did_coin = Coin.from_json_dict(did_coin_dict)
        else:
            did_coin = None
        did_lineage_parent_hex = request.get("did_lineage_parent", None)
        if did_lineage_parent_hex:
            did_lineage_parent = bytes32(hexstr_to_bytes(did_lineage_parent_hex))
        else:
            did_lineage_parent = None
        mint_from_did = request.get("mint_from_did", False)
        fee = uint64(request.get("fee", 0))

        if mint_from_did:
            sb = await nft_wallet.mint_from_did(
                metadata_list,
                mint_number_start=mint_number_start,
                mint_total=mint_total,
                target_list=target_list,
                xch_coins=xch_coins,
                xch_change_ph=xch_change_ph,
                new_innerpuzhash=new_innerpuzhash,
                new_p2_puzhash=new_p2_puzhash,
                did_coin=did_coin,
                did_lineage_parent=did_lineage_parent,
                fee=fee,
                tx_config=tx_config,
                extra_conditions=extra_conditions,
            )
        else:
            sb = await nft_wallet.mint_from_xch(
                metadata_list,
                mint_number_start=mint_number_start,
                mint_total=mint_total,
                target_list=target_list,
                xch_coins=xch_coins,
                xch_change_ph=xch_change_ph,
                fee=fee,
                tx_config=tx_config,
                extra_conditions=extra_conditions,
            )
        nft_id_list = []
        for cs in sb.coin_spends:
            if cs.coin.puzzle_hash == nft_puzzles.LAUNCHER_PUZZLE_HASH:
                nft_id_list.append(encode_puzzle_hash(cs.coin.name(), AddressType.NFT.hrp(self.service.config)))
        return {
            "success": True,
            "spend_bundle": sb,
            "nft_id_list": nft_id_list,
        }

    async def get_coin_records(self, request: Dict[str, Any]) -> EndpointResult:
        parsed_request = GetCoinRecords.from_json_dict(request)

        if parsed_request.limit != uint32.MAXIMUM and parsed_request.limit > self.max_get_coin_records_limit:
            raise ValueError(f"limit of {self.max_get_coin_records_limit} exceeded: {parsed_request.limit}")

        for filter_name, filter in {
            "coin_id_filter": parsed_request.coin_id_filter,
            "puzzle_hash_filter": parsed_request.puzzle_hash_filter,
            "parent_coin_id_filter": parsed_request.parent_coin_id_filter,
            "amount_filter": parsed_request.amount_filter,
        }.items():
            if filter is None:
                continue
            if len(filter.values) > self.max_get_coin_records_filter_items:
                raise ValueError(
                    f"{filter_name} max items {self.max_get_coin_records_filter_items} exceeded: {len(filter.values)}"
                )

        result = await self.service.wallet_state_manager.coin_store.get_coin_records(
            offset=parsed_request.offset,
            limit=parsed_request.limit,
            wallet_id=parsed_request.wallet_id,
            wallet_type=None if parsed_request.wallet_type is None else WalletType(parsed_request.wallet_type),
            coin_type=None if parsed_request.coin_type is None else CoinType(parsed_request.coin_type),
            coin_id_filter=parsed_request.coin_id_filter,
            puzzle_hash_filter=parsed_request.puzzle_hash_filter,
            parent_coin_id_filter=parsed_request.parent_coin_id_filter,
            amount_filter=parsed_request.amount_filter,
            amount_range=parsed_request.amount_range,
            confirmed_range=parsed_request.confirmed_range,
            spent_range=parsed_request.spent_range,
            order=CoinRecordOrder(parsed_request.order),
            reverse=parsed_request.reverse,
            include_total_count=parsed_request.include_total_count,
        )

        return {
            "coin_records": [coin_record.to_json_dict_parsed_metadata() for coin_record in result.records],
            "total_count": result.total_count,
        }

    async def get_farmed_amount(self, request: Dict[str, Any]) -> EndpointResult:
        tx_records: List[TransactionRecord] = await self.service.wallet_state_manager.tx_store.get_farming_rewards()
        amount = 0
        pool_reward_amount = 0
        farmer_reward_amount = 0
        fee_amount = 0
        blocks_won = 0
        last_height_farmed = uint32(0)
        for record in tx_records:
            if record.wallet_id not in self.service.wallet_state_manager.wallets:
                continue
            if record.type == TransactionType.COINBASE_REWARD.value:
                if self.service.wallet_state_manager.wallets[record.wallet_id].type() == WalletType.POOLING_WALLET:
                    # Don't add pool rewards for pool wallets.
                    continue
                pool_reward_amount += record.amount
            height = record.height_farmed(self.service.constants.GENESIS_CHALLENGE)
            # .get_farming_rewards() above queries for only confirmed records.  This
            # could be hinted by making TransactionRecord generic but streamable can't
            # handle that presently.  Existing code would have raised an exception
            # anyway if this were to fail and we already have an assert below.
            assert height is not None
            if record.type == TransactionType.FEE_REWARD.value:
                base_farmer_reward = calculate_base_farmer_reward(height)
                fee_amount += record.amount - base_farmer_reward
                farmer_reward_amount += base_farmer_reward
                blocks_won += 1
            if height > last_height_farmed:
                last_height_farmed = height
            amount += record.amount

        last_time_farmed = uint64(
            await self.service.get_timestamp_for_height(last_height_farmed) if last_height_farmed > 0 else 0
        )
        assert amount == pool_reward_amount + farmer_reward_amount + fee_amount
        return {
            "farmed_amount": amount,
            "pool_reward_amount": pool_reward_amount,
            "farmer_reward_amount": farmer_reward_amount,
            "fee_amount": fee_amount,
            "last_height_farmed": last_height_farmed,
            "last_time_farmed": last_time_farmed,
            "blocks_won": blocks_won,
        }

    @tx_endpoint
    async def create_signed_transaction(
        self,
        request: Dict[str, Any],
        tx_config: TXConfig = DEFAULT_TX_CONFIG,
        extra_conditions: Tuple[Condition, ...] = tuple(),
        push: bool = False,
        hold_lock: bool = True,
    ) -> EndpointResult:
        if "wallet_id" in request:
            wallet_id = uint32(request["wallet_id"])
            wallet = self.service.wallet_state_manager.wallets[wallet_id]
        else:
            wallet = self.service.wallet_state_manager.main_wallet

        assert isinstance(
            wallet, (Wallet, CATWallet, CRCATWallet)
        ), "create_signed_transaction only works for standard and CAT wallets"

        if "additions" not in request or len(request["additions"]) < 1:
            raise ValueError("Specify additions list")

        additions: List[Dict[str, Any]] = request["additions"]
        amount_0: uint64 = uint64(additions[0]["amount"])
        assert amount_0 <= self.service.constants.MAX_COIN_AMOUNT
        puzzle_hash_0 = bytes32.from_hexstr(additions[0]["puzzle_hash"])
        if len(puzzle_hash_0) != 32:
            raise ValueError(f"Address must be 32 bytes. {puzzle_hash_0.hex()}")

        memos_0 = [] if "memos" not in additions[0] else [mem.encode("utf-8") for mem in additions[0]["memos"]]

        additional_outputs: List[Payment] = []
        for addition in additions[1:]:
            receiver_ph = bytes32.from_hexstr(addition["puzzle_hash"])
            if len(receiver_ph) != 32:
                raise ValueError(f"Address must be 32 bytes. {receiver_ph.hex()}")
            amount = uint64(addition["amount"])
            if amount > self.service.constants.MAX_COIN_AMOUNT:
                raise ValueError(f"Coin amount cannot exceed {self.service.constants.MAX_COIN_AMOUNT}")
            memos = [] if "memos" not in addition else [mem.encode("utf-8") for mem in addition["memos"]]
            additional_outputs.append(Payment(receiver_ph, amount, memos))

        fee: uint64 = uint64(request.get("fee", 0))

        coins = None
        if "coins" in request and len(request["coins"]) > 0:
            coins = set([Coin.from_json_dict(coin_json) for coin_json in request["coins"]])

        coin_announcements: Optional[Set[Announcement]] = None
        if (
            "coin_announcements" in request
            and request["coin_announcements"] is not None
            and len(request["coin_announcements"]) > 0
        ):
            coin_announcements = {
                Announcement(
                    bytes32.from_hexstr(announcement["coin_id"]),
                    hexstr_to_bytes(announcement["message"]),
                    hexstr_to_bytes(announcement["morph_bytes"])
                    if "morph_bytes" in announcement and len(announcement["morph_bytes"]) > 0
                    else None,
                )
                for announcement in request["coin_announcements"]
            }

        puzzle_announcements: Optional[Set[Announcement]] = None
        if (
            "puzzle_announcements" in request
            and request["puzzle_announcements"] is not None
            and len(request["puzzle_announcements"]) > 0
        ):
            puzzle_announcements = {
                Announcement(
                    bytes32.from_hexstr(announcement["puzzle_hash"]),
                    hexstr_to_bytes(announcement["message"]),
                    hexstr_to_bytes(announcement["morph_bytes"])
                    if "morph_bytes" in announcement and len(announcement["morph_bytes"]) > 0
                    else None,
                )
                for announcement in request["puzzle_announcements"]
            }

        async def _generate_signed_transaction() -> EndpointResult:
            if isinstance(wallet, Wallet):
                tx = await wallet.generate_signed_transaction(
                    amount_0,
                    bytes32(puzzle_hash_0),
                    tx_config,
                    fee,
                    coins=coins,
                    ignore_max_send_amount=True,
                    primaries=additional_outputs,
                    memos=memos_0,
                    coin_announcements_to_consume=coin_announcements,
                    puzzle_announcements_to_consume=puzzle_announcements,
                    extra_conditions=extra_conditions,
                )
                signed_tx = tx.to_json_dict_convenience(self.service.config)
                if push:
                    await self.service.wallet_state_manager.add_pending_transaction(tx)

                return {"signed_txs": [signed_tx], "signed_tx": signed_tx, "transactions": [signed_tx]}

            else:
                assert isinstance(wallet, CATWallet)

                txs = await wallet.generate_signed_transaction(
                    [amount_0] + [output.amount for output in additional_outputs],
                    [bytes32(puzzle_hash_0)] + [output.puzzle_hash for output in additional_outputs],
                    tx_config,
                    fee,
                    coins=coins,
                    ignore_max_send_amount=True,
                    memos=[memos_0] + [output.memos for output in additional_outputs],
                    coin_announcements_to_consume=coin_announcements,
                    puzzle_announcements_to_consume=puzzle_announcements,
                    extra_conditions=extra_conditions,
                )
                signed_txs = [tx.to_json_dict_convenience(self.service.config) for tx in txs]
                if push:
                    for tx in txs:
                        await self.service.wallet_state_manager.add_pending_transaction(tx)

                return {"signed_txs": signed_txs, "signed_tx": signed_txs[0], "transactions": signed_txs}

        if hold_lock:
            async with self.service.wallet_state_manager.lock:
                return await _generate_signed_transaction()
        else:
            return await _generate_signed_transaction()

    ##########################################################################################
    # Pool Wallet
    ##########################################################################################
    @tx_endpoint
    async def pw_join_pool(
        self,
        request: Dict[str, Any],
        tx_config: TXConfig = DEFAULT_TX_CONFIG,
        extra_conditions: Tuple[Condition, ...] = tuple(),
        push: bool = True,
    ) -> EndpointResult:
        fee = uint64(request.get("fee", 0))
        wallet_id = uint32(request["wallet_id"])
        wallet = self.service.wallet_state_manager.get_wallet(id=wallet_id, required_type=PoolWallet)

        pool_wallet_info: PoolWalletInfo = await wallet.get_current_state()
        owner_pubkey = pool_wallet_info.current.owner_pubkey
        target_puzzlehash = None

        if await self.service.wallet_state_manager.synced() is False:
            raise ValueError("Wallet needs to be fully synced.")

        if "target_puzzlehash" in request:
            target_puzzlehash = bytes32(hexstr_to_bytes(request["target_puzzlehash"]))
        assert target_puzzlehash is not None
        new_target_state: PoolState = create_pool_state(
            FARMING_TO_POOL,
            target_puzzlehash,
            owner_pubkey,
            request["pool_url"],
            uint32(request["relative_lock_height"]),
        )

        async with self.service.wallet_state_manager.lock:
            total_fee, tx, fee_tx = await wallet.join_pool(new_target_state, fee, tx_config)
            if push:
                await self.service.wallet_state_manager.add_pending_transaction(tx)
                if fee_tx is not None:
                    await self.service.wallet_state_manager.add_pending_transaction(fee_tx)
            return {
                "total_fee": total_fee,
                "transaction": tx,
                "fee_transaction": fee_tx,
                "transactions": [
                    transaction.to_json_dict_convenience(self.service.config)
                    for transaction in (tx, fee_tx)
                    if transaction is not None
                ],
            }

    @tx_endpoint
    async def pw_self_pool(
        self,
        request: Dict[str, Any],
        tx_config: TXConfig = DEFAULT_TX_CONFIG,
        extra_conditions: Tuple[Condition, ...] = tuple(),
        push: bool = True,
    ) -> EndpointResult:
        # Leaving a pool requires two state transitions.
        # First we transition to PoolSingletonState.LEAVING_POOL
        # Then we transition to FARMING_TO_POOL or SELF_POOLING
        fee = uint64(request.get("fee", 0))
        wallet_id = uint32(request["wallet_id"])
        wallet = self.service.wallet_state_manager.get_wallet(id=wallet_id, required_type=PoolWallet)

        if await self.service.wallet_state_manager.synced() is False:
            raise ValueError("Wallet needs to be fully synced.")

        async with self.service.wallet_state_manager.lock:
            total_fee, tx, fee_tx = await wallet.self_pool(fee, tx_config)
            if push:
                await self.service.wallet_state_manager.add_pending_transaction(tx)
                if fee_tx is not None:
                    await self.service.wallet_state_manager.add_pending_transaction(fee_tx)
            return {
                "total_fee": total_fee,
                "transaction": tx,
                "fee_transaction": fee_tx,
                "transactions": [
                    transaction.to_json_dict_convenience(self.service.config)
                    for transaction in (tx, fee_tx)
                    if transaction is not None
                ],
            }

    @tx_endpoint
    async def pw_absorb_rewards(
        self,
        request: Dict[str, Any],
        tx_config: TXConfig = DEFAULT_TX_CONFIG,
        extra_conditions: Tuple[Condition, ...] = tuple(),
        push: bool = True,
    ) -> EndpointResult:
        """Perform a sweep of the p2_singleton rewards controlled by the pool wallet singleton"""
        if await self.service.wallet_state_manager.synced() is False:
            raise ValueError("Wallet needs to be fully synced before collecting rewards")
        fee = uint64(request.get("fee", 0))
        max_spends_in_tx = request.get("max_spends_in_tx", None)
        wallet_id = uint32(request["wallet_id"])
        wallet = self.service.wallet_state_manager.get_wallet(id=wallet_id, required_type=PoolWallet)

        assert isinstance(wallet, PoolWallet)
        async with self.service.wallet_state_manager.lock:
            transaction, fee_tx = await wallet.claim_pool_rewards(fee, max_spends_in_tx, tx_config)
            state: PoolWalletInfo = await wallet.get_current_state()
            if push:
                await self.service.wallet_state_manager.add_pending_transaction(transaction)
                if fee_tx is not None:
                    await self.service.wallet_state_manager.add_pending_transaction(fee_tx)
            return {
                "state": state.to_json_dict(),
                "transaction": transaction,
                "fee_transaction": fee_tx,
                "transactions": [
                    tx.to_json_dict_convenience(self.service.config) for tx in (transaction, fee_tx) if tx is not None
                ],
            }

    async def pw_status(self, request: Dict[str, Any]) -> EndpointResult:
        """Return the complete state of the Pool wallet with id `request["wallet_id"]`"""
        wallet_id = uint32(request["wallet_id"])
        wallet = self.service.wallet_state_manager.get_wallet(id=wallet_id, required_type=PoolWallet)

        assert isinstance(wallet, PoolWallet)
        state: PoolWalletInfo = await wallet.get_current_state()
        unconfirmed_transactions: List[TransactionRecord] = await wallet.get_unconfirmed_transactions()
        return {
            "state": state.to_json_dict(),
            "unconfirmed_transactions": unconfirmed_transactions,
        }

    ##########################################################################################
    # DataLayer Wallet
    ##########################################################################################
    @tx_endpoint
    async def create_new_dl(
        self,
        request: Dict[str, Any],
        tx_config: TXConfig = DEFAULT_TX_CONFIG,
        extra_conditions: Tuple[Condition, ...] = tuple(),
        push: bool = True,
    ) -> EndpointResult:
        """Initialize the DataLayer Wallet (only one can exist)"""
        if self.service.wallet_state_manager is None:
            raise ValueError("The wallet service is not currently initialized")

        try:
            dl_wallet = self.service.wallet_state_manager.get_dl_wallet()
        except ValueError:
            async with self.service.wallet_state_manager.lock:
                dl_wallet = await DataLayerWallet.create_new_dl_wallet(self.service.wallet_state_manager)

        try:
            async with self.service.wallet_state_manager.lock:
                dl_tx, std_tx, launcher_id = await dl_wallet.generate_new_reporter(
                    bytes32.from_hexstr(request["root"]),
                    tx_config,
                    fee=request.get("fee", uint64(0)),
                    extra_conditions=extra_conditions,
                )
                if push:
                    await self.service.wallet_state_manager.add_pending_transaction(dl_tx)
                    await self.service.wallet_state_manager.add_pending_transaction(std_tx)
        except ValueError as e:
            log.error(f"Error while generating new reporter {e}")
            return {"success": False, "error": str(e)}

        return {
            "success": True,
            "transactions": [tx.to_json_dict_convenience(self.service.config) for tx in (dl_tx, std_tx)],
            "launcher_id": launcher_id,
        }

    async def dl_track_new(self, request: Dict[str, Any]) -> EndpointResult:
        """Initialize the DataLayer Wallet (only one can exist)"""
        if self.service.wallet_state_manager is None:
            raise ValueError("The wallet service is not currently initialized")
        try:
            dl_wallet = self.service.wallet_state_manager.get_dl_wallet()
        except ValueError:
            async with self.service.wallet_state_manager.lock:
                dl_wallet = await DataLayerWallet.create_new_dl_wallet(
                    self.service.wallet_state_manager,
                )
        peer_list = self.service.get_full_node_peers_in_order()
        peer_length = len(peer_list)
        for i, peer in enumerate(peer_list):
            try:
                await dl_wallet.track_new_launcher_id(
                    bytes32.from_hexstr(request["launcher_id"]),
                    peer,
                )
            except LauncherCoinNotFoundError as e:
                if i == peer_length - 1:
                    raise e  # raise the error if we've tried all peers
                continue  # try some other peers, maybe someone has it
        return {}

    async def dl_stop_tracking(self, request: Dict[str, Any]) -> EndpointResult:
        """Initialize the DataLayer Wallet (only one can exist)"""
        if self.service.wallet_state_manager is None:
            raise ValueError("The wallet service is not currently initialized")

        dl_wallet = self.service.wallet_state_manager.get_dl_wallet()
        await dl_wallet.stop_tracking_singleton(bytes32.from_hexstr(request["launcher_id"]))
        return {}

    async def dl_latest_singleton(self, request: Dict[str, Any]) -> EndpointResult:
        """Get the singleton record for the latest singleton of a launcher ID"""
        if self.service.wallet_state_manager is None:
            raise ValueError("The wallet service is not currently initialized")

        only_confirmed = request.get("only_confirmed")
        if only_confirmed is None:
            only_confirmed = False
        wallet = self.service.wallet_state_manager.get_dl_wallet()
        record = await wallet.get_latest_singleton(bytes32.from_hexstr(request["launcher_id"]), only_confirmed)
        return {"singleton": None if record is None else record.to_json_dict()}

    async def dl_singletons_by_root(self, request: Dict[str, Any]) -> EndpointResult:
        """Get the singleton records that contain the specified root"""
        if self.service.wallet_state_manager is None:
            raise ValueError("The wallet service is not currently initialized")

        wallet = self.service.wallet_state_manager.get_dl_wallet()
        records = await wallet.get_singletons_by_root(
            bytes32.from_hexstr(request["launcher_id"]), bytes32.from_hexstr(request["root"])
        )
        records_json = [rec.to_json_dict() for rec in records]
        return {"singletons": records_json}

    @tx_endpoint
    async def dl_update_root(
        self,
        request: Dict[str, Any],
        tx_config: TXConfig = DEFAULT_TX_CONFIG,
        extra_conditions: Tuple[Condition, ...] = tuple(),
        push: bool = True,
    ) -> EndpointResult:
        """Get the singleton record for the latest singleton of a launcher ID"""
        if self.service.wallet_state_manager is None:
            raise ValueError("The wallet service is not currently initialized")

        wallet = self.service.wallet_state_manager.get_dl_wallet()
        async with self.service.wallet_state_manager.lock:
            records = await wallet.create_update_state_spend(
                bytes32.from_hexstr(request["launcher_id"]),
                bytes32.from_hexstr(request["new_root"]),
                tx_config,
                fee=uint64(request.get("fee", 0)),
                extra_conditions=extra_conditions,
            )
            if push:
                for record in records:
                    await self.service.wallet_state_manager.add_pending_transaction(record)
            return {
                "tx_record": records[0].to_json_dict_convenience(self.service.config),
                "transactions": [tx.to_json_dict_convenience(self.service.config) for tx in records],
            }

    @tx_endpoint
    async def dl_update_multiple(
        self,
        request: Dict[str, Any],
        tx_config: TXConfig = DEFAULT_TX_CONFIG,
        extra_conditions: Tuple[Condition, ...] = tuple(),
        push: bool = True,
    ) -> EndpointResult:
        """Update multiple singletons with new merkle roots"""
        if self.service.wallet_state_manager is None:
            return {"success": False, "error": "not_initialized"}

        wallet = self.service.wallet_state_manager.get_dl_wallet()
        async with self.service.wallet_state_manager.lock:
            # TODO: This method should optionally link the singletons with announcements.
            #       Otherwise spends are vulnerable to signature subtraction.
            tx_records: List[TransactionRecord] = []
            for launcher, root in request["updates"].items():
                records = await wallet.create_update_state_spend(
                    bytes32.from_hexstr(launcher),
                    bytes32.from_hexstr(root),
                    tx_config,
                    extra_conditions=extra_conditions,
                )
                tx_records.extend(records)
            # Now that we have all the txs, we need to aggregate them all into just one spend
            modified_txs: List[TransactionRecord] = []
            aggregate_spend = SpendBundle([], G2Element())
            for tx in tx_records:
                if tx.spend_bundle is not None:
                    aggregate_spend = SpendBundle.aggregate([aggregate_spend, tx.spend_bundle])
                    modified_txs.append(dataclasses.replace(tx, spend_bundle=None))
            modified_txs[0] = dataclasses.replace(modified_txs[0], spend_bundle=aggregate_spend)
            if push:
                for tx in modified_txs:
                    await self.service.wallet_state_manager.add_pending_transaction(tx)
            return {
                "tx_records": [rec.to_json_dict_convenience(self.service.config) for rec in modified_txs],
                "transactions": [rec.to_json_dict_convenience(self.service.config) for rec in modified_txs],
            }

    async def dl_history(self, request: Dict[str, Any]) -> EndpointResult:
        """Get the singleton record for the latest singleton of a launcher ID"""
        if self.service.wallet_state_manager is None:
            raise ValueError("The wallet service is not currently initialized")

        wallet = self.service.wallet_state_manager.get_dl_wallet()
        additional_kwargs = {}

        if "min_generation" in request:
            additional_kwargs["min_generation"] = uint32(request["min_generation"])
        if "max_generation" in request:
            additional_kwargs["max_generation"] = uint32(request["max_generation"])
        if "num_results" in request:
            additional_kwargs["num_results"] = uint32(request["num_results"])

        history = await wallet.get_history(bytes32.from_hexstr(request["launcher_id"]), **additional_kwargs)
        history_json = [rec.to_json_dict() for rec in history]
        return {"history": history_json, "count": len(history_json)}

    async def dl_owned_singletons(self, request: Dict[str, Any]) -> EndpointResult:
        """Get all owned singleton records"""
        if self.service.wallet_state_manager is None:
            raise ValueError("The wallet service is not currently initialized")

        wallet = self.service.wallet_state_manager.get_dl_wallet()
        singletons = await wallet.get_owned_singletons()
        singletons_json = [singleton.to_json_dict() for singleton in singletons]

        return {"singletons": singletons_json, "count": len(singletons_json)}

    async def dl_get_mirrors(self, request: Dict[str, Any]) -> EndpointResult:
        """Get all of the mirrors for a specific singleton"""
        if self.service.wallet_state_manager is None:
            raise ValueError("The wallet service is not currently initialized")

        wallet = self.service.wallet_state_manager.get_dl_wallet()
        mirrors_json = []
        for mirror in await wallet.get_mirrors_for_launcher(bytes32.from_hexstr(request["launcher_id"])):
            mirrors_json.append(mirror.to_json_dict())

        return {"mirrors": mirrors_json}

    @tx_endpoint
    async def dl_new_mirror(
        self,
        request: Dict[str, Any],
        tx_config: TXConfig = DEFAULT_TX_CONFIG,
        extra_conditions: Tuple[Condition, ...] = tuple(),
        push: bool = True,
    ) -> EndpointResult:
        """Add a new on chain message for a specific singleton"""
        if self.service.wallet_state_manager is None:
            raise ValueError("The wallet service is not currently initialized")

        dl_wallet = self.service.wallet_state_manager.get_dl_wallet()
        async with self.service.wallet_state_manager.lock:
            txs = await dl_wallet.create_new_mirror(
                bytes32.from_hexstr(request["launcher_id"]),
                request["amount"],
                [bytes(url, "utf8") for url in request["urls"]],
                tx_config,
                fee=request.get("fee", uint64(0)),
                extra_conditions=extra_conditions,
            )
            if push:
                for tx in txs:
                    await self.service.wallet_state_manager.add_pending_transaction(tx)

        return {
            "transactions": [tx.to_json_dict_convenience(self.service.config) for tx in txs],
        }

    @tx_endpoint
    async def dl_delete_mirror(
        self,
        request: Dict[str, Any],
        tx_config: TXConfig = DEFAULT_TX_CONFIG,
        extra_conditions: Tuple[Condition, ...] = tuple(),
        push: bool = True,
    ) -> EndpointResult:
        """Remove an existing mirror for a specific singleton"""
        if self.service.wallet_state_manager is None:
            raise ValueError("The wallet service is not currently initialized")

        dl_wallet = self.service.wallet_state_manager.get_dl_wallet()

        async with self.service.wallet_state_manager.lock:
            txs = await dl_wallet.delete_mirror(
                bytes32.from_hexstr(request["coin_id"]),
                self.service.get_full_node_peer(),
                tx_config,
                fee=request.get("fee", uint64(0)),
                extra_conditions=extra_conditions,
            )
            if push:
                for tx in txs:
                    await self.service.wallet_state_manager.add_pending_transaction(tx)

        return {
            "transactions": [tx.to_json_dict_convenience(self.service.config) for tx in txs],
        }

    ##########################################################################################
    # Verified Credential
    ##########################################################################################
    @tx_endpoint
    async def vc_mint(
        self,
        request: Dict[str, Any],
        tx_config: TXConfig = DEFAULT_TX_CONFIG,
        extra_conditions: Tuple[Condition, ...] = tuple(),
        push: bool = True,
    ) -> EndpointResult:
        """
        Mint a verified credential using the assigned DID
        :param request: We require 'did_id' that will be minting the VC and options for a new 'target_address' as well
        as a 'fee' for the mint tx
        :return: a 'vc_record' containing all the information of the soon-to-be-confirmed vc as well as any relevant
        'transactions'
        """

        @streamable
        @dataclasses.dataclass(frozen=True)
        class VCMint(Streamable):
            did_id: str
            target_address: Optional[str] = None
            fee: uint64 = uint64(0)

        parsed_request = VCMint.from_json_dict(request)

        did_id = decode_puzzle_hash(parsed_request.did_id)
        puzhash: Optional[bytes32] = None
        if parsed_request.target_address is not None:
            puzhash = decode_puzzle_hash(parsed_request.target_address)

        vc_wallet: VCWallet = await self.service.wallet_state_manager.get_or_create_vc_wallet()
        vc_record, tx_list = await vc_wallet.launch_new_vc(
            did_id, tx_config, puzhash, parsed_request.fee, extra_conditions=extra_conditions
        )
        if push:
            for tx in tx_list:
                await self.service.wallet_state_manager.add_pending_transaction(tx)
        return {
            "vc_record": vc_record.to_json_dict(),
            "transactions": [tx.to_json_dict_convenience(self.service.config) for tx in tx_list],
        }

    async def vc_get(self, request: Dict[str, Any]) -> EndpointResult:
        """
        Given a launcher ID get the verified credential
        :param request: the 'vc_id' launcher id of a verifiable credential
        :return: the 'vc_record' representing the specified verifiable credential
        """

        @streamable
        @dataclasses.dataclass(frozen=True)
        class VCGet(Streamable):
            vc_id: bytes32

        parsed_request = VCGet.from_json_dict(request)

        vc_record = await self.service.wallet_state_manager.vc_store.get_vc_record(parsed_request.vc_id)
        return {"vc_record": vc_record}

    async def vc_get_list(self, request: Dict[str, Any]) -> EndpointResult:
        """
        Get a list of verified credentials
        :param request: optional parameters for pagination 'start' and 'count'
        :return: all 'vc_records' in the specified range and any 'proofs' associated with the roots contained within
        """

        @streamable
        @dataclasses.dataclass(frozen=True)
        class VCGetList(Streamable):
            start: uint32 = uint32(0)
            end: uint32 = uint32(50)

        parsed_request = VCGetList.from_json_dict(request)

        vc_list = await self.service.wallet_state_manager.vc_store.get_vc_record_list(
            parsed_request.start, parsed_request.end
        )
        return {
            "vc_records": [{"coin_id": "0x" + vc.vc.coin.name().hex(), **vc.to_json_dict()} for vc in vc_list],
            "proofs": {
                rec.vc.proof_hash.hex(): None if fetched_proof is None else fetched_proof.key_value_pairs
                for rec in vc_list
                if rec.vc.proof_hash is not None
                for fetched_proof in (
                    await self.service.wallet_state_manager.vc_store.get_proofs_for_root(rec.vc.proof_hash),
                )
            },
        }

    @tx_endpoint
    async def vc_spend(
        self,
        request: Dict[str, Any],
        tx_config: TXConfig = DEFAULT_TX_CONFIG,
        extra_conditions: Tuple[Condition, ...] = tuple(),
        push: bool = True,
    ) -> EndpointResult:
        """
        Spend a verified credential
        :param request: Required 'vc_id' launcher id of the vc we wish to spend. Optional paramaters for a 'new_puzhash'
        for the vc to end up at and 'new_proof_hash' & 'provider_inner_puzhash' which can be used to update the vc's
        proofs. Also standard 'fee' & 'reuse_puzhash' parameters for the transaction.
        :return: a list of all relevant 'transactions' (TransactionRecord) that this spend generates (VC TX + fee TX)
        """

        @streamable
        @dataclasses.dataclass(frozen=True)
        class VCSpend(Streamable):
            vc_id: bytes32
            new_puzhash: Optional[bytes32] = None
            new_proof_hash: Optional[bytes32] = None
            provider_inner_puzhash: Optional[bytes32] = None
            fee: uint64 = uint64(0)

        parsed_request = VCSpend.from_json_dict(request)

        vc_wallet: VCWallet = await self.service.wallet_state_manager.get_or_create_vc_wallet()

        txs = await vc_wallet.generate_signed_transaction(
            parsed_request.vc_id,
            tx_config,
            parsed_request.fee,
            parsed_request.new_puzhash,
            new_proof_hash=parsed_request.new_proof_hash,
            provider_inner_puzhash=parsed_request.provider_inner_puzhash,
            extra_conditions=extra_conditions,
        )
        if push:
            for tx in txs:
                await self.service.wallet_state_manager.add_pending_transaction(tx)

        return {
            "transactions": [tx.to_json_dict_convenience(self.service.config) for tx in txs],
        }

    async def vc_add_proofs(self, request: Dict[str, Any]) -> EndpointResult:
        """
        Add a set of proofs to the DB that can be used when spending a VC. VCs are near useless until their proofs have
        been added.
        :param request: 'proofs' is a dictionary of key/value pairs
        :return:
        """
        vc_wallet: VCWallet = await self.service.wallet_state_manager.get_or_create_vc_wallet()

        await vc_wallet.store.add_vc_proofs(VCProofs(request["proofs"]))

        return {}

    async def vc_get_proofs_for_root(self, request: Dict[str, Any]) -> EndpointResult:
        """
        Given a specified vc root, get any proofs associated with that root.
        :param request: must specify 'root' representing the tree hash of some set of proofs
        :return: a dictionary of root hashes mapped to dictionaries of key value pairs of 'proofs'
        """

        @streamable
        @dataclasses.dataclass(frozen=True)
        class VCGetProofsForRoot(Streamable):
            root: bytes32

        parsed_request = VCGetProofsForRoot.from_json_dict(request)
        vc_wallet: VCWallet = await self.service.wallet_state_manager.get_or_create_vc_wallet()

        vc_proofs: Optional[VCProofs] = await vc_wallet.store.get_proofs_for_root(parsed_request.root)
        if vc_proofs is None:
            raise ValueError("no proofs found for specified root")  # pragma: no cover
        return {"proofs": vc_proofs.key_value_pairs}

    @tx_endpoint
    async def vc_revoke(
        self,
        request: Dict[str, Any],
        tx_config: TXConfig = DEFAULT_TX_CONFIG,
        extra_conditions: Tuple[Condition, ...] = tuple(),
        push: bool = True,
    ) -> EndpointResult:
        """
        Revoke an on chain VC provided the correct DID is available
        :param request: required 'vc_parent_id' for the VC coin. Standard transaction params 'fee' & 'reuse_puzhash'.
        :return: a list of all relevant 'transactions' (TransactionRecord) that this spend generates (VC TX + fee TX)
        """

        @streamable
        @dataclasses.dataclass(frozen=True)
        class VCRevoke(Streamable):
            vc_parent_id: bytes32
            fee: uint64 = uint64(0)

        parsed_request = VCRevoke.from_json_dict(request)
        vc_wallet: VCWallet = await self.service.wallet_state_manager.get_or_create_vc_wallet()

        txs = await vc_wallet.revoke_vc(
            parsed_request.vc_parent_id,
            self.service.get_full_node_peer(),
            tx_config,
            parsed_request.fee,
            extra_conditions=extra_conditions,
        )
        if push:
            for tx in txs:
                await self.service.wallet_state_manager.add_pending_transaction(tx)

        return {
            "transactions": [tx.to_json_dict_convenience(self.service.config) for tx in txs],
        }

    @tx_endpoint
    async def crcat_approve_pending(
        self,
        request: Dict[str, Any],
        tx_config: TXConfig = DEFAULT_TX_CONFIG,
        extra_conditions: Tuple[Condition, ...] = tuple(),
        push: bool = True,
    ) -> EndpointResult:
        """
        Moving any "pending approval" CR-CATs into the spendable balance of the wallet
        :param request: Required 'wallet_id'. Optional 'min_amount_to_claim' (deafult: full balance).
        Standard transaction params 'fee' & 'reuse_puzhash'.
        :return: a list of all relevant 'transactions' (TransactionRecord) that this spend generates:
        (CRCAT TX + fee TX)
        """

        @streamable
        @dataclasses.dataclass(frozen=True)
        class CRCATApprovePending(Streamable):
            wallet_id: uint32
            min_amount_to_claim: uint64
            fee: uint64 = uint64(0)

        parsed_request = CRCATApprovePending.from_json_dict(request)
        cr_cat_wallet = self.service.wallet_state_manager.wallets[parsed_request.wallet_id]
        assert isinstance(cr_cat_wallet, CRCATWallet)

        txs = await cr_cat_wallet.claim_pending_approval_balance(
            parsed_request.min_amount_to_claim,
            tx_config,
            fee=parsed_request.fee,
            extra_conditions=extra_conditions,
        )
        if push:
            for tx in txs:
                await self.service.wallet_state_manager.add_pending_transaction(tx)

        return {
            "transactions": [tx.to_json_dict_convenience(self.service.config) for tx in txs],
        }<|MERGE_RESOLUTION|>--- conflicted
+++ resolved
@@ -1185,11 +1185,7 @@
 
         # Some backwards compat fill-ins
         if cs_config_loader.excluded_coin_ids is None:
-<<<<<<< HEAD
-            excluded_coins: Optional[List[Coin]] = request.get("excluded_coins")
-=======
             excluded_coins: Optional[List[Coin]] = request.get("excluded_coins", request.get("exclude_coins"))
->>>>>>> fc66f43f
             if excluded_coins is not None:
                 cs_config_loader = cs_config_loader.override(
                     excluded_coin_ids=[Coin.from_json_dict(c).name() for c in excluded_coins],
