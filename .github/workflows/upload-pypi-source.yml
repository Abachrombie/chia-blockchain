--- conflicted
+++ resolved
@@ -62,12 +62,8 @@
 
     - name: Lint source with flake8
       run: |
-<<<<<<< HEAD
         . ./activate
-        flake8 chia tests
-=======
         flake8 benchmarks build_scripts chia tests tools *.py
->>>>>>> 5f0b9217
 
     - name: Lint source with mypy
       run: |
