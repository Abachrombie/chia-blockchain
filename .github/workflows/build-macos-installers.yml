name: 📦🚀 Build Installers - MacOS

on:
  workflow_dispatch:
    inputs:
      release_type:
        description: 'Tagged release testing scenario'
        required: false
        type: choice
        default: ''
        options:
        - ''
        - 9.9.9-b1
        - 9.9.9-rc1
        - 9.9.9
  push:
    paths-ignore:
    - '**.md'
    branches:
      - 'long_lived/**'
      - main
      - 'release/**'
  release:
    types: [published]
  pull_request:
    paths-ignore:
    - '**.md'
    branches:
      - '**'

concurrency:
  # SHA is added to the end if on `main` to let all main workflows run
  group: ${{ github.ref }}-${{ github.workflow }}-${{ github.event_name }}-${{ (github.ref == 'refs/heads/main' || startsWith(github.ref, 'refs/heads/release/') || startsWith(github.ref, 'refs/heads/long_lived/')) && github.sha || '' }}
  cancel-in-progress: true

permissions:
  id-token: write
  contents: write

jobs:
  build:
    name: Build ${{ matrix.os.name }} DMG
    runs-on: ${{ matrix.os.runs-on }}
    timeout-minutes: 90
    outputs:
      chia-installer-version: ${{ steps.version_number.outputs.CHIA_INSTALLER_VERSION }}
    strategy:
      fail-fast: false
      matrix:
        python-version: ["3.10"]
        os:
          - runs-on: macos-11
            name: intel
            bladebit-suffix: macos-x86-64.tar.gz
          - runs-on: [MacOS, ARM64]
            name: m1
            bladebit-suffix: macos-arm64.tar.gz

    steps:
      - uses: Chia-Network/actions/clean-workspace@main

      - name: Checkout Code
        uses: actions/checkout@v4
        with:
          fetch-depth: 0
          submodules: recursive

      - uses: Chia-Network/actions/git-ssh-to-https@main

      - name: Cleanup any leftovers that exist from previous runs
        run: bash build_scripts/clean-runner.sh || true

      - name: Set Env
        uses: Chia-Network/actions/setjobenv@main
        env:
          GH_TOKEN: ${{ secrets.GITHUB_TOKEN }}
          MACOSX_DEPLOYMENT_TARGET: 11

      - name: Check tag type
        shell: bash
        run: |
          REG_B="^[0-9]+\.[0-9]+\.[0-9]+-b[0-9]+$"
          REG_RC="^[0-9]+\.[0-9]+\.[0-9]+-rc[0-9]+$"
          if [[ "${{ github.event.release.tag_name }}" =~ $REG_B ]] || [[ "${{ inputs.release_type }}" =~ $REG_B ]]; then
            echo "TAG_TYPE=beta"
            echo "TAG_TYPE=beta" >> "$GITHUB_ENV"
          elif [[ "${{ github.event.release.tag_name }}" =~ $REG_RC ]] || [[ "${{ inputs.release_type }}" =~ $REG_RC ]]; then
            echo "TAG_TYPE=rc"
            echo "TAG_TYPE=rc" >> "$GITHUB_ENV"
          fi

      - name: Test for secrets access
        id: check_secrets
        shell: bash
        run: |
          unset HAS_APPLE_SECRET

          if [ -n "$APPLE_SECRET" ]; then HAS_APPLE_SECRET='true' ; fi
          echo HAS_APPLE_SECRET=${HAS_APPLE_SECRET} >> "$GITHUB_OUTPUT"
        env:
          APPLE_SECRET: "${{ secrets.APPLE_DEV_ID_APP }}"

      - name: Create installer version number
        id: version_number
        run: |
          python3 -m venv ../venv
          . ../venv/bin/activate
          pip install setuptools_scm
          echo "CHIA_INSTALLER_VERSION=$(python3 ./build_scripts/installer-version.py)" >> "$GITHUB_OUTPUT"
          deactivate

      - name: Setup Python environment
        uses: Chia-Network/actions/setup-python@main
        with:
          python-version: ${{ matrix.python-version }}

      # This will be recreated in the next step
      # Done now and at the end of the workflow in case the last workflow fails, and this is still around
      - name: Delete keychain if it already exists
        run:
          security delete-keychain signing_temp.keychain || true

      - name: Import Apple app signing certificate
        if: steps.check_secrets.outputs.HAS_APPLE_SECRET
        uses: Apple-Actions/import-codesign-certs@v2
        with:
          p12-file-base64: ${{ secrets.APPLE_DEV_ID_APP }}
          p12-password: ${{ secrets.APPLE_DEV_ID_APP_PASS }}

      - name: Get latest madmax plotter
        env:
          GH_TOKEN: ${{ secrets.GITHUB_TOKEN }}
        run: |
          LATEST_MADMAX=$(gh api repos/Chia-Network/chia-plotter-madmax/releases/latest --jq 'select(.prerelease == false) | .tag_name')
          mkdir "$GITHUB_WORKSPACE"/madmax
          gh release download -R Chia-Network/chia-plotter-madmax "$LATEST_MADMAX" -p 'chia_plot-'$LATEST_MADMAX'-macos-${{ matrix.os.name }}'
          mv chia_plot-$LATEST_MADMAX-macos-${{ matrix.os.name }} "$GITHUB_WORKSPACE"/madmax/chia_plot
          gh release download -R Chia-Network/chia-plotter-madmax "$LATEST_MADMAX" -p 'chia_plot_k34-'$LATEST_MADMAX'-macos-${{ matrix.os.name }}'
          mv chia_plot_k34-$LATEST_MADMAX-macos-${{ matrix.os.name }} "$GITHUB_WORKSPACE"/madmax/chia_plot_k34
          chmod +x "$GITHUB_WORKSPACE"/madmax/chia_plot
          chmod +x "$GITHUB_WORKSPACE"/madmax/chia_plot_k34

      - name: Fetch bladebit versions
        shell: bash
        env:
          GH_TOKEN: ${{ secrets.GITHUB_TOKEN }}
        run: |
          # Fetch the latest version of each type
          LATEST_RELEASE=$(gh api repos/Chia-Network/bladebit/releases/latest --jq 'select(.prerelease == false) | .tag_name')
          LATEST_BETA=$(gh api repos/Chia-Network/bladebit/releases --jq 'map(select(.prerelease) | select(.tag_name | test("^v[0-9]+\\.[0-9]+\\.[0-9]+-beta[0-9]+$"))) | first | .tag_name')
          LATEST_RC=$(gh api repos/Chia-Network/bladebit/releases --jq 'map(select(.prerelease) | select(.tag_name | test("^v[0-9]+\\.[0-9]+\\.[0-9]+-rc[0-9]+$"))) | first | .tag_name')

          # Compare the versions and choose the newest that matches the requirements
          if [[ "$TAG_TYPE" == "beta" || -z "$TAG_TYPE" ]]; then
            # For beta or dev builds (indicated by the absence of a tag), use the latest version available
            LATEST_VERSION=$(printf "%s\n%s\n%s\n" "$LATEST_RELEASE" "$LATEST_BETA" "$LATEST_RC" | sed '/-/!s/$/_/' | sort -V | sed 's/_$//' | tail -n 1)
          elif [[ "$TAG_TYPE" == "rc" ]]; then
            # For RC builds, use the latest RC or full release if it's newer
            LATEST_VERSION=$(printf "%s\n%s\n" "$LATEST_RELEASE" "$LATEST_RC" | sed '/-/!s/$/_/' | sort -V | sed 's/_$//' | tail -n 1)
          else
            # For full releases, use the latest full release
            LATEST_VERSION="$LATEST_RELEASE"
          fi
          echo "LATEST_VERSION=$LATEST_VERSION" >> "$GITHUB_ENV"

      - name: Get latest bladebit plotter
        shell: bash
        env:
          GH_TOKEN: ${{ secrets.GITHUB_TOKEN }}
        run: |
          # Download and extract the chosen version
          mkdir "$GITHUB_WORKSPACE"/bladebit
          cd "$GITHUB_WORKSPACE"/bladebit
          ASSETS=$(gh release view "$LATEST_VERSION" --repo Chia-Network/bladebit --json assets -q '.assets[].name')
              if ! echo "$ASSETS" | grep -q 'bladebit.*-${{ matrix.os.bladebit-suffix }}'; then
                LATEST_VERSION=v2.0.1
              fi
          gh release download -R Chia-Network/bladebit "$LATEST_VERSION" -p 'bladebit*-${{ matrix.os.bladebit-suffix }}'
          ls *.tar.gz | xargs -I{} bash -c 'tar -xzf {} && rm {}'
          ls bladebit* | xargs -I{} chmod +x {}
          cd "$OLDPWD"

      - uses: ./.github/actions/install
        with:
          python-version: ${{ matrix.python-version }}
          development: true
          constraints-file-artifact-name: constraints-file-${{ matrix.os.name }}

      - uses: chia-network/actions/activate-venv@main

      - name: Setup Node 18.x
        uses: actions/setup-node@v3
        with:
          node-version: '18.x'

      - name: Prepare GUI cache
        id: gui-ref
        run: |
          gui_ref=$(git submodule status chia-blockchain-gui | sed -e 's/^ //g' -e 's/ chia-blockchain-gui.*$//g')
          echo "${gui_ref}"
          echo "GUI_REF=${gui_ref}" >> "$GITHUB_OUTPUT"
          echo "rm -rf ./chia-blockchain-gui"
          rm -rf ./chia-blockchain-gui

      - name: Cache GUI
        uses: actions/cache@v3
        id: cache-gui
        with:
          path: ./chia-blockchain-gui
          key: ${{ runner.os }}-${{ matrix.os.name }}-chia-blockchain-gui-${{ steps.gui-ref.outputs.GUI_REF }}

      - if: steps.cache-gui.outputs.cache-hit != 'true'
        name: Build GUI
        continue-on-error: false
        run: |
          cd ./build_scripts
          sh build_macos-1-gui.sh

      - name: Build MacOS DMG
        env:
          CHIA_INSTALLER_VERSION: ${{ steps.version_number.outputs.CHIA_INSTALLER_VERSION }}
          NOTARIZE: ${{ steps.check_secrets.outputs.HAS_APPLE_SECRET }}
          APPLE_NOTARIZE_USERNAME: "${{ secrets.APPLE_NOTARIZE_USERNAME }}"
          APPLE_NOTARIZE_PASSWORD: "${{ secrets.APPLE_NOTARIZE_PASSWORD }}"
          APPLE_TEAM_ID: "${{ secrets.APPLE_TEAM_ID }}"
          APPLE_DEV_ID_APP: "${{ secrets.APPLE_DEV_ID_APP }}"
          APPLE_DEV_ID_APP_PASS: "${{ secrets.APPLE_DEV_ID_APP_PASS }}"
        run: |
          cd ./build_scripts
          sh build_macos-2-installer.sh

      - name: Upload MacOS artifacts
        uses: actions/upload-artifact@v3
        with:
          name: chia-installers-macos-dmg-${{ matrix.os.name }}
          path: ${{ github.workspace }}/build_scripts/final_installer/

      - name: Remove working files to exclude from cache
        run: |
          rm -rf ./chia-blockchain-gui/packages/gui/daemon

      # We want to delete this no matter what happened in the previous steps (failures, success, etc)
      - name: Delete signing keychain
        if: always()
        run:
          security delete-keychain signing_temp.keychain || true

  publish:
    name: Publish ${{ matrix.os.arch }} ${{ matrix.os.extension }}
    runs-on: ${{ matrix.os.runs-on }}
    needs:
    - build
    timeout-minutes: 5
    strategy:
      fail-fast: false
      matrix:
        python-version: ["3.10"]
        os:
          - runs-on: macos-11
            arch: intel
            glue-name: "build-macos"
            extension: dmg
            main-format: "Chia-{0}.{2}"
            dev-main-format: "Chia-{0}-{3}.{2}"
            latest-main-format: "Chia_latest_dev.{2}"
          - runs-on: [MacOS, ARM64]
            arch: m1
            glue-name: "build-mac-m1"
            extension: dmg
            main-format: "Chia-{0}-arm64.{2}"
            dev-main-format: "Chia-{0}-{3}-arm64.{2}"
            latest-main-format: "Chia-arm64_latest_dev.{2}"

    steps:
    - uses: Chia-Network/actions/clean-workspace@main

    - name: Setup Python environment
      uses: Chia-Network/actions/setup-python@main
      with:
        python-version: ${{ matrix.python-version }}

    - name: Set variables
      if: steps.check_secrets.outputs.HAS_AWS_SECRET
      run: |
        GIT_SHORT_HASH=$(echo "${GITHUB_SHA}" | cut -c1-8)

        echo "MAIN_FILE=${{ format(matrix.os.main-format, needs.build.outputs.chia-installer-version, matrix.os.arch, matrix.os.extension, env.GIT_SHORT_HASH) }}" >> "$GITHUB_ENV"
        echo "DEV_MAIN_FILE=${{ format(matrix.os.dev-main-format, needs.build.outputs.chia-installer-version, matrix.os.arch, matrix.os.extension, env.GIT_SHORT_HASH) }}" >> "$GITHUB_ENV"
        echo "LATEST_MAIN_FILE=${{ format(matrix.os.latest-main-format, needs.build.outputs.chia-installer-version, matrix.os.arch, matrix.os.extension, env.GIT_SHORT_HASH) }}" >> "$GITHUB_ENV"

    - uses: chia-network/actions/create-venv@main
      id: create-venv

    - uses: chia-network/actions/activate-venv@main
      with:
        directories: ${{ steps.create-venv.outputs.activate-venv-directories }}

    - name: Download constraints file
      uses: actions/download-artifact@v3
      with:
        name: constraints-file-${{ matrix.os.arch }}
        path: venv

    - name: Install utilities
      run: |
        pip install --constraint venv/constraints.txt py3createtorrent

    - name: Download packages
      uses: actions/download-artifact@v3
      with:
        name: chia-installers-macos-${{ matrix.os.extension }}-${{ matrix.os.arch }}
        path: build_scripts/final_installer/

    - name: Set Env
      uses: Chia-Network/actions/setjobenv@main
      env:
        GH_TOKEN: ${{ secrets.GITHUB_TOKEN }}

    - name: Test for secrets access
      id: check_secrets
      shell: bash
      run: |
        unset HAS_AWS_SECRET
        unset HAS_GLUE_SECRET

        if [ -n "$AWS_SECRET" ]; then HAS_AWS_SECRET='true' ; fi
        echo HAS_AWS_SECRET=${HAS_AWS_SECRET} >> "$GITHUB_OUTPUT"

        if [ -n "$GLUE_ACCESS_TOKEN" ]; then HAS_GLUE_SECRET='true' ; fi
        echo HAS_GLUE_SECRET=${HAS_GLUE_SECRET} >> "$GITHUB_OUTPUT"
      env:
        AWS_SECRET: "${{ secrets.CHIA_AWS_ACCOUNT_ID }}"
        GLUE_ACCESS_TOKEN: "${{ secrets.GLUE_ACCESS_TOKEN }}"

    - name: Install AWS CLI
      if: steps.check_secrets.outputs.HAS_AWS_SECRET
      run: |
        command -v aws || brew install awscli

    - name: Install GH CLI
      run: |
        command -v gh || brew install gh

    - name: Configure AWS credentials
      if: steps.check_secrets.outputs.HAS_AWS_SECRET
      uses: aws-actions/configure-aws-credentials@v4
      with:
        role-to-assume: arn:aws:iam::${{ secrets.CHIA_AWS_ACCOUNT_ID }}:role/installer-upload
        aws-region: us-west-2

    - name: Upload to s3
      if: steps.check_secrets.outputs.HAS_AWS_SECRET
      run: |
        ls "$GITHUB_WORKSPACE"/build_scripts/final_installer/
        aws s3 cp "$GITHUB_WORKSPACE/build_scripts/final_installer/${{ env.MAIN_FILE }}" "s3://download.chia.net/dev/${{ env.DEV_MAIN_FILE }}"

    - name: Create Checksums
      if: env.FULL_RELEASE == 'true' || github.ref == 'refs/heads/main'
      run: |
        ls "$GITHUB_WORKSPACE"/build_scripts/final_installer/
        shasum -a 256 "$GITHUB_WORKSPACE"/build_scripts/final_installer/${{ env.MAIN_FILE }} > "$GITHUB_WORKSPACE"/build_scripts/final_installer/${{ env.MAIN_FILE }}.sha256
        ls "$GITHUB_WORKSPACE"/build_scripts/final_installer/

    - name: Create torrent
      if: env.FULL_RELEASE == 'true'
      env:
        GITHUB_TOKEN: ${{ secrets.GITHUB_TOKEN }}
      run: |
        py3createtorrent -f -t udp://tracker.opentrackr.org:1337/announce "$GITHUB_WORKSPACE"/build_scripts/final_installer/${{ env.MAIN_FILE }} -o "$GITHUB_WORKSPACE"/build_scripts/final_installer/${{ env.MAIN_FILE }}.torrent --webseed https://download.chia.net/install/${{ env.MAIN_FILE }}
        gh release upload $RELEASE_TAG "$GITHUB_WORKSPACE"/build_scripts/final_installer/${{ env.MAIN_FILE }}.torrent

    - name: Upload Dev Installer
      if: steps.check_secrets.outputs.HAS_AWS_SECRET && github.ref == 'refs/heads/main'
      run: |
        aws s3 cp "$GITHUB_WORKSPACE"/build_scripts/final_installer/${{ env.MAIN_FILE }} s3://download.chia.net/latest-dev/${{ env.LATEST_MAIN_FILE }}
        aws s3 cp "$GITHUB_WORKSPACE"/build_scripts/final_installer/${{ env.MAIN_FILE }}.sha256 s3://download.chia.net/latest-dev/${{ env.LATEST_MAIN_FILE }}.sha256

    - name: Upload Release Files
      if: steps.check_secrets.outputs.HAS_AWS_SECRET && env.FULL_RELEASE == 'true'
      run: |
        aws s3 cp "$GITHUB_WORKSPACE"/build_scripts/final_installer/${{ env.MAIN_FILE }} s3://download.chia.net/install/
        aws s3 cp "$GITHUB_WORKSPACE"/build_scripts/final_installer/${{ env.MAIN_FILE }}.sha256 s3://download.chia.net/install/
        aws s3 cp "$GITHUB_WORKSPACE"/build_scripts/final_installer/${{ env.MAIN_FILE }}.torrent s3://download.chia.net/torrents/

    - name: Upload release artifacts
      if: env.RELEASE == 'true'
      env:
        GH_TOKEN: ${{ secrets.GITHUB_TOKEN }}
      run: |
        gh release upload \
          $RELEASE_TAG \
          build_scripts/final_installer/${{ env.MAIN_FILE }}

<<<<<<< HEAD
    - name: Mark pre-release installer complete
      if: steps.check_secrets.outputs.HAS_GLUE_SECRET && env.PRE_RELEASE == 'true'
      run: |
        curl -s -XPOST -H "Authorization: Bearer ${{ secrets.GLUE_ACCESS_TOKEN }}" --data '{"chia_ref": "${{ env.RELEASE_TAG }}"}' ${{ secrets.GLUE_API_URL }}/api/v1/${{ env.RFC_REPO }}-prerelease/${{ env.RELEASE_TAG }}/success/${{ matrix.os.glue-name }}

    - name: Mark release installer complete
      if: steps.check_secrets.outputs.HAS_GLUE_SECRET && env.FULL_RELEASE == 'true'
      run: |
        curl -s -XPOST -H "Authorization: Bearer ${{ secrets.GLUE_ACCESS_TOKEN }}" --data '{"chia_ref": "${{ env.RELEASE_TAG }}"}' ${{ secrets.GLUE_API_URL }}/api/v1/${{ env.RFC_REPO }}/${{ env.RELEASE_TAG }}/success/${{ matrix.os.glue-name }}

=======
>>>>>>> dc0f7f63
  test:
    name: Test ${{ matrix.os.name }} ${{ matrix.arch.name }}
    runs-on: ${{ matrix.os.runs-on[matrix.arch.matrix] }}
    needs:
    - build
    strategy:
      fail-fast: false
      matrix:
        os:
          - name: 11
            matrix: 11
            runs-on:
              intel: macos-11
              arm: [macos, arm64]
          - name: 12
            matrix: 12
            runs-on:
              intel: macos-12
          - name: 13
            matrix: 13
            runs-on:
              intel: macos-13
        arch:
          - name: ARM64
            matrix: arm
            artifact-name: m1
          - name: Intel
            matrix: intel
            artifact-name: intel
        exclude:
          - os:
              matrix: 12
            arch:
              matrix: arm
          - os:
              matrix: 13
            arch:
              matrix: arm

    steps:
    - uses: Chia-Network/actions/clean-workspace@main

    - name: Download packages
      uses: actions/download-artifact@v3
      id: download
      with:
        name: chia-installers-macos-dmg-${{ matrix.arch.artifact-name }}
        path: packages

    - name: Mount .dmg
      env:
        PACKAGE_PATH: ${{ github.workspace }}/build_scripts/final_installer/
      run: |
        ls -l "${{ steps.download.outputs.download-path }}"
        hdiutil attach "${{ steps.download.outputs.download-path }}"/chia-*.dmg

    - name: Run chia version
      run: |
        "/Volumes/Chia "*"/Chia.app/Contents/Resources/app.asar.unpacked/daemon/chia" version

    - name: Detach .dmg
      if: always()
      run: |
        hdiutil detach "/Volumes/Chia "*<|MERGE_RESOLUTION|>--- conflicted
+++ resolved
@@ -391,7 +391,6 @@
           $RELEASE_TAG \
           build_scripts/final_installer/${{ env.MAIN_FILE }}
 
-<<<<<<< HEAD
     - name: Mark pre-release installer complete
       if: steps.check_secrets.outputs.HAS_GLUE_SECRET && env.PRE_RELEASE == 'true'
       run: |
@@ -402,8 +401,6 @@
       run: |
         curl -s -XPOST -H "Authorization: Bearer ${{ secrets.GLUE_ACCESS_TOKEN }}" --data '{"chia_ref": "${{ env.RELEASE_TAG }}"}' ${{ secrets.GLUE_API_URL }}/api/v1/${{ env.RFC_REPO }}/${{ env.RELEASE_TAG }}/success/${{ matrix.os.glue-name }}
 
-=======
->>>>>>> dc0f7f63
   test:
     name: Test ${{ matrix.os.name }} ${{ matrix.arch.name }}
     runs-on: ${{ matrix.os.runs-on[matrix.arch.matrix] }}
