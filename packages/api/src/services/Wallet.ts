import Client from '../Client';
import Service from './Service';
import type { Options } from './Service';
import ServiceName from '../constants/ServiceName';
import type Message from '../Message';

export default class Wallet extends Service {
  constructor(client: Client, options?: Options) {
    super(ServiceName.WALLET, client, options);
  }

  async getLoggedInFingerprint() {
    return this.command('get_logged_in_fingerprint');
  }

  async getWallets() {
    return this.command('get_wallets');
  }

  async getTransaction(transactionId: string) {
    return this.command('get_transaction', {
      transactionId,
    });
  }

  async getPwStatus(walletId: number) {
    return this.command('pw_status', {
      walletId,
    });
  }

  async pwAbsorbRewards(walletId: number, fee?: string) {
    return this.command('pw_absorb_rewards', {
      walletId,
      fee,
    });
  }

  async pwJoinPool(
    walletId: number,
    poolUrl: string,
    relativeLockHeight: number,
    targetPuzzlehash?: string,
    fee?: string
  ) {
    return this.command('pw_join_pool', {
      walletId,
      poolUrl,
      relativeLockHeight,
      targetPuzzlehash,
      fee,
    });
  }

  async pwSelfPool(walletId: number, fee?: string) {
    return this.command('pw_self_pool', {
      walletId,
      fee,
    });
  }

  async createNewWallet(
    walletType: 'pool_wallet' | 'rl_wallet' | 'did_wallet' | 'cat_wallet',
    options: Object = {}
  ) {
    return this.command('create_new_wallet', {
      host: this.client.backupHost,
      walletType,
      ...options,
    });
  }

  async deleteUnconfirmedTransactions(walletId: number) {
    return this.command('delete_unconfirmed_transactions', {
      walletId,
    });
  }

  async getWalletBalance(walletId: number) {
    return this.command('get_wallet_balance', {
      walletId,
    });
  }

  async getFarmedAmount() {
    return this.command('get_farmed_amount');
  }

  async sendTransaction(
    walletId: number,
    amount: string,
    fee: string,
    address: string
  ) {
    return this.command('send_transaction', {
      walletId,
      amount,
      fee,
      address,
    });
  }

  async generateMnemonic(): Promise<{
    mnemonic: string[];
    success: boolean;
  }> {
    return this.command('generate_mnemonic');
  }

  async getPublicKeys(): Promise<{
    publicKeyFingerprints: number[];
    success: boolean;
  }> {
    return this.command('get_public_keys');
  }

  async addKey(
    mnemonic: string[],
    type: 'new_wallet' | 'skip' | 'restore_backup',
<<<<<<< HEAD
    filePath?: string
=======
    filePath?: string,
>>>>>>> 8bf3c74e
  ) {
    return this.command('add_key', {
      mnemonic,
      type,
      filePath,
    });
  }

  async deleteKey(fingerprint: string) {
    return this.command('delete_key', {
      fingerprint,
    });
  }

  async checkDeleteKey(fingerprint: string) {
    return this.command('check_delete_key', {
      fingerprint,
    });
  }

  async deleteAllKeys() {
    return this.command('delete_all_keys');
  }

  async logIn(
    fingerprint: string,
    type: 'normal' | 'skip' | 'restore_backup' = 'normal', // skip is used to skip import
    host: string = this.client.backupHost,
    filePath?: string
  ) {
    return this.command('log_in', {
      fingerprint,
      type,
      filePath,
      host,
    });
  }

  logInAndSkipImport(
    fingerprint: string,
    host: string = this.client.backupHost
  ) {
    return this.logIn(fingerprint, 'skip', host);
  }

  logInAndImportBackup(
    fingerprint: string,
    filePath: string,
    host: string = this.client.backupHost
  ) {
    return this.logIn(fingerprint, 'restore_backup', host, filePath);
  }

  async getBackupInfo(
    filePath: string,
<<<<<<< HEAD
    options: { fingerprint: string } | { words: string }
=======
    options: { fingerprint: string } | { words: string },
>>>>>>> 8bf3c74e
  ) {
    return this.command('get_backup_info', {
      filePath,
      ...options,
    });
  }

  async getBackupInfoByFingerprint(filePath: string, fingerprint: string) {
    return this.getBackupInfo(filePath, {
      fingerprint,
    });
  }

  async getBackupInfoByWords(filePath: string, words: string) {
    return this.getBackupInfo(filePath, {
      words,
    });
  }

  async getPrivateKey(fingerprint: string) {
    return this.command('get_private_key', {
      fingerprint,
    });
  }

  async getTransactions(
    walletId: number,
    start?: number,
    end?: number,
    sortKey?: 'CONFIRMED_AT_HEIGHT' | 'RELEVANCE',
    reverse?: boolean
  ) {
    return this.command('get_transactions', {
      walletId,
      start,
      end,
      sortKey,
      reverse,
    });
  }

  async getTransactionsCount(walletId: number) {
    return this.command('get_transaction_count', {
      walletId,
    });
  }

  async getNextAddress(walletId: number, newAddress: boolean) {
    return this.command('get_next_address', {
      walletId,
      newAddress,
    });
  }

  async farmBlock(address: string) {
    return this.command('farm_block', {
      address,
    });
  }

  async getHeightInfo() {
    return this.command('get_height_info');
  }

  async getNetworkInfo() {
    return this.command('get_network_info');
  }

  async getSyncStatus() {
    return this.command('get_sync_status');
  }

  async getConnections() {
    return this.command('get_connections');
  }

  async createBackup(filePath: string) {
    return this.command('create_backup', {
      filePath,
    });
  }

  async getAllOffers(
    start?: number,
    end?: number,
    sortKey?: 'CONFIRMED_AT_HEIGHT' | 'RELEVANCE',
    reverse?: boolean,
    includeMyOffers?: boolean,
    includeTakenOffers?: boolean
  ) {
    return this.command('get_all_offers', {
      includeCompleted: true,
      fileContents: true,
      start,
      end,
      sortKey,
      reverse,
      excludeMyOffers: includeMyOffers ? false : true,
      excludeTakenOffers: includeTakenOffers ? false : true,
    });
  }

  async getOffersCount() {
    return this.command('get_offers_count', {});
  }

  async createOfferForIds(
    offer: { [key: string]: number },
    fee: number,
    driverDict: any,
    validateOnly?: boolean,
    disableJSONFormatting?: boolean
  ) {
    return this.command(
      'create_offer_for_ids',
      {
        offer,
        fee,
        driver_dict: driverDict,
        validate_only: !!validateOnly,
      },
      false,
      undefined,
      disableJSONFormatting
    );
  }

  async cancelOffer(tradeId: string, secure: boolean, fee: number | string) {
    return this.command('cancel_offer', {
      tradeId: tradeId,
      secure,
      fee,
    });
  }

  async checkOfferValidity(offer: string) {
    return this.command('check_offer_validity', {
      offer,
    });
  }

  async takeOffer(offer: string, fee: number | string) {
    return this.command('take_offer', {
      offer,
      fee,
    });
  }

  async getOfferSummary(offerData: string) {
    return this.command('get_offer_summary', {
      offer: offerData,
    });
  }

  async getOfferData(offerId: string) {
    return this.command('get_offer', {
      tradeId: offerId,
      fileContents: true,
    });
  }

  async getOfferRecord(offerId: string) {
    return this.command('get_offer', {
      tradeId: offerId,
      fileContents: false,
    });
  }

  onSyncChanged(
    callback: (data: any, message: Message) => void,
    processData?: (data: any) => any,
  ) {
    return this.onStateChanged('sync_changed', callback, processData);
  }

  onNewBlock(
    callback: (data: any, message: Message) => void,
    processData?: (data: any) => any,
  ) {
    return this.onStateChanged('new_block', callback, processData);
  }

  onNewPeak(
    callback: (data: any, message: Message) => void,
    processData?: (data: any) => any,
  ) {
    return this.onStateChanged('new_peak', callback, processData);
  }

<<<<<<< HEAD
  onCoinAdded(
    callback: (
      data: {
        additionalData: Object;
        state: 'coin_added';
        success: boolean;
        walletId: number;
      },
      message: Message
    ) => void
  ) {
    return this.onStateChanged('coin_added', callback);
  }

  onCoinRemoved(
    callback: (
      data: {
        additionalData: Object;
        state: 'coin_removed';
        success: boolean;
        walletId: number;
      },
      message: Message
    ) => void
  ) {
=======
  onCoinAdded(callback: (
    data: {
      additionalData: Object;
      state: 'coin_added';
      success: boolean;
      walletId: number;
    },
    message: Message,
  ) => void) {
    return this.onStateChanged('coin_added', callback);
  }

  onCoinRemoved(callback: (
    data: {
      additionalData: Object;
      state: "coin_removed"
      success: boolean;
      walletId: number;
    },
    message: Message,
  ) => void) {
>>>>>>> 8bf3c74e
    return this.onStateChanged('coin_removed', callback);
  }

  onWalletCreated(
    callback: (data: any, message: Message) => void,
    processData?: (data: any) => any
  ) {
    return this.onStateChanged('wallet_created', callback, processData);
  }

  onConnections(
    callback: (data: any, message: Message) => void,
    processData?: (data: any) => any
  ) {
    return this.onCommand('get_connections', callback, processData);
  }

  onTransactionUpdate(
    callback: (data: any, message: Message) => void,
    processData?: (data: any) => any
  ) {
    return this.onStateChanged('tx_update', callback, processData);
  }

  onPendingTransaction(
    callback: (data: any, message: Message) => void,
    processData?: (data: any) => any
  ) {
    return this.onStateChanged('pending_transaction', callback, processData);
  }

<<<<<<< HEAD
  onOfferAdded(callback: (data: any, message: Message) => void) {
    return this.onStateChanged('offer_added', callback);
  }

  onOfferUpdated(callback: (data: any, message: Message) => void) {
    return this.onStateChanged('offer_cancelled', callback);
=======
  onOfferAdded(
    callback: (data: any, message: Message) => void,
    processData?: (data: any) => any,
  ) {
    return this.onStateChanged('offer_added', callback, processData);
  }

  onOfferUpdated(
    callback: (data: any, message: Message) => void,
    processData?: (data: any) => any,
  ) {
    return this.onStateChanged('offer_cancelled', callback, processData);
>>>>>>> 8bf3c74e
  }

  onNFTCoinAdded(
    callback: (
      data: {
        additionalData: Object;
        state: 'nft_coin_added';
        success: boolean;
        walletId: number;
      },
      message: Message
    ) => void
  ) {
    return this.onStateChanged('nft_coin_added', callback);
  }

  onNFTCoinRemoved(
    callback: (
      data: {
        additionalData: Object;
        state: 'nft_coin_removed';
        success: boolean;
        walletId: number;
      },
      message: Message
    ) => void
  ) {
    return this.onStateChanged('nft_coin_removed', callback);
  }

  onNFTCoinTransferred(
    callback: (
      data: {
        additionalData: Object;
        state: 'nft_coin_transferred';
        success: boolean;
        walletId: number;
      },
      message: Message
    ) => void
  ) {
    return this.onStateChanged('nft_coin_transferred', callback);
  }
}<|MERGE_RESOLUTION|>--- conflicted
+++ resolved
@@ -117,11 +117,7 @@
   async addKey(
     mnemonic: string[],
     type: 'new_wallet' | 'skip' | 'restore_backup',
-<<<<<<< HEAD
     filePath?: string
-=======
-    filePath?: string,
->>>>>>> 8bf3c74e
   ) {
     return this.command('add_key', {
       mnemonic,
@@ -177,11 +173,7 @@
 
   async getBackupInfo(
     filePath: string,
-<<<<<<< HEAD
     options: { fingerprint: string } | { words: string }
-=======
-    options: { fingerprint: string } | { words: string },
->>>>>>> 8bf3c74e
   ) {
     return this.command('get_backup_info', {
       filePath,
@@ -352,26 +344,25 @@
 
   onSyncChanged(
     callback: (data: any, message: Message) => void,
-    processData?: (data: any) => any,
+    processData?: (data: any) => any
   ) {
     return this.onStateChanged('sync_changed', callback, processData);
   }
 
   onNewBlock(
     callback: (data: any, message: Message) => void,
-    processData?: (data: any) => any,
+    processData?: (data: any) => any
   ) {
     return this.onStateChanged('new_block', callback, processData);
   }
 
   onNewPeak(
     callback: (data: any, message: Message) => void,
-    processData?: (data: any) => any,
+    processData?: (data: any) => any
   ) {
     return this.onStateChanged('new_peak', callback, processData);
   }
 
-<<<<<<< HEAD
   onCoinAdded(
     callback: (
       data: {
@@ -397,29 +388,6 @@
       message: Message
     ) => void
   ) {
-=======
-  onCoinAdded(callback: (
-    data: {
-      additionalData: Object;
-      state: 'coin_added';
-      success: boolean;
-      walletId: number;
-    },
-    message: Message,
-  ) => void) {
-    return this.onStateChanged('coin_added', callback);
-  }
-
-  onCoinRemoved(callback: (
-    data: {
-      additionalData: Object;
-      state: "coin_removed"
-      success: boolean;
-      walletId: number;
-    },
-    message: Message,
-  ) => void) {
->>>>>>> 8bf3c74e
     return this.onStateChanged('coin_removed', callback);
   }
 
@@ -451,27 +419,12 @@
     return this.onStateChanged('pending_transaction', callback, processData);
   }
 
-<<<<<<< HEAD
   onOfferAdded(callback: (data: any, message: Message) => void) {
     return this.onStateChanged('offer_added', callback);
   }
 
   onOfferUpdated(callback: (data: any, message: Message) => void) {
     return this.onStateChanged('offer_cancelled', callback);
-=======
-  onOfferAdded(
-    callback: (data: any, message: Message) => void,
-    processData?: (data: any) => any,
-  ) {
-    return this.onStateChanged('offer_added', callback, processData);
-  }
-
-  onOfferUpdated(
-    callback: (data: any, message: Message) => void,
-    processData?: (data: any) => any,
-  ) {
-    return this.onStateChanged('offer_cancelled', callback, processData);
->>>>>>> 8bf3c74e
   }
 
   onNFTCoinAdded(
