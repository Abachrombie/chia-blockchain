import React from 'react';
import { Trans } from '@lingui/macro';
import { useNavigate } from 'react-router';
import { useRefreshPlotsMutation } from '@chia/api-react';
import {
  Button,
  Flex,
  useOpenDialog,
  More,
} from '@chia/core';
import {
  Box,
  MenuItem,
  ListItemIcon,
  Typography,
} from '@mui/material';
import { Add, Refresh } from '@mui/icons-material';
import PlotOverviewCards from './PlotOverviewCards';
import PlotHarvesters from '../PlotHarvesters';
import PlotPlotting from '../PlotPlotting';
import PlotAddDirectoryDialog from '../PlotAddDirectoryDialog';

export default function PlotOverviewPlots() {
  const navigate = useNavigate();
  const openDialog = useOpenDialog();
  const [refreshPlots] = useRefreshPlotsMutation();

  function handleAddPlot() {
    navigate('/dashboard/plot/add');
  }

<<<<<<< HEAD
export default function PlotOverviewPlots() {
  const { plots, size, queue, loading } = usePlots();
  if (!plots) {
    return null;
=======
  function handleAddPlotDirectory() {
    openDialog(<PlotAddDirectoryDialog />);
>>>>>>> 8bf3c74e
  }

  async function handleRefreshPlots() {
    await refreshPlots().unwrap();
  }

  return (
<<<<<<< HEAD
    <>
      <PlotHeader>
        <Typography variant="h5">
          <Trans>Harvester Plots</Trans>
        </Typography>
      </PlotHeader>
      <Card gap={1} transparent>
        <Flex gap={1}>
          <Flex flexGrow={1}>
            <Typography variant="body2">
              <Trans>
                Want to earn more Chia? Add more plots to your farm.
              </Trans>
            </Typography>
          </Flex>

          <Typography variant="body2">
            <Trans>Total Plot Size:</Trans>{' '}
            <strong>
              <FormatBytes value={size} precision={3} />
            </strong>
=======
    <Flex flexDirection="column" gap={4}>
      <Flex flexDirection="column" gap={2}>
        <Flex flexGrow={1} justifyContent="space-between">
          <Typography variant="h5">
            <Trans>Plotting Manager</Trans>
>>>>>>> 8bf3c74e
          </Typography>
          <Flex alignItems="center">
            <Button variant="outlined" color="primary" onClick={handleAddPlot}>
              <Trans>+ Add a Plot</Trans>
            </Button>
            &nbsp;
            <More>
              {({ onClose }) => (
                <Box>
                  <MenuItem
                    onClick={() => {
                      onClose();
                      handleAddPlotDirectory();
                    }}
                  >
                    <ListItemIcon>
                      <Add fontSize="small" />
                    </ListItemIcon>
                    <Typography variant="inherit" noWrap>
                      <Trans>Add Plot Directory</Trans>
                    </Typography>
                  </MenuItem>
                  <MenuItem
                    onClick={() => {
                      onClose();
                      handleRefreshPlots();
                    }}
                  >
                    <ListItemIcon>
                      <Refresh fontSize="small" />
                    </ListItemIcon>
                    <Typography variant="inherit" noWrap>
                      <Trans>Refresh Plots</Trans>
                    </Typography>
                  </MenuItem>
                </Box>
              )}
            </More>
          </Flex>
        </Flex>
<<<<<<< HEAD

        <Table
          cols={cols}
          rows={plots}
          isLoading={loading}
          pages
        >
          {queuePlots
            ? queuePlots.map((item) => {
                const { id } = item;
                return (
                  <StyledTableRowQueue key={id}>
                    <TableCell>
                      <PlotQueueSize queueItem={item} />
                    </TableCell>
                    <TableCell>{item.queue}</TableCell>
                    <TableCell />
                    <TableCell />
                    <TableCell />
                    <TableCell />
                    <TableCell />
                    <TableCell>
                      <PlotQueueIndicator queueItem={item} />
                    </TableCell>
                    <TableCell>
                      <PlotQueueActions queueItem={item} />
                    </TableCell>
                  </StyledTableRowQueue>
                );
              })
            : null}
        </Table>
      </Card>
    </>
=======
        <PlotOverviewCards />
      </Flex>
      <PlotPlotting />
      <PlotHarvesters />
    </Flex>
>>>>>>> 8bf3c74e
  );
}<|MERGE_RESOLUTION|>--- conflicted
+++ resolved
@@ -2,18 +2,8 @@
 import { Trans } from '@lingui/macro';
 import { useNavigate } from 'react-router';
 import { useRefreshPlotsMutation } from '@chia/api-react';
-import {
-  Button,
-  Flex,
-  useOpenDialog,
-  More,
-} from '@chia/core';
-import {
-  Box,
-  MenuItem,
-  ListItemIcon,
-  Typography,
-} from '@mui/material';
+import { Button, Flex, useOpenDialog, More } from '@chia/core';
+import { Box, MenuItem, ListItemIcon, Typography } from '@mui/material';
 import { Add, Refresh } from '@mui/icons-material';
 import PlotOverviewCards from './PlotOverviewCards';
 import PlotHarvesters from '../PlotHarvesters';
@@ -29,15 +19,8 @@
     navigate('/dashboard/plot/add');
   }
 
-<<<<<<< HEAD
-export default function PlotOverviewPlots() {
-  const { plots, size, queue, loading } = usePlots();
-  if (!plots) {
-    return null;
-=======
   function handleAddPlotDirectory() {
     openDialog(<PlotAddDirectoryDialog />);
->>>>>>> 8bf3c74e
   }
 
   async function handleRefreshPlots() {
@@ -45,35 +28,11 @@
   }
 
   return (
-<<<<<<< HEAD
-    <>
-      <PlotHeader>
-        <Typography variant="h5">
-          <Trans>Harvester Plots</Trans>
-        </Typography>
-      </PlotHeader>
-      <Card gap={1} transparent>
-        <Flex gap={1}>
-          <Flex flexGrow={1}>
-            <Typography variant="body2">
-              <Trans>
-                Want to earn more Chia? Add more plots to your farm.
-              </Trans>
-            </Typography>
-          </Flex>
-
-          <Typography variant="body2">
-            <Trans>Total Plot Size:</Trans>{' '}
-            <strong>
-              <FormatBytes value={size} precision={3} />
-            </strong>
-=======
     <Flex flexDirection="column" gap={4}>
       <Flex flexDirection="column" gap={2}>
         <Flex flexGrow={1} justifyContent="space-between">
           <Typography variant="h5">
             <Trans>Plotting Manager</Trans>
->>>>>>> 8bf3c74e
           </Typography>
           <Flex alignItems="center">
             <Button variant="outlined" color="primary" onClick={handleAddPlot}>
@@ -114,47 +73,10 @@
             </More>
           </Flex>
         </Flex>
-<<<<<<< HEAD
-
-        <Table
-          cols={cols}
-          rows={plots}
-          isLoading={loading}
-          pages
-        >
-          {queuePlots
-            ? queuePlots.map((item) => {
-                const { id } = item;
-                return (
-                  <StyledTableRowQueue key={id}>
-                    <TableCell>
-                      <PlotQueueSize queueItem={item} />
-                    </TableCell>
-                    <TableCell>{item.queue}</TableCell>
-                    <TableCell />
-                    <TableCell />
-                    <TableCell />
-                    <TableCell />
-                    <TableCell />
-                    <TableCell>
-                      <PlotQueueIndicator queueItem={item} />
-                    </TableCell>
-                    <TableCell>
-                      <PlotQueueActions queueItem={item} />
-                    </TableCell>
-                  </StyledTableRowQueue>
-                );
-              })
-            : null}
-        </Table>
-      </Card>
-    </>
-=======
         <PlotOverviewCards />
       </Flex>
       <PlotPlotting />
       <PlotHarvesters />
     </Flex>
->>>>>>> 8bf3c74e
   );
 }